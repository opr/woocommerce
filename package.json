{
  "name": "woocommerce",
  "title": "WooCommerce",
  "version": "4.3.0",
  "homepage": "https://woocommerce.com/",
  "repository": {
    "type": "git",
    "url": "https://github.com/woocommerce/woocommerce.git"
  },
  "license": "GPL-3.0+",
  "main": "Gruntfile.js",
  "scripts": {
    "build": "grunt && npm run makepot",
    "build-watch": "grunt watch",
    "build:packages": "node ./tests/e2e/bin/build.js",
    "build:zip": "./bin/build-zip.sh",
    "lint:js": "eslint assets/js --ext=js",
    "docker:up": "npm explore @woocommerce/e2e-environment -- npm run docker:up",
    "docker:down": "npm explore @woocommerce/e2e-environment -- npm run docker:down",
    "test:e2e": "npm explore @woocommerce/e2e-environment -- npm run test:e2e",
    "test:e2e-dev": "npm explore @woocommerce/e2e-environment -- npm run test:e2e-dev",
    "makepot": "composer run-script makepot",
    "packages:fix:textdomain": "node ./bin/package-update-textdomain.js",
    "publish-packages": "npm run build:packages && lerna publish from-package",
    "git:update-hooks": "rm -r .git/hooks && mkdir -p .git/hooks && node ./node_modules/husky/husky.js install"
  },
  "devDependencies": {
    "@babel/cli": "7.8.4",
    "@babel/core": "7.9.0",
    "@babel/polyfill": "7.8.7",
    "@babel/preset-env": "7.9.0",
    "@babel/register": "7.9.0",
    "@jest/test-sequencer": "^25.0.0",
    "@typescript-eslint/eslint-plugin": "3.1.0",
    "@typescript-eslint/parser": "3.1.0",
    "@woocommerce/e2e-environment": "file:tests/e2e/env",
<<<<<<< HEAD
    "@wordpress/e2e-test-utils": "4.3.1",
    "@wordpress/eslint-plugin": "6.1.0",
=======
    "@wordpress/babel-plugin-import-jsx-pragma": "1.1.3",
    "@wordpress/babel-preset-default": "3.0.2",
    "@wordpress/e2e-test-utils": "4.6.0",
>>>>>>> e9f71ac2
    "autoprefixer": "9.7.5",
    "babel-eslint": "10.1.0",
    "chai": "4.2.0",
    "chai-as-promised": "7.1.1",
    "commander": "4.1.1",
    "config": "3.3.1",
    "cross-env": "6.0.3",
    "deasync": "0.1.19",
    "eslint": "6.8.0",
    "eslint-config-wpcalypso": "5.0.0",
    "eslint-plugin-jest": "23.8.2",
    "github-contributors-list": "https://github.com/woocommerce/github-contributors-list/tarball/master",
    "grunt": "1.1.0",
    "grunt-contrib-clean": "2.0.0",
    "grunt-contrib-concat": "1.0.1",
    "grunt-contrib-copy": "1.0.0",
    "grunt-contrib-cssmin": "3.0.0",
    "grunt-contrib-uglify": "4.0.1",
    "grunt-contrib-watch": "1.1.0",
    "grunt-phpcs": "0.4.0",
    "grunt-postcss": "0.9.0",
    "grunt-rtlcss": "2.0.2",
    "grunt-sass": "3.1.0",
    "grunt-stylelint": "0.14.0",
    "gruntify-eslint": "5.0.0",
    "husky": "4.2.5",
    "istanbul": "1.0.0-alpha.2",
    "jest": "25.1.0",
    "jest-puppeteer": "4.4.0",
    "lerna": "3.20.2",
    "lint-staged": "9.5.0",
    "mocha": "7.2.0",
    "node-sass": "4.13.0",
    "prettier": "npm:wp-prettier@^2.0.5",
    "puppeteer": "2.0.0",
    "puppeteer-utils": "github:Automattic/puppeteer-utils#0f3ec50",
    "stylelint": "12.0.1",
    "stylelint-config-wordpress": "16.0.0",
    "typescript": "3.9.5",
    "webpack": "4.41.6",
    "webpack-cli": "3.3.11",
    "wp-textdomain": "^1.0.1"
  },
  "engines": {
    "node": ">=10.15.0",
    "npm": ">=6.4.1"
  },
  "husky": {
    "hooks": {
      "post-merge": "./bin/post-merge.sh",
      "pre-commit": "lint-staged",
      "pre-push": "./bin/pre-push.sh"
    }
  },
  "lint-staged": {
    "*.php": [
      "php -d display_errors=1 -l",
      "composer run-script phpcs-pre-commit"
    ],
    "*.scss": [
      "stylelint --syntax=scss --fix",
      "git add"
    ],
    "*.js": [
      "eslint --fix",
      "git add"
    ],
    "*.ts": [
      "eslint --fix",
      "git add"
    ]
  },
  "browserslist": [
    "> 0.1%",
    "ie 8",
    "ie 9"
  ]
}<|MERGE_RESOLUTION|>--- conflicted
+++ resolved
@@ -34,14 +34,9 @@
     "@typescript-eslint/eslint-plugin": "3.1.0",
     "@typescript-eslint/parser": "3.1.0",
     "@woocommerce/e2e-environment": "file:tests/e2e/env",
-<<<<<<< HEAD
-    "@wordpress/e2e-test-utils": "4.3.1",
-    "@wordpress/eslint-plugin": "6.1.0",
-=======
     "@wordpress/babel-plugin-import-jsx-pragma": "1.1.3",
     "@wordpress/babel-preset-default": "3.0.2",
     "@wordpress/e2e-test-utils": "4.6.0",
->>>>>>> e9f71ac2
     "autoprefixer": "9.7.5",
     "babel-eslint": "10.1.0",
     "chai": "4.2.0",
