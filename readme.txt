--- conflicted
+++ resolved
@@ -38,15 +38,9 @@
 
 [Storefront](https://wordpress.org/themes/storefront/) is a free WordPress theme available to any WooCommerce store. Along with deep WooCommerce integration, Storefront prioritizes speed and uptime while eliminating theme and plugin conflicts during major updates.
 
-<<<<<<< HEAD
-Need a specific payment gateway? Perhaps additional shipping methods? WooCommerce has a [plethora of eCommerce extensions available to provide just that](http://www.woothemes.com/product-category/woocommerce-extensions/ "eCommerce extensions for WooCommerce from WooThemes").
-
-Some of our popular extensions include **[Product Addons](http://www.woothemes.com/products/product-add-ons/)**, **[Table rate shipping](http://www.woothemes.com/products/table-rate-shipping/)**, **[Product CSV Import Suite](http://www.woothemes.com/products/product-csv-import-suite/)**, **[WooCommerce Subscriptions](http://www.woothemes.com/products/woocommerce-subscriptions/)**, **[Dynamic Pricing](http://www.woothemes.com/products/dynamic-pricing/)** and [Bookings](http://www.woothemes.com/products/woocommerce-bookings/).
-=======
 Define your style even further by customizing Storefront to your liking or choosing from one of our several [Storefront child themes](http://www.woothemes.com/product-category/themes/storefront-child-theme-themes/). It’s all up to you, and all open source.
 
 = Built with developers in mind =
->>>>>>> 830f9325
 
 Extendable, adaptable, and open source -- WooCommerce was created with developers in mind. With its strong, robust framework, you can scale your client’s store all the way from basic to high-end (infinity and beyond).
 
@@ -54,7 +48,7 @@
 
 No matter the size of the store you want to build, WooCommerce will scale to meet your requirements. With a growing collection of more than 300 extensions, you can enhance each store’s features to meet your client’s unique needs -- or even create your own solution.
 
-If security is a concern, rest easy. WooCommerce is audited by Sucuri, the industry leader in WordPress plugin safety and security. We’ve also got a dedicated team of developers working around the clock to identify and patch any and all discovered bugs.
+If security is a concern, rest easy. WooCommerce is audited by a dedicated team of developers working around the clock to identify and patch any and all discovered bugs.
 
 We also support WooCommerce and all its extensions with comprehensive, easily-accessible documentation. With our docs, you’ll learn how to create the exact site your client needs.
 
