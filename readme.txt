--- conflicted
+++ resolved
@@ -182,13 +182,10 @@
 * Fix - Avoids Warnings in Action Scheduler Library for PHP 5.2. #22160
 * Fix - Don't include product in BreadcrumbList structured data so Google will recognize stand-alone Product structured data. #22344
 * Fix - Fix Product widget showing hidden products when hide out of stock was enabled. #22230
-<<<<<<< HEAD
 * Fix - Run webhook status updates through new wc_is_webhook_valid_status functions when doing API requests. #22205
-=======
 * Fix - Correct quote handling in tax class names. #22270
 * Fix - Prevent style side-effects on notices on the Extensions pages. #22330
 * Fix - Check stock status of items when 'ordering again' from the account page. #22331
->>>>>>> 12398773
 * Dev - REST API - Fixed support to order results by slugs. #22168
 
 = 3.5.3 - 2018-12-20 =
