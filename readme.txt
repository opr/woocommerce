--- conflicted
+++ resolved
@@ -155,11 +155,8 @@
 * Tweak - Only run save_category_fields for product_cat taxonomy.
 * Tweak - Improved message when variation attributes are missing.
 * Tweak - Allow wc_attribute_label to support product-level attribute names.
-<<<<<<< HEAD
 * Tweak - Added the option to not round the line total.
-=======
 * Tweak - Improved coupon percent calculation for fixed discounts.
->>>>>>> 40f8ed51
 * Dev - API - reports/sales now also returns total refunds.
 
 = 2.3.5 - 20/02/2015 =
