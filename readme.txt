--- conflicted
+++ resolved
@@ -186,13 +186,10 @@
 * Fix - Correct quote handling in tax class names. #22270
 * Fix - Prevent style side-effects on notices on the Extensions pages. #22330
 * Fix - Check stock status of items when 'ordering again' from the account page. #22331
-<<<<<<< HEAD
 * Fix - Improve rounding when rounding at subtotal level in cart. #21217
-=======
 * Fix - Restores an opportunity to print non-cart related notices that a few extensions are relying on. #22337
 * Fix - Correct order item meta alignment in order emails when using an RTL language. #22376
 * Fix - Fix bug where product status was erroneously going to draft status in some circumstances on new published variable products. #20667
->>>>>>> 7f83dd5b
 * Dev - REST API - Fixed support to order results by slugs. #22168
 
 = 3.5.3 - 2018-12-20 =
