--- conflicted
+++ resolved
@@ -241,12 +241,11 @@
 	public function test_coupon_getters_and_setters() {
 		$time = time();
 		$standard_getters_and_setters = array(
-<<<<<<< HEAD
 			'code' => 'test',
 			'description' => 'hello world',
 			'discount_type' => 'percent_product',
 			'amount' => 10.50,
-			'expiry_date' => time(),
+			'date_expires' => time(),
 			'usage_count' => 5,
 			'individual_use' => true,
 			'product_ids' => array( 5, 10 ),
@@ -262,15 +261,6 @@
 			'maximum_amount' => 1000,
 			'customer_email' => array( 'test@woo.local' ),
 			'used_by' => array( 1 ),
-=======
-			'code' => 'test', 'description' => 'hello world', 'discount_type' => 'percent_product',
-			'amount' => 10.50, 'date_expires' => time(), 'usage_count' => 5, 'individual_use' => true,
-			'product_ids' => array( 5, 10 ), 'exclude_product_ids' => array( 2, 1 ), 'usage_limit' => 2,
-			'usage_limit_per_user' => 10, 'limit_usage_to_x_items' => 2, 'free_shipping' => true,
-			'product_categories' => array( 6 ), 'exclude_product_categories' => array( 8 ),
-			'exclude_sale_items' => true, 'minimum_amount' => 2, 'maximum_amount' => 1000,
-			'customer_email' => array( 'test@woo.local' ), 'used_by' => array( 1 ),
->>>>>>> d30c54ef
 		);
 
 		$coupon = new WC_Coupon;
