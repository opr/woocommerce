<?php
/**
 * Tests for Products API.
 *
 * @package WooCommerce\Tests\API
 * @since 3.0.0
 */

class Products_API extends WC_REST_Unit_Test_Case {

	/**
	 * Setup our test server, endpoints, and user info.
	 */
	public function setUp() {
		parent::setUp();
		$this->endpoint = new WC_REST_Products_Controller();
		$this->user     = $this->factory->user->create(
			array(
				'role' => 'administrator',
			)
		);
	}

	/**
	 * Test route registration.
	 *
	 * @since 3.0.0
	 */
	public function test_register_routes() {
		$routes = $this->server->get_routes();
		$this->assertArrayHasKey( '/wc/v2/products', $routes );
		$this->assertArrayHasKey( '/wc/v2/products/(?P<id>[\d]+)', $routes );
		$this->assertArrayHasKey( '/wc/v2/products/batch', $routes );
	}

	/**
	 * Test getting products.
	 *
	 * @since 3.0.0
	 */
	public function test_get_products() {
		wp_set_current_user( $this->user );
		WC_Helper_Product::create_external_product();
		sleep( 1 ); // So both products have different timestamps.
		WC_Helper_Product::create_simple_product();
		$response = $this->server->dispatch( new WP_REST_Request( 'GET', '/wc/v2/products' ) );
		$products = $response->get_data();

		$this->assertEquals( 200, $response->get_status() );

		$this->assertEquals( 2, count( $products ) );
		$this->assertEquals( 'Dummy Product', $products[0]['name'] );
		$this->assertEquals( 'DUMMY SKU', $products[0]['sku'] );
		$this->assertEquals( 'Dummy External Product', $products[1]['name'] );
		$this->assertEquals( 'DUMMY EXTERNAL SKU', $products[1]['sku'] );
	}

	/**
	 * Test getting products without permission.
	 *
	 * @since 3.0.0
	 */
	public function test_get_products_without_permission() {
		wp_set_current_user( 0 );
		WC_Helper_Product::create_simple_product();
		$response = $this->server->dispatch( new WP_REST_Request( 'GET', '/wc/v2/products' ) );
		$this->assertEquals( 401, $response->get_status() );
	}

	/**
	 * Test getting a single product.
	 *
	 * @since 3.0.0
	 */
	public function test_get_product() {
		wp_set_current_user( $this->user );
		$simple   = WC_Helper_Product::create_external_product();
		$response = $this->server->dispatch( new WP_REST_Request( 'GET', '/wc/v2/products/' . $simple->get_id() ) );
		$product  = $response->get_data();

		$this->assertEquals( 200, $response->get_status() );
		$this->assertContains(
			array(
				'id'            => $simple->get_id(),
				'name'          => 'Dummy External Product',
				'type'          => 'simple',
				'status'        => 'publish',
				'sku'           => 'DUMMY EXTERNAL SKU',
				'regular_price' => 10,
			), $product
		);
	}

	/**
	 * Test getting single product without permission.
	 *
	 * @since 3.0.0
	 */
	public function test_get_product_without_permission() {
		wp_set_current_user( 0 );
		$product  = WC_Helper_Product::create_simple_product();
		$response = $this->server->dispatch( new WP_REST_Request( 'GET', '/wc/v2/products/' . $product->get_id() ) );
		$this->assertEquals( 401, $response->get_status() );
	}

	/**
	 * Test deleting a single product.
	 *
	 * @since 3.0.0
	 */
	public function test_delete_product() {
		wp_set_current_user( $this->user );
		$product = WC_Helper_Product::create_simple_product();

		$request = new WP_REST_Request( 'DELETE', '/wc/v2/products/' . $product->get_id() );
		$request->set_param( 'force', true );
		$response = $this->server->dispatch( $request );
		$this->assertEquals( 200, $response->get_status() );

		$response   = $this->server->dispatch( new WP_REST_Request( 'GET', '/wc/v2/products' ) );
		$variations = $response->get_data();
		$this->assertEquals( 0, count( $variations ) );
	}

	/**
	 * Test deleting a single product without permission.
	 *
	 * @since 3.0.0
	 */
	public function test_delete_product_without_permission() {
		wp_set_current_user( 0 );
		$product = WC_Helper_Product::create_simple_product();
		$request = new WP_REST_Request( 'DELETE', '/wc/v2/products/' . $product->get_id() );
		$request->set_param( 'force', true );
		$response = $this->server->dispatch( $request );
		$this->assertEquals( 401, $response->get_status() );
	}

	/**
	 * Test deleting a single product with an invalid ID.
	 *
	 * @since 3.0.0
	 */
	public function test_delete_product_with_invalid_id() {
		wp_set_current_user( 0 );
		$request = new WP_REST_Request( 'DELETE', '/wc/v2/products/0' );
		$request->set_param( 'force', true );
		$response = $this->server->dispatch( $request );
		$this->assertEquals( 404, $response->get_status() );
	}

	/**
	 * Test editing a single product. Tests multiple product types.
	 *
	 * @since 3.0.0
	 */
	public function test_update_product() {
		wp_set_current_user( $this->user );

		// test simple products
		$product  = WC_Helper_Product::create_simple_product();
		$response = $this->server->dispatch( new WP_REST_Request( 'GET', '/wc/v2/products/' . $product->get_id() ) );
		$data     = $response->get_data();

		$this->assertEquals( 'DUMMY SKU', $data['sku'] );
		$this->assertEquals( 10, $data['regular_price'] );
		$this->assertEmpty( $data['sale_price'] );

		$request = new WP_REST_Request( 'PUT', '/wc/v2/products/' . $product->get_id() );
		$request->set_body_params(
			array(
				'sku'         => 'FIXED-SKU',
				'sale_price'  => '8',
				'description' => 'Testing',
				'images'      => array(
					array(
						'position' => 0,
						'src'      => 'https://cldup.com/Dr1Bczxq4q.png',
						'alt'      => 'test upload image',
					),
				),
			)
		);
		$response = $this->server->dispatch( $request );
		$data     = $response->get_data();

		$this->assertContains( 'Testing', $data['description'] );
		$this->assertEquals( '8', $data['price'] );
		$this->assertEquals( '8', $data['sale_price'] );
		$this->assertEquals( '10', $data['regular_price'] );
		$this->assertEquals( 'FIXED-SKU', $data['sku'] );
		$this->assertContains( 'Dr1Bczxq4q', $data['images'][0]['src'] );
		$this->assertContains( 'test upload image', $data['images'][0]['alt'] );
		$product->delete( true );

		// test variable product (variations are tested in product-variations.php)
		$product  = WC_Helper_Product::create_variation_product();
		$response = $this->server->dispatch( new WP_REST_Request( 'GET', '/wc/v2/products/' . $product->get_id() ) );
		$data     = $response->get_data();

		$this->assertEquals( array( 'large', 'small' ), $data['attributes'][0]['options'] );

		$request = new WP_REST_Request( 'PUT', '/wc/v2/products/' . $product->get_id() );
<<<<<<< HEAD
		$request->set_body_params( array(
			'attributes' => array(
				array(
					'id'        => 0,
					'name'      => 'pa_color',
					'options'   => array(
						'red',
						'yellow',
					),
					'visible'   => false,
					'variation' => 1,
				),
				array(
					'id'        => 0,
					'name'      => 'pa_size',
					'options'   => array(
						'small',
					),
					'visible'   => false,
					'variation' => 1,
				),
			),
		) );
=======
		$request->set_body_params(
			array(
				'attributes' => array(
					array(
						'id'        => 0,
						'name'      => 'pa_color',
						'options'   => array( 'red', 'yellow' ),
						'visible'   => false,
						'variation' => 1,
					),
					array(
						'name'      => 'pa_size',
						'options'   => array( 'small' ),
						'visible'   => false,
						'variation' => 1,
					),
				),
			)
		);
>>>>>>> 38a4f1ee
		$response = $this->server->dispatch( $request );
		$data     = $response->get_data();

		$this->assertEquals( array( 'small' ), $data['attributes'][0]['options'] );
		$this->assertEquals( array( 'red', 'yellow' ), $data['attributes'][1]['options'] );
		$product->delete( true );

		// test external product
		$product  = WC_Helper_Product::create_external_product();
		$response = $this->server->dispatch( new WP_REST_Request( 'GET', '/wc/v2/products/' . $product->get_id() ) );
		$data     = $response->get_data();

		$this->assertEquals( 'Buy external product', $data['button_text'] );
		$this->assertEquals( 'http://woocommerce.com', $data['external_url'] );

		$request = new WP_REST_Request( 'PUT', '/wc/v2/products/' . $product->get_id() );
		$request->set_body_params(
			array(
				'button_text'  => 'Test API Update',
				'external_url' => 'http://automattic.com',
			)
		);
		$response = $this->server->dispatch( $request );
		$data     = $response->get_data();

		$this->assertEquals( 'Test API Update', $data['button_text'] );
		$this->assertEquals( 'http://automattic.com', $data['external_url'] );
	}

	/**
	 * Test updating a single product without permission.
	 *
	 * @since 3.0.0
	 */
	public function test_update_product_without_permission() {
		wp_set_current_user( 0 );
		$product = WC_Helper_Product::create_simple_product();
		$request = new WP_REST_Request( 'PUT', '/wc/v2/products/' . $product->get_id() );
		$request->set_body_params(
			array(
				'sku' => 'FIXED-SKU-NO-PERMISSION',
			)
		);
		$response = $this->server->dispatch( $request );
		$this->assertEquals( 401, $response->get_status() );
	}

	/**
	 * Test updating a single product with an invalid ID.
	 *
	 * @since 3.0.0
	 */
	public function test_update_product_with_invalid_id() {
		wp_set_current_user( $this->user );
		$product = WC_Helper_Product::create_simple_product();
		$request = new WP_REST_Request( 'PUT', '/wc/v2/products/0' );
		$request->set_body_params(
			array(
				'sku' => 'FIXED-SKU-INVALID-ID',
			)
		);
		$response = $this->server->dispatch( $request );
		$this->assertEquals( 400, $response->get_status() );
	}

	/**
	 * Test creating a single product.
	 *
	 * @since 3.0.0
	 */
	public function test_create_product() {
		wp_set_current_user( $this->user );

		$request = new WP_REST_Request( 'POST', '/wc/v2/products/shipping_classes' );
		$request->set_body_params(
			array(
				'name' => 'Test',
			)
		);
		$response          = $this->server->dispatch( $request );
		$data              = $response->get_data();
		$shipping_class_id = $data['id'];

		// Create simple
		$request = new WP_REST_Request( 'POST', '/wc/v2/products' );
		$request->set_body_params(
			array(
				'type'           => 'simple',
				'name'           => 'Test Simple Product',
				'sku'            => 'DUMMY SKU SIMPLE API',
				'regular_price'  => '10',
				'shipping_class' => 'test',
			)
		);
		$response = $this->server->dispatch( $request );
		$data     = $response->get_data();

		$this->assertEquals( '10', $data['price'] );
		$this->assertEquals( '10', $data['regular_price'] );
		$this->assertTrue( $data['purchasable'] );
		$this->assertEquals( 'DUMMY SKU SIMPLE API', $data['sku'] );
		$this->assertEquals( 'Test Simple Product', $data['name'] );
		$this->assertEquals( 'simple', $data['type'] );
		$this->assertEquals( $shipping_class_id, $data['shipping_class_id'] );

		// Create external
		$request = new WP_REST_Request( 'POST', '/wc/v2/products' );
		$request->set_body_params(
			array(
				'type'          => 'external',
				'name'          => 'Test External Product',
				'sku'           => 'DUMMY SKU EXTERNAL API',
				'regular_price' => '10',
				'button_text'   => 'Test Button',
				'external_url'  => 'https://wordpress.org',
			)
		);
		$response = $this->server->dispatch( $request );
		$data     = $response->get_data();

		$this->assertEquals( '10', $data['price'] );
		$this->assertEquals( '10', $data['regular_price'] );
		$this->assertFalse( $data['purchasable'] );
		$this->assertEquals( 'DUMMY SKU EXTERNAL API', $data['sku'] );
		$this->assertEquals( 'Test External Product', $data['name'] );
		$this->assertEquals( 'external', $data['type'] );
		$this->assertEquals( 'Test Button', $data['button_text'] );
		$this->assertEquals( 'https://wordpress.org', $data['external_url'] );

		// Create variable
		$request = new WP_REST_Request( 'POST', '/wc/v2/products' );
		$request->set_body_params(
			array(
				'type'       => 'variable',
				'name'       => 'Test Variable Product',
				'sku'        => 'DUMMY SKU VARIABLE API',
				'attributes' => array(
					array(
						'id'        => 0,
						'name'      => 'pa_size',
						'options'   => array(
							'small',
							'medium',
						),
						'visible'   => false,
						'variation' => 1,
					),
				),
			)
		);
		$response = $this->server->dispatch( $request );
		$data     = $response->get_data();

		$this->assertEquals( 'DUMMY SKU VARIABLE API', $data['sku'] );
		$this->assertEquals( 'Test Variable Product', $data['name'] );
		$this->assertEquals( 'variable', $data['type'] );
		$this->assertEquals( array( 'small', 'medium' ), $data['attributes'][0]['options'] );

		$response = $this->server->dispatch( new WP_REST_Request( 'GET', '/wc/v2/products' ) );
		$products = $response->get_data();
		$this->assertEquals( 3, count( $products ) );
	}

	/**
	 * Test creating a single product without permission.
	 *
	 * @since 3.0.0
	 */
	public function test_create_product_without_permission() {
		wp_set_current_user( 0 );

		$request = new WP_REST_Request( 'POST', '/wc/v2/products' );
		$request->set_body_params(
			array(
				'name'          => 'Test Product',
				'regular_price' => '12',
			)
		);
		$response = $this->server->dispatch( $request );
		$this->assertEquals( 401, $response->get_status() );
	}

	/**
	 * Test batch managing products.
	 */
	public function test_products_batch() {
		wp_set_current_user( $this->user );
		$product   = WC_Helper_Product::create_simple_product();
		$product_2 = WC_Helper_Product::create_simple_product();
		$request   = new WP_REST_Request( 'POST', '/wc/v2/products/batch' );
		$request->set_body_params(
			array(
				'update' => array(
					array(
						'id'          => $product->get_id(),
						'description' => 'Updated description.',
					),
				),
				'delete' => array(
					$product_2->get_id(),
				),
				'create' => array(
					array(
						'sku'           => 'DUMMY SKU BATCH TEST 1',
						'regular_price' => '10',
						'name'          => 'Test Batch Create 1',
						'type'          => 'external',
						'button_text'   => 'Test Button',
					),
					array(
						'sku'           => 'DUMMY SKU BATCH TEST 2',
						'regular_price' => '20',
						'name'          => 'Test Batch Create 2',
						'type'          => 'simple',
					),
				),
			)
		);
		$response = $this->server->dispatch( $request );
		$data     = $response->get_data();

		$this->assertContains( 'Updated description.', $data['update'][0]['description'] );
		$this->assertEquals( 'DUMMY SKU BATCH TEST 1', $data['create'][0]['sku'] );
		$this->assertEquals( 'DUMMY SKU BATCH TEST 2', $data['create'][1]['sku'] );
		$this->assertEquals( 'Test Button', $data['create'][0]['button_text'] );
		$this->assertEquals( 'external', $data['create'][0]['type'] );
		$this->assertEquals( 'simple', $data['create'][1]['type'] );
		$this->assertEquals( $product_2->get_id(), $data['delete'][0]['id'] );

		$request  = new WP_REST_Request( 'GET', '/wc/v2/products' );
		$response = $this->server->dispatch( $request );
		$data     = $response->get_data();

		$this->assertEquals( 3, count( $data ) );
	}

	/*
	 * Tests to make sure you can filter products post statuses by both
	 * the status query arg and WP_Query.
	 *
	 * @since 3.0.0
	 */
	public function test_products_filter_post_status() {
		wp_set_current_user( $this->user );
		for ( $i = 0; $i < 8; $i++ ) {
			$product = WC_Helper_Product::create_simple_product();
			if ( 0 === $i % 2 ) {
				wp_update_post(
					array(
						'ID'          => $product->get_id(),
						'post_status' => 'draft',
					)
				);
			}
		}

		// Test filtering with status=publish
		$request = new WP_REST_Request( 'GET', '/wc/v2/products' );
		$request->set_param( 'status', 'publish' );
		$response = $this->server->dispatch( $request );
		$products = $response->get_data();

		$this->assertEquals( 4, count( $products ) );
		foreach ( $products as $product ) {
			$this->assertEquals( 'publish', $product['status'] );
		}

		// Test filtering with status=draft
		$request = new WP_REST_Request( 'GET', '/wc/v2/products' );
		$request->set_param( 'status', 'draft' );
		$response = $this->server->dispatch( $request );
		$products = $response->get_data();

		$this->assertEquals( 4, count( $products ) );
		foreach ( $products as $product ) {
			$this->assertEquals( 'draft', $product['status'] );
		}

		// Test filtering with no filters - which should return 'any' (all 8)
		$request  = new WP_REST_Request( 'GET', '/wc/v2/products' );
		$response = $this->server->dispatch( $request );
		$products = $response->get_data();

		$this->assertEquals( 8, count( $products ) );
	}

	/**
	 * Test product schema.
	 *
	 * @since 3.0.0
	 */
	public function test_product_schema() {
		wp_set_current_user( $this->user );
		$product    = WC_Helper_Product::create_simple_product();
		$request    = new WP_REST_Request( 'OPTIONS', '/wc/v2/products/' . $product->get_id() );
		$response   = $this->server->dispatch( $request );
		$data       = $response->get_data();
		$properties = $data['schema']['properties'];
		$this->assertEquals( 65, count( $properties ) );
	}
}<|MERGE_RESOLUTION|>--- conflicted
+++ resolved
@@ -201,7 +201,6 @@
 		$this->assertEquals( array( 'large', 'small' ), $data['attributes'][0]['options'] );
 
 		$request = new WP_REST_Request( 'PUT', '/wc/v2/products/' . $product->get_id() );
-<<<<<<< HEAD
 		$request->set_body_params( array(
 			'attributes' => array(
 				array(
@@ -225,27 +224,6 @@
 				),
 			),
 		) );
-=======
-		$request->set_body_params(
-			array(
-				'attributes' => array(
-					array(
-						'id'        => 0,
-						'name'      => 'pa_color',
-						'options'   => array( 'red', 'yellow' ),
-						'visible'   => false,
-						'variation' => 1,
-					),
-					array(
-						'name'      => 'pa_size',
-						'options'   => array( 'small' ),
-						'visible'   => false,
-						'variation' => 1,
-					),
-				),
-			)
-		);
->>>>>>> 38a4f1ee
 		$response = $this->server->dispatch( $request );
 		$data     = $response->get_data();
 
