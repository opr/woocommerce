--- conflicted
+++ resolved
@@ -76,7 +76,6 @@
 };
 
 /**
-<<<<<<< HEAD
  * Publish, verify that item was published. Trash, verify that item was trashed.
  *
  * @param {string} button (Publish)
@@ -110,7 +109,9 @@
 
 	// Verify
 	await expect( page ).toMatchElement( publishNotice, { text: trashVerification } );
-=======
+};
+
+/**
  * Verify that checkbox is set.
  *
  * @param {string} selector Selector of the checkbox that needs to be verified.
@@ -145,7 +146,6 @@
 	const field = await page.$( selector );
 	const fieldValue = ( await ( await field.getProperty( 'value' ) ).jsonValue() );
 	await expect( fieldValue ).toBe( value );
->>>>>>> 569dfa4f
 };
 
 module.exports = {
@@ -156,11 +156,8 @@
 	setCheckbox,
 	unsetCheckbox,
 	uiUnblocked,
-<<<<<<< HEAD
 	verifyPublishAndTrash,
-=======
 	verifyCheckboxIsSet,
 	verifyCheckboxIsUnset,
 	verifyValueOfInputField,
->>>>>>> 569dfa4f
 };