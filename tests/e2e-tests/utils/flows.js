/**
 * @format
 */

/**
 * External dependencies
 */
import { pressKeyWithModifier } from '@wordpress/e2e-test-utils';

/**
 * Internal dependencies
 */
import { clearAndFillInput } from './index';

const config = require( 'config' );
const baseUrl = config.get( 'url' );

const WP_ADMIN_LOGIN = baseUrl + 'wp-login.php';
const WP_ADMIN_DASHBOARD = baseUrl + 'wp-admin';
const WP_ADMIN_PLUGINS = baseUrl + 'wp-admin/plugins.php';
const WP_ADMIN_SETUP_WIZARD = baseUrl + 'wp-admin/admin.php?page=wc-setup';
const WP_ADMIN_NEW_COUPON = baseUrl + 'wp-admin/post-new.php?post_type=shop_coupon';
const WP_ADMIN_NEW_ORDER = baseUrl + 'wp-admin/post-new.php?post_type=shop_order';
const WP_ADMIN_NEW_PRODUCT = baseUrl + 'wp-admin/post-new.php?post_type=product';
const WP_ADMIN_WC_SETTINGS = baseUrl + 'wp-admin/admin.php?page=wc-settings&tab=';
const WP_ADMIN_PERMALINK_SETTINGS = baseUrl + 'wp-admin/options-permalink.php';

<<<<<<< HEAD
const SHOP_PRODUCT_PAGE = baseUrl + '?p=';
const SHOP_CART_PAGE = baseUrl + 'cart/';
const SHOP_MY_ACCOUNT_PAGE = baseUrl + 'my-account/';

const MY_ACCOUNT_ORDERS = baseUrl + '/my-account/orders/';
const MY_ACCOUNT_DOWNLOADS = baseUrl + '/my-account/downloads/';
const MY_ACCOUNT_ADDRESSES = baseUrl + '/my-account/edit-address/';
const MY_ACCOUNT_ACCOUNT_DETAILS = baseUrl + '/my-account/edit-account/';
=======
const SHOP_PAGE = baseUrl + 'shop';
const SHOP_PRODUCT = baseUrl + '?p=';
const SHOP_CART_PAGE = baseUrl + 'cart';
>>>>>>> 1a6adfd0

const getProductColumnExpression = ( productTitle ) => (
	'td[@class="product-name" and ' +
	`a[contains(text(), "${ productTitle }")]` +
	']'
);

const getQtyColumnExpression = ( args ) => (
	'td[@class="product-quantity" and ' +
	'.//' + getQtyInputExpression( args ) +
	']'
);

const getQtyInputExpression = ( args = {} ) => {
	let qtyValue = '';

	if ( args.checkQty ) {
		qtyValue = ` and @value="${ args.qty }"`;
	}

	return 'input[contains(@class, "input-text")' + qtyValue + ']';
};

const getCartItemExpression = ( productTitle, args ) => (
	'//tr[contains(@class, "cart_item") and ' +
	getProductColumnExpression( productTitle ) +
	' and ' +
	getQtyColumnExpression( args ) +
	']'
);

const getRemoveExpression = () => (
	'td[@class="product-remove"]//a[@class="remove"]'
);

const CustomerFlow = {
	addToCart: async () => {
		await Promise.all( [
			page.waitForNavigation( { waitUntil: 'networkidle0' } ),
			page.click( '.single_add_to_cart_button' ),
		] );
	},

<<<<<<< HEAD
	goToOrders: async () => {
		await page.goto( MY_ACCOUNT_ORDERS, {
			waitUntil: 'networkidle0',
		} );
	},
=======
	addToCartFromShopPage: async ( productTitle ) => {
		const addToCartXPath = `//li[contains(@class, "type-product") and a/h2[contains(text(), "${ productTitle }")]]` +
			'//a[contains(@class, "add_to_cart_button") and contains(@class, "ajax_add_to_cart")';

		const [ addToCartButton ] = await page.$x( addToCartXPath + ']' );
		addToCartButton.click();

		await page.waitFor( addToCartXPath + ' and contains(@class, "added")]' );
	},

	removeFromCart: async ( productTitle ) => {
		const cartItemXPath = getCartItemExpression( productTitle );
		const removeItemXPath = cartItemXPath + '//' + getRemoveExpression();
>>>>>>> 1a6adfd0

	goToDownloads: async () => {
		await page.goto( MY_ACCOUNT_DOWNLOADS, {
			waitUntil: 'networkidle0',
		} );
	},

	goToAddresses: async () => {
		await page.goto( MY_ACCOUNT_ADDRESSES, {
			waitUntil: 'networkidle0',
		} );
	},

	goToAccountDetails: async () => {
		await page.goto( MY_ACCOUNT_ACCOUNT_DETAILS, {
			waitUntil: 'networkidle0',
		} );
	},

	goToProduct: async ( postID ) => {
		await page.goto( SHOP_PRODUCT_PAGE + postID, {
			waitUntil: 'networkidle0',
		} );
	},

	goToCart: async () => {
		await page.goto( SHOP_CART_PAGE, {
			waitUntil: 'networkidle0',
		} );
	},

<<<<<<< HEAD
	login: async () => {
		await page.goto( SHOP_MY_ACCOUNT_PAGE, {
			waitUntil: 'networkidle0',
		} );

		await expect( page.title() ).resolves.toMatch( 'My account' );

		await page.type( '#username', config.get( 'users.customer.username' ) );
		await page.type( '#password', config.get( 'users.customer.password' ) );

		await Promise.all( [
			page.waitForNavigation( { waitUntil: 'networkidle0' } ),
			page.click( 'button[name="login"]' ),
		] );
=======
	goToShop: async () => {
		await page.goto( SHOP_PAGE, {
			waitUntil: 'networkidle0',
		} );
>>>>>>> 1a6adfd0
	},

	productIsInCart: async ( productTitle, quantity = null ) => {
		const cartItemArgs = quantity ? { qty: quantity } : {};
		const cartItemXPath = getCartItemExpression( productTitle, cartItemArgs );

		await expect( page.$x( cartItemXPath ) ).resolves.toHaveLength( 1 );
	},

<<<<<<< HEAD
	removeFromCart: async ( productTitle ) => {
		const cartItemXPath = getCartItemExpression( productTitle );
		const removeItemXPath = cartItemXPath + '//' + getRemoveExpression();

		const [ removeButton ] = await page.$x( removeItemXPath );
		await removeButton.click();
=======
	setCartQuantity: async ( productTitle, quantityValue ) => {
		const cartItemXPath = getCartItemExpression( productTitle );
		const quantityInputXPath = cartItemXPath + '//' + getQtyInputExpression();

		const [ quantityInput ] = await page.$x( quantityInputXPath );
		await quantityInput.focus();
		await pressKeyWithModifier( 'primary', 'a' );
		await quantityInput.type( quantityValue.toString() );
>>>>>>> 1a6adfd0
	},
};


const StoreOwnerFlow = {
	login: async () => {
		await page.goto( WP_ADMIN_LOGIN, {
			waitUntil: 'networkidle0',
		} );

		await expect( page.title() ).resolves.toMatch( 'Log In' );

		await clearAndFillInput( '#user_login', ' ' );

		await page.type( '#user_login', config.get( 'users.admin.username' ) );
		await page.type( '#user_pass', config.get( 'users.admin.password' ) );

		await Promise.all( [
			page.click( 'input[type=submit]' ),
			page.waitForNavigation( { waitUntil: 'networkidle0' } ),
		] );
	},

	logout: async () => {
		await page.goto(baseUrl + 'wp-login.php?action=logout', {
			waitUntil: 'networkidle0',
		});

		await expect(page).toMatch('You are attempting to log out');

		await Promise.all([
			page.waitForNavigation({ waitUntil: 'networkidle0' }),
			page.click('a'),
		]);
	},

	openDashboard: async () => {
		await page.goto( WP_ADMIN_DASHBOARD, {
			waitUntil: 'networkidle0',
		} );
	},

	openNewCoupon: async () => {
		await page.goto( WP_ADMIN_NEW_COUPON, {
			waitUntil: 'networkidle0',
		} );
	},

	openNewOrder: async () => {
		await page.goto( WP_ADMIN_NEW_ORDER, {
			waitUntil: 'networkidle0',
		} );
	},

	openNewProduct: async () => {
		await page.goto( WP_ADMIN_NEW_PRODUCT, {
			waitUntil: 'networkidle0',
		} );
	},

	openPermalinkSettings: async () => {
		await page.goto( WP_ADMIN_PERMALINK_SETTINGS, {
			waitUntil: 'networkidle0',
		} );
	},

	openPlugins: async () => {
		await page.goto( WP_ADMIN_PLUGINS, {
			waitUntil: 'networkidle0',
		} );
	},

	openSettings: async ( tab, section = null ) => {
		let settingsUrl = WP_ADMIN_WC_SETTINGS + tab;

		if ( section ) {
			settingsUrl += `&section=${ section }`;
		}

		await page.goto( settingsUrl, {
			waitUntil: 'networkidle0',
		} );
	},

	runSetupWizard: async () => {
		await page.goto( WP_ADMIN_SETUP_WIZARD, {
			waitUntil: 'networkidle0',
		} );
	},
};

export { CustomerFlow, StoreOwnerFlow };<|MERGE_RESOLUTION|>--- conflicted
+++ resolved
@@ -25,20 +25,15 @@
 const WP_ADMIN_WC_SETTINGS = baseUrl + 'wp-admin/admin.php?page=wc-settings&tab=';
 const WP_ADMIN_PERMALINK_SETTINGS = baseUrl + 'wp-admin/options-permalink.php';
 
-<<<<<<< HEAD
+const SHOP_PAGE = baseUrl + 'shop';
 const SHOP_PRODUCT_PAGE = baseUrl + '?p=';
-const SHOP_CART_PAGE = baseUrl + 'cart/';
+const SHOP_CART_PAGE = baseUrl + 'cart';
 const SHOP_MY_ACCOUNT_PAGE = baseUrl + 'my-account/';
 
 const MY_ACCOUNT_ORDERS = baseUrl + '/my-account/orders/';
 const MY_ACCOUNT_DOWNLOADS = baseUrl + '/my-account/downloads/';
 const MY_ACCOUNT_ADDRESSES = baseUrl + '/my-account/edit-address/';
 const MY_ACCOUNT_ACCOUNT_DETAILS = baseUrl + '/my-account/edit-account/';
-=======
-const SHOP_PAGE = baseUrl + 'shop';
-const SHOP_PRODUCT = baseUrl + '?p=';
-const SHOP_CART_PAGE = baseUrl + 'cart';
->>>>>>> 1a6adfd0
 
 const getProductColumnExpression = ( productTitle ) => (
 	'td[@class="product-name" and ' +
@@ -82,13 +77,12 @@
 		] );
 	},
 
-<<<<<<< HEAD
 	goToOrders: async () => {
 		await page.goto( MY_ACCOUNT_ORDERS, {
 			waitUntil: 'networkidle0',
 		} );
 	},
-=======
+
 	addToCartFromShopPage: async ( productTitle ) => {
 		const addToCartXPath = `//li[contains(@class, "type-product") and a/h2[contains(text(), "${ productTitle }")]]` +
 			'//a[contains(@class, "add_to_cart_button") and contains(@class, "ajax_add_to_cart")';
@@ -99,11 +93,6 @@
 		await page.waitFor( addToCartXPath + ' and contains(@class, "added")]' );
 	},
 
-	removeFromCart: async ( productTitle ) => {
-		const cartItemXPath = getCartItemExpression( productTitle );
-		const removeItemXPath = cartItemXPath + '//' + getRemoveExpression();
->>>>>>> 1a6adfd0
-
 	goToDownloads: async () => {
 		await page.goto( MY_ACCOUNT_DOWNLOADS, {
 			waitUntil: 'networkidle0',
@@ -134,27 +123,26 @@
 		} );
 	},
 
-<<<<<<< HEAD
 	login: async () => {
-		await page.goto( SHOP_MY_ACCOUNT_PAGE, {
-			waitUntil: 'networkidle0',
-		} );
-
-		await expect( page.title() ).resolves.toMatch( 'My account' );
-
-		await page.type( '#username', config.get( 'users.customer.username' ) );
-		await page.type( '#password', config.get( 'users.customer.password' ) );
-
-		await Promise.all( [
-			page.waitForNavigation( { waitUntil: 'networkidle0' } ),
-			page.click( 'button[name="login"]' ),
+		await page.goto(SHOP_MY_ACCOUNT_PAGE, {
+			waitUntil: 'networkidle0',
+		} );
+
+		await expect(page.title()).resolves.toMatch('My account');
+
+		await page.type('#username', config.get('users.customer.username'));
+		await page.type('#password', config.get('users.customer.password'));
+
+		await Promise.all([
+			page.waitForNavigation({ waitUntil: 'networkidle0' }),
+			page.click('button[name="login"]'),
 		] );
-=======
+	},
+
 	goToShop: async () => {
 		await page.goto( SHOP_PAGE, {
 			waitUntil: 'networkidle0',
 		} );
->>>>>>> 1a6adfd0
 	},
 
 	productIsInCart: async ( productTitle, quantity = null ) => {
@@ -164,14 +152,14 @@
 		await expect( page.$x( cartItemXPath ) ).resolves.toHaveLength( 1 );
 	},
 
-<<<<<<< HEAD
 	removeFromCart: async ( productTitle ) => {
-		const cartItemXPath = getCartItemExpression( productTitle );
+		const cartItemXPath = getCartItemExpression(productTitle);
 		const removeItemXPath = cartItemXPath + '//' + getRemoveExpression();
 
-		const [ removeButton ] = await page.$x( removeItemXPath );
+		const [removeButton] = await page.$x(removeItemXPath);
 		await removeButton.click();
-=======
+	},
+
 	setCartQuantity: async ( productTitle, quantityValue ) => {
 		const cartItemXPath = getCartItemExpression( productTitle );
 		const quantityInputXPath = cartItemXPath + '//' + getQtyInputExpression();
@@ -180,7 +168,6 @@
 		await quantityInput.focus();
 		await pressKeyWithModifier( 'primary', 'a' );
 		await quantityInput.type( quantityValue.toString() );
->>>>>>> 1a6adfd0
 	},
 };
 
