--- conflicted
+++ resolved
@@ -56,14 +56,6 @@
 		);
 	} );
 } );
-<<<<<<< HEAD
-
-describe( 'Add New Variable Product Page', () => {
-	beforeAll( async () => {
-		await activatePlugin( 'woocommerce' );
-	} );
-=======
->>>>>>> a2ad6c92
 
 describe( 'Add New Variable Product Page', () => {
 	beforeAll( async () => {
