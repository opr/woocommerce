--- conflicted
+++ resolved
@@ -20,11 +20,8 @@
 	WP_ADMIN_SETUP_WIZARD,
 	WP_ADMIN_WC_SETTINGS,
 	WP_ADMIN_NEW_SHIPPING_ZONE,
-<<<<<<< HEAD
 	WP_ADMIN_ANALYTICS_PAGES,
-=======
 	WP_ADMIN_ALL_USERS_VIEW,
->>>>>>> 90d9dce1
 } = require( './constants' );
 
 const baseUrl = config.get( 'url' );
@@ -188,13 +185,16 @@
 		} );
 	},
 
-<<<<<<< HEAD
 	openAnalyticsPage: async ( pageName ) => {
 		await page.goto( WP_ADMIN_ANALYTICS_PAGES + pageName, {
-=======
+      
+      waitUntil: 'networkidle0',
+    } );
+  },
+  
 	openAllUsersView: async () => {
 		await page.goto( WP_ADMIN_ALL_USERS_VIEW, {
->>>>>>> 90d9dce1
+
 			waitUntil: 'networkidle0',
 		} );
 	},
