--- conflicted
+++ resolved
@@ -13,11 +13,8 @@
 	selectOptionInSelect2,
 	setCheckbox,
 	unsetCheckbox,
-<<<<<<< HEAD
 	evalAndClick,
-=======
 	clearAndFillInput,
->>>>>>> b1950072
 } from './page-utils';
 import factories from './factories';
 
