--- conflicted
+++ resolved
@@ -103,18 +103,12 @@
 | `clickFilter` | `selector` | Click on a list page filter |
 | `moveAllItemsToTrash` |  | Moves all items in a list view to the Trash |
 | `verifyAndPublish` | `noticeText` | Verify that an item can be published |
-<<<<<<< HEAD
 | `selectOptionInSelect2` | `selector, value` | helper method that searchs for select2 type fields and select plus insert value inside
 | `addShippingZoneAndMethod` | `zoneName, zoneLocation, zipCode, zoneMethod` | util helper method for adding shipping zones with shipping methods
 | `applyCoupon` | `couponName` | helper method which applies a coupon in cart or checkout
 | `removeCoupon` | | helper method that removes a single coupon within cart or checkout
-=======
-| `selectOptionInSelect2` | `selector, value` | helper method that searchs for select2 type fields and select plus insert value inside |
-| `applyCoupon` | `couponName` | helper method which applies a coupon in cart or checkout |
-| `removeCoupon` | | helper method that removes a single coupon within cart or checkout |
 | `selectOrderAction` | `action` | Helper method to select an order action in the `Order Actions` postbox |
 | `clickUpdateOrder` | `noticeText`, `waitForSave` | Helper method to click the Update button on the order details page |
->>>>>>> 54edb576
 
 ### Test Utilities
 
