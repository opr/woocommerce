--- conflicted
+++ resolved
@@ -9,18 +9,14 @@
 - `clickFilter()` util helper method that clicks on a list page filter
 - `moveAllItemsToTrash()` util helper method that checks every item in a list page and moves them to the trash
 - `createSimpleOrder( status )` component which accepts an order status string and creates a basic order with that status
-<<<<<<< HEAD
+- `createSimpleOrder( status )` returns the ID of the order that was created
 - `openOrder` for opening existing orders
 - `getValueOfInputField` to get value of input field
 - split `verifyPublishAndTrash` into separate functions.
-=======
 - `addProductToOrder( orderId, productName )` component which adds the provided productName to the passed in orderId
 
 ## Changes
 
-- `createSimpleOrder( status )` returns the ID of the order that was created
->>>>>>> 6c132c1e
-
 # 0.1.1
 
 - Initial/beta release