# WooCommerce Core End to End Test Suite

This package contains the automated end-to-end tests for WooCommerce.

## Table of contents

- [Pre-requisites](#pre-requisites)
- [Setting up core tests](#setting-up-core-tests)
- [Test functions](#test-functions)
  - [Activation and setup](#activation-and-setup)
  - [Merchant](#merchant)
  - [Shopper](#shopper)
- [Contributing a new test](#contributing-a-new-test)

## Pre-requisites

### Setting up the test environment

Follow [E2E setup instructions](https://github.com/woocommerce/woocommerce/blob/trunk/tests/e2e/README.md).

### Setting up core tests

- Create the folder `tests/e2e/specs` in your repository if it does not exist.
- To add a core test to your test suite, create a new `.test.js` file within `tests/e2e/specs` . Example code to run all the shopper tests:
```js

const { runShopperTests } = require( '@woocommerce/e2e-core-tests' );

runShopperTests();

```

## Test functions

The functions to access the core tests are:

### Activation and setup

- `runSetupOnboardingTests` - Run all setup and onboarding tests
  - `runActivationTest` - Merchant can activate WooCommerce
  - `runOnboardingFlowTest` - Merchant can complete onboarding flow
  - `runTaskListTest` - Merchant can complete onboarding task list
  - `runInitialStoreSettingsTest` - Merchant can complete initial settings

### Merchant

- `runMerchantTests` - Run all merchant tests
  - `runCreateCouponTest` - Merchant can create coupon
  - `runCreateOrderTest` - Merchant can create order
  - `runAddSimpleProductTest` - Merchant can create a simple product
  - `runAddVariableProductTest` - Merchant can create a variable product
  - `runUpdateGeneralSettingsTest` - Merchant can update general settings
  - `runProductSettingsTest` - Merchant can update product settings
  - `runTaxSettingsTest` - Merchant can update tax settings
  - `runOrderStatusFilterTest` - Merchant can filter orders by order status
  - `runOrderRefundTest` - Merchant can refund an order
  - `runOrderApplyCouponTest` - Merchant can apply a coupon to an order
  - `runProductEditDetailsTest` - Merchant can edit an existing product
  - `runProductSearchTest` - Merchant can search for a product and view it
  - `runMerchantOrdersCustomerPaymentPage` - Merchant can visit the customer payment page

### Shopper

- `runShopperTests` - Run all shopper tests
  - `runCartApplyCouponsTest` - Shopper can use coupons on cart
  - `runCartPageTest` - Shopper can view and update cart
  - `runCheckoutApplyCouponsTest` - Shopper can use coupons on checkout
  - `runCheckoutPageTest` - Shopper can complete checkout
  - `runMyAccountPageTest` - Shopper can access my account page
  - `runSingleProductPageTest` - Shopper can view single product page in many variations (simple, variable, grouped)
<<<<<<< HEAD
  - `runMyAccountPayOrderTest` - Shopper can pay for his order in My Account
  - `runCartApplyCouponsTest` - Shopper can apply coupons in the cart
  - `runCheckoutApplyCouponsTest` - Shopper can apply coupons in the checkout
=======
  - `runProductBrowseSearchSortTest` - Shopper can browse, search & sort products
>>>>>>> af550f37
  - `runVariableProductUpdateTest` - Shopper can view and update variations on a variable product

## Contributing a new test

- In your branch create a new `example-test-name.test.js` under the `tests/e2e/core-tests/specs` folder.
- Jest does not allow its global functions to be accessed outside the jest environment. To allow the test code to be published in a package import any jest global functions used in your test
```js
const {
	it,
	describe,
	beforeAll,
} = require( '@jest/globals' );
```
- Wrap your test in a function and export it
```js
const runExampleTestName = () => {
	describe('Example test', () => {
		beforeAll(async () => {
			// ...
		});

		it('do some example action', async () => {
            // ...
		});
        // ...
    });
});

module.exports = runExampleTestName;
```
- Add your test to `tests/e2e/core-tests/specs/index.js`
```js
const runExampleTestName = require( './grouping/example-test-name.test' );
// ...
module.exports = {
// ...
    runExampleTestName,
}
```<|MERGE_RESOLUTION|>--- conflicted
+++ resolved
@@ -68,13 +68,10 @@
   - `runCheckoutPageTest` - Shopper can complete checkout
   - `runMyAccountPageTest` - Shopper can access my account page
   - `runSingleProductPageTest` - Shopper can view single product page in many variations (simple, variable, grouped)
-<<<<<<< HEAD
   - `runMyAccountPayOrderTest` - Shopper can pay for his order in My Account
   - `runCartApplyCouponsTest` - Shopper can apply coupons in the cart
   - `runCheckoutApplyCouponsTest` - Shopper can apply coupons in the checkout
-=======
   - `runProductBrowseSearchSortTest` - Shopper can browse, search & sort products
->>>>>>> af550f37
   - `runVariableProductUpdateTest` - Shopper can view and update variations on a variable product
 
 ## Contributing a new test
