--- conflicted
+++ resolved
@@ -13,7 +13,6 @@
 permissions: {}
 
 jobs:
-<<<<<<< HEAD
   test:
     name: PHP ${{ matrix.php }} WP ${{ matrix.wp }}
     timeout-minutes: 30
@@ -43,71 +42,21 @@
         options: --health-cmd="mysqladmin ping" --health-interval=10s --health-timeout=5s --health-retries=5
     steps:
       - uses: actions/checkout@v3
-=======
-    test:
-        name: PHP ${{ matrix.php }} WP ${{ matrix.wp }}
-        timeout-minutes: 30
-        runs-on: ubuntu-20.04
-        permissions:
-            contents: read
-        continue-on-error: ${{ matrix.wp == 'nightly' }}
-        strategy:
-            fail-fast: false
-            matrix:
-                php: ['7.4', '8.0']
-                wp: ['latest']
-                include:
-                    - wp: nightly
-                      php: '7.4'
-                    - wp: '5.9'
-                      php: 7.4
-                    - wp: '5.8'
-                      php: 7.4
-        services:
-            database:
-                image: mysql:5.6
-                env:
-                    MYSQL_ROOT_PASSWORD: root
-                ports:
-                    - 3306:3306
-                options: --health-cmd="mysqladmin ping" --health-interval=10s --health-timeout=5s --health-retries=5
-        steps:
-            - uses: actions/checkout@v3
->>>>>>> e588c560
 
-            - name: Setup WooCommerce Monorepo
-              uses: ./.github/actions/setup-woocommerce-monorepo
-              with:
-                  php-version: ${{ matrix.php }}
+      - name: Setup WooCommerce Monorepo
+        uses: ./.github/actions/setup-woocommerce-monorepo
+        with:
+            php-version: ${{ matrix.php }}
 
-            - name: Tool versions
-              run: |
-                  php --version
-                  composer --version
+      - name: Tool versions
+        run: |
+            php --version
+            composer --version
 
-<<<<<<< HEAD
       - name: Init DB and WP
         working-directory: plugins/woocommerce
         run: ./tests/bin/install.sh woo_test root root 127.0.0.1 ${{ matrix.wp }}
-=======
-            - name: Add PHP8 Compatibility.
-              run: |
-                  if [ "$(php -r "echo version_compare(PHP_VERSION,'8.0','>=');")" ]; then
-                     cd plugins/woocommerce
-                     curl -L https://github.com/woocommerce/phpunit/archive/add-compatibility-with-php8-to-phpunit-7.zip -o /tmp/phpunit-7.5-fork.zip
-                     unzip -d /tmp/phpunit-7.5-fork /tmp/phpunit-7.5-fork.zip
-                     composer bin phpunit config --unset platform
-                     composer bin phpunit config repositories.0 '{"type": "path", "url": "/tmp/phpunit-7.5-fork/phpunit-add-compatibility-with-php8-to-phpunit-7", "options": {"symlink": false}}'
-                     composer bin phpunit require --dev -W phpunit/phpunit:@dev --ignore-platform-reqs
-                     rm -rf ./vendor/phpunit/
-                     composer dump-autoload
-                   fi
 
-            - name: Init DB and WP
-              working-directory: plugins/woocommerce
-              run: ./tests/bin/install.sh woo_test root root 127.0.0.1 ${{ matrix.wp }}
->>>>>>> e588c560
-
-            - name: Run tests
-              working-directory: plugins/woocommerce
-              run: pnpm run test --filter=woocommerce --color+      - name: Run tests
+        working-directory: plugins/woocommerce
+        run: pnpm run test --filter=woocommerce --color