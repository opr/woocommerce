--- conflicted
+++ resolved
@@ -23,16 +23,12 @@
 		<?php 
 		foreach ($address as $key => $field) :
 			$value = (isset($_POST[$key])) ? $_POST[$key] : get_user_meta( get_current_user_id(), $key, true );
-<<<<<<< HEAD
-			if (!$value && $key=='billing_email') $value = $current_user->user_email;
-=======
 			
 			// Default values
 			if (!$value && ($key=='billing_email' || $key=='shipping_email')) $value = $current_user->user_email;
 			if (!$value && ($key=='billing_country' || $key=='shipping_country')) $value = $woocommerce->countries->get_base_country();
 			if (!$value && ($key=='billing_state' || $key=='shipping_state')) $value = $woocommerce->countries->get_base_state();
 			
->>>>>>> 02fe1b58
 			woocommerce_form_field( $key, $field, $value );
 		endforeach;
 		?>
