--- conflicted
+++ resolved
@@ -12,7 +12,7 @@
  *
  * @see https://docs.woocommerce.com/document/template-structure/
  * @package WooCommerce/Templates/Emails/Plain
- * @version 3.6.0
+ * @version 3.7.0
  */
 
 defined( 'ABSPATH' ) || exit;
@@ -45,12 +45,7 @@
  */
 do_action( 'woocommerce_email_customer_details', $order, $sent_to_admin, $plain_text, $email );
 
-<<<<<<< HEAD
 echo "\n\n----------------------------------------\n\n";
-=======
-/* translators: %s: documentation link */
-printf( esc_html__( 'Hopefully they’ll be back. Read more about <a href="%s">troubleshooting failed payments</a>.', 'woocommerce' ), 'https://docs.woocommerce.com/document/managing-orders/' ) . "\n\n";
->>>>>>> fbe455f7
 
 /**
  * Show user-defined additonal content - this is set in each email's settings.
