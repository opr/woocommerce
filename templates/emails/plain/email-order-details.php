<?php
/**
 * Order details table shown in emails.
 *
 * This template can be overridden by copying it to yourtheme/woocommerce/emails/plain/email-order-details.php.
 *
 * HOWEVER, on occasion WooCommerce will need to update template files and you
 * (the theme developer) will need to copy the new files to your theme to
 * maintain compatibility. We try to do this as little as possible, but it does
 * happen. When this occurs the version of the template file will be bumped and
 * the readme will list any important changes.
 *
 * @see https://docs.woocommerce.com/document/template-structure/
 * @package WooCommerce/Templates/Emails
 * @version 3.7.0
 */

defined( 'ABSPATH' ) || exit;

do_action( 'woocommerce_email_before_order_table', $order, $sent_to_admin, $plain_text, $email );

/* translators: %1$s: Order ID. %2$s: Order date */
<<<<<<< HEAD
echo wp_kses_post( wc_strtoupper( sprintf( esc_html__( '[Order #%1$s] (%2$s)', 'woocommerce' ), $order->get_order_number(), wc_format_datetime( $order->get_date_created() ) ) ) ) . "\n";
=======
echo wp_kses_post( wc_strtoupper( sprintf( __( '[Order #%1$s] (%2$s)', 'woocommerce' ), $order->get_order_number(), wc_format_datetime( $order->get_date_created() ) ) ) ) . "\n";
>>>>>>> 0e5c0eec
echo "\n" . wc_get_email_order_items( // phpcs:ignore WordPress.Security.EscapeOutput.OutputNotEscaped
	$order,
	array(
		'show_sku'      => $sent_to_admin,
		'show_image'    => false,
		'image_size'    => array( 32, 32 ),
		'plain_text'    => true,
		'sent_to_admin' => $sent_to_admin,
	)
);

echo "==========\n\n";

<<<<<<< HEAD
$totals = $order->get_order_item_totals(); // phpcs:ignore WordPress.WP.GlobalVariablesOverride.OverrideProhibited
=======
$item_totals = $order->get_order_item_totals();
>>>>>>> 0e5c0eec

if ( $item_totals ) {
	foreach ( $item_totals as $total ) {
		echo wp_kses_post( $total['label'] . "\t " . $total['value'] ) . "\n";
	}
}

if ( $order->get_customer_note() ) {
	echo esc_html__( 'Note:', 'woocommerce' ) . "\t " . wp_kses_post( wptexturize( $order->get_customer_note() ) ) . "\n";
}

if ( $sent_to_admin ) {
	/* translators: %s: Order link. */
	echo "\n" . sprintf( esc_html__( 'View order: %s', 'woocommerce' ), esc_url( $order->get_edit_order_url() ) ) . "\n";
}

do_action( 'woocommerce_email_after_order_table', $order, $sent_to_admin, $plain_text, $email );<|MERGE_RESOLUTION|>--- conflicted
+++ resolved
@@ -20,11 +20,7 @@
 do_action( 'woocommerce_email_before_order_table', $order, $sent_to_admin, $plain_text, $email );
 
 /* translators: %1$s: Order ID. %2$s: Order date */
-<<<<<<< HEAD
 echo wp_kses_post( wc_strtoupper( sprintf( esc_html__( '[Order #%1$s] (%2$s)', 'woocommerce' ), $order->get_order_number(), wc_format_datetime( $order->get_date_created() ) ) ) ) . "\n";
-=======
-echo wp_kses_post( wc_strtoupper( sprintf( __( '[Order #%1$s] (%2$s)', 'woocommerce' ), $order->get_order_number(), wc_format_datetime( $order->get_date_created() ) ) ) ) . "\n";
->>>>>>> 0e5c0eec
 echo "\n" . wc_get_email_order_items( // phpcs:ignore WordPress.Security.EscapeOutput.OutputNotEscaped
 	$order,
 	array(
@@ -38,11 +34,7 @@
 
 echo "==========\n\n";
 
-<<<<<<< HEAD
-$totals = $order->get_order_item_totals(); // phpcs:ignore WordPress.WP.GlobalVariablesOverride.OverrideProhibited
-=======
 $item_totals = $order->get_order_item_totals();
->>>>>>> 0e5c0eec
 
 if ( $item_totals ) {
 	foreach ( $item_totals as $total ) {
