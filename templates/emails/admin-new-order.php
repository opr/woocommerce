--- conflicted
+++ resolved
@@ -23,11 +23,7 @@
 do_action( 'woocommerce_email_header', $email_heading, $email ); ?>
 
 <?php /* translators: %s: Customer billing full name */ ?>
-<<<<<<< HEAD
 <p><?php printf( esc_html__( 'You’ve received the following order from %s:', 'woocommerce' ), $order->get_formatted_billing_full_name() ); // phpcs:ignore WordPress.Security.EscapeOutput.OutputNotEscaped ?></p>
-=======
-<p><?php printf( __( 'You’ve received the following order from %s:', 'woocommerce' ), $order->get_formatted_billing_full_name() ); // phpcs:ignore WordPress.Security.EscapeOutput.OutputNotEscaped ?></p>
->>>>>>> 0e5c0eec
 <?php
 
 /*
