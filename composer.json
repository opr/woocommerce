{
  "name": "woocommerce/woocommerce",
  "description": "An eCommerce toolkit that helps you sell anything. Beautifully.",
  "homepage": "https://woocommerce.com/",
  "type": "wordpress-plugin",
  "license": "GPL-3.0-or-later",
  "prefer-stable": true,
  "minimum-stability": "dev",
  "require": {
    "php": ">=7.0",
    "automattic/jetpack-autoloader": "2.2.0",
    "automattic/jetpack-constants": "1.4.0",
    "composer/installers": "1.7.0",
    "maxmind-db/reader": "1.6.0",
    "pelago/emogrifier": "3.1.0",
    "psr/container": "1.0.0",
    "woocommerce/action-scheduler": "3.1.6",
    "woocommerce/woocommerce-admin": "1.6.0-rc.3",
    "woocommerce/woocommerce-blocks": "3.4.0",
    "league/container": "3.3.1"
  },
  "require-dev": {
    "bamarni/composer-bin-plugin": "^1.4"
  },
  "config": {
    "platform": {
      "php": "7.1"
    },
    "preferred-install": {
        "woocommerce/action-scheduler": "dist",
        "woocommerce/woocommerce-rest-api": "dist",
        "woocommerce/woocommerce-blocks": "dist"
    },
    "sort-packages": true
  },
  "autoload": {
    "exclude-from-classmap": [
      "includes/legacy",
      "includes/libraries"
    ],
    "classmap": [
      "includes/rest-api"
    ],
    "psr-4": {
      "Automattic\\WooCommerce\\": "src/",
      "Automattic\\WooCommerce\\Vendor\\League\\Container\\": "vendor/league/container/"
    }
  },
  "autoload-dev": {
    "psr-4": {
      "Automattic\\WooCommerce\\Tests\\": "tests/php/src/",
      "Automattic\\WooCommerce\\Testing\\Tools\\": "tests/Tools/"
    },
    "classmap": [
      "tests/legacy/unit-tests/rest-api/Helpers"
    ]
  },
  "scripts": {
    "post-install-cmd": [
<<<<<<< HEAD
      "@composer bin all install --ansi",
      "sh ./bin/package-update.sh"
    ],
    "post-update-cmd": [
      "@composer bin all update --ansi",
=======
      "sh ./bin/prefix-vendor-namespaces.sh",
      "sh ./bin/package-update.sh"
    ],
    "post-update-cmd": [
      "sh ./bin/prefix-vendor-namespaces.sh",
>>>>>>> 9c90461b
      "sh ./bin/package-update.sh"
    ],
    "test": [
      "phpunit"
    ],
    "phpcs": [
      "phpcs -s -p"
    ],
    "phpcs-pre-commit": [
      "phpcs -s -p -n"
    ],
    "phpcbf": [
      "phpcbf -p"
    ],
    "makepot-audit": [
      "wp --allow-root i18n make-pot . --exclude=\".github,.wordpress-org,bin,sample-data,node_modules,tests\" --slug=woocommerce"
    ],
    "makepot": [
      "@makepot-audit --skip-audit"
    ]
  },
  "extra": {
    "installer-paths": {
      "packages/action-scheduler": ["woocommerce/action-scheduler"],
      "packages/woocommerce-rest-api": ["woocommerce/woocommerce-rest-api"],
      "packages/woocommerce-blocks": ["woocommerce/woocommerce-blocks"],
      "packages/woocommerce-admin": ["woocommerce/woocommerce-admin"]
    },
    "scripts-description": {
      "test": "Run unit tests",
      "phpcs": "Analyze code against the WordPress coding standards with PHP_CodeSniffer",
      "phpcbf": "Fix coding standards warnings/errors automatically with PHP Code Beautifier",
      "makepot-audit": "Generate i18n/languages/woocommerce.pot file and run audit",
      "makepot": "Generate i18n/languages/woocommerce.pot file"
    },
    "bamarni-bin": {
      "target-directory": "bin/composer"
    }
  }
}<|MERGE_RESOLUTION|>--- conflicted
+++ resolved
@@ -57,19 +57,13 @@
   },
   "scripts": {
     "post-install-cmd": [
-<<<<<<< HEAD
       "@composer bin all install --ansi",
+      "sh ./bin/prefix-vendor-namespaces.sh",
       "sh ./bin/package-update.sh"
     ],
     "post-update-cmd": [
       "@composer bin all update --ansi",
-=======
       "sh ./bin/prefix-vendor-namespaces.sh",
-      "sh ./bin/package-update.sh"
-    ],
-    "post-update-cmd": [
-      "sh ./bin/prefix-vendor-namespaces.sh",
->>>>>>> 9c90461b
       "sh ./bin/package-update.sh"
     ],
     "test": [
