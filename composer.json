{
  "name": "woocommerce/woocommerce",
  "description": "An eCommerce toolkit that helps you sell anything. Beautifully.",
  "homepage": "https://woocommerce.com/",
  "type": "wordpress-plugin",
  "license": "GPL-3.0-or-later",
  "prefer-stable": true,
  "minimum-stability": "dev",
  "require": {
    "php": ">=7.0",
    "automattic/jetpack-autoloader": "2.2.0",
    "automattic/jetpack-constants": "1.5.0",
    "composer/installers": "1.7.0",
    "maxmind-db/reader": "1.6.0",
    "pelago/emogrifier": "3.1.0",
    "psr/container": "1.0.0",
    "woocommerce/action-scheduler": "3.1.6",
    "woocommerce/woocommerce-admin": "1.6.1",
<<<<<<< HEAD
    "woocommerce/woocommerce-blocks": "3.6.0",
    "league/container": "3.3.1"
=======
    "woocommerce/woocommerce-blocks": "3.4.0",
    "league/container": "3.3.3"
>>>>>>> 631c0602
  },
  "require-dev": {
    "bamarni/composer-bin-plugin": "^1.4"
  },
  "config": {
    "platform": {
      "php": "7.1"
    },
    "preferred-install": {
        "woocommerce/action-scheduler": "dist",
        "woocommerce/woocommerce-rest-api": "dist",
        "woocommerce/woocommerce-blocks": "dist"
    },
    "sort-packages": true
  },
  "autoload": {
    "exclude-from-classmap": [
      "includes/legacy",
      "includes/libraries"
    ],
    "classmap": [
      "includes/rest-api"
    ],
    "psr-4": {
      "Automattic\\WooCommerce\\": "src/",
      "Automattic\\WooCommerce\\Vendor\\League\\Container\\": "vendor/league/container/"
    }
  },
  "autoload-dev": {
    "psr-4": {
      "Automattic\\WooCommerce\\Tests\\": "tests/php/src/",
      "Automattic\\WooCommerce\\Testing\\Tools\\": "tests/Tools/"
    },
    "classmap": [
      "tests/legacy/unit-tests/rest-api/Helpers"
    ]
  },
  "scripts": {
    "post-install-cmd": [
      "@composer bin all install --ansi",
      "sh ./bin/prefix-vendor-namespaces.sh",
      "sh ./bin/package-update.sh"
    ],
    "post-update-cmd": [
      "@composer bin all update --ansi",
      "sh ./bin/prefix-vendor-namespaces.sh",
      "sh ./bin/package-update.sh"
    ],
    "test": [
      "phpunit"
    ],
    "phpcs": [
      "phpcs -s -p"
    ],
    "phpcs-pre-commit": [
      "phpcs -s -p -n"
    ],
    "phpcbf": [
      "phpcbf -p"
    ],
    "makepot-audit": [
      "wp --allow-root i18n make-pot . --exclude=\".github,.wordpress-org,bin,sample-data,node_modules,tests\" --slug=woocommerce"
    ],
    "makepot": [
      "@makepot-audit --skip-audit"
    ],
    "bin": [
      "echo 'bin not installed'"
    ]
  },
  "extra": {
    "installer-paths": {
      "packages/action-scheduler": ["woocommerce/action-scheduler"],
      "packages/woocommerce-rest-api": ["woocommerce/woocommerce-rest-api"],
      "packages/woocommerce-blocks": ["woocommerce/woocommerce-blocks"],
      "packages/woocommerce-admin": ["woocommerce/woocommerce-admin"]
    },
    "scripts-description": {
      "test": "Run unit tests",
      "phpcs": "Analyze code against the WordPress coding standards with PHP_CodeSniffer",
      "phpcbf": "Fix coding standards warnings/errors automatically with PHP Code Beautifier",
      "makepot-audit": "Generate i18n/languages/woocommerce.pot file and run audit",
      "makepot": "Generate i18n/languages/woocommerce.pot file"
    },
    "bamarni-bin": {
      "target-directory": "bin/composer"
    }
  }
}<|MERGE_RESOLUTION|>--- conflicted
+++ resolved
@@ -16,13 +16,8 @@
     "psr/container": "1.0.0",
     "woocommerce/action-scheduler": "3.1.6",
     "woocommerce/woocommerce-admin": "1.6.1",
-<<<<<<< HEAD
     "woocommerce/woocommerce-blocks": "3.6.0",
-    "league/container": "3.3.1"
-=======
-    "woocommerce/woocommerce-blocks": "3.4.0",
     "league/container": "3.3.3"
->>>>>>> 631c0602
   },
   "require-dev": {
     "bamarni/composer-bin-plugin": "^1.4"
