<?php
include_once( 'legacy/class-wc-legacy-coupon.php' );

if ( ! defined( 'ABSPATH' ) ) {
	exit;
}

/**
 * WooCommerce coupons.
 *
 * The WooCommerce coupons class gets coupon data from storage and checks coupon validity.
 *
 * @class 		WC_Coupon
 * @version		2.7.0
 * @package		WooCommerce/Classes
 * @category	Class
 * @author		WooThemes
 */
class WC_Coupon extends WC_Legacy_Coupon {

	/**
	 * Data array, with defaults.
	 * @since 2.7.0
	 * @var array
	 */
	protected $_data = array(
		'id'                         => 0,
		'code'                       => '',
		'description'                => '',
		'discount_type'              => 'fixed_cart',
		'amount'                     => 0,
		'expiry_date'                => '',
		'usage_count'                => 0,
		'used_by'                    => '',
		'individual_use'             => false,
		'product_ids'                => array(),
		'exclude_product_ids'        => array(),
		'usage_limit'                => '',
		'usage_limit_per_user'       => '',
		'limit_usage_to_x_items'     => '',
		'free_shipping'              => false,
		'product_categories'         => array(),
		'exclude_product_categories' => array(),
		'exclude_sale_items'         => false,
		'minimum_amount'             => '',
		'maximum_amount'             => '',
		'customer_email'             => array(),
	);

	// Coupon message codes
	const E_WC_COUPON_INVALID_FILTERED               = 100;
	const E_WC_COUPON_INVALID_REMOVED                = 101;
	const E_WC_COUPON_NOT_YOURS_REMOVED              = 102;
	const E_WC_COUPON_ALREADY_APPLIED                = 103;
	const E_WC_COUPON_ALREADY_APPLIED_INDIV_USE_ONLY = 104;
	const E_WC_COUPON_NOT_EXIST                      = 105;
	const E_WC_COUPON_USAGE_LIMIT_REACHED            = 106;
	const E_WC_COUPON_EXPIRED                        = 107;
	const E_WC_COUPON_MIN_SPEND_LIMIT_NOT_MET        = 108;
	const E_WC_COUPON_NOT_APPLICABLE                 = 109;
	const E_WC_COUPON_NOT_VALID_SALE_ITEMS           = 110;
	const E_WC_COUPON_PLEASE_ENTER                   = 111;
	const E_WC_COUPON_MAX_SPEND_LIMIT_MET 			 = 112;
	const E_WC_COUPON_EXCLUDED_PRODUCTS              = 113;
	const E_WC_COUPON_EXCLUDED_CATEGORIES            = 114;
	const WC_COUPON_SUCCESS                          = 200;
	const WC_COUPON_REMOVED                          = 201;

	/**
	 * Internal meta type used to store coupon data.
	 * @since 2.7.0
	 * @var string
	 */
	protected $_meta_type = 'post';

	/**
	 * Data stored in meta keys, but not considered "meta" for a coupon.
	 * @since 2.7.0
	 * @var array
	 */
	protected $_internal_meta_keys = array(
		'discount_type', 'coupon_amount', 'expiry_date', 'usage_count',
		'individual_use', 'product_ids', 'exclude_product_ids', 'usage_limit',
		'usage_limit_per_user', 'limit_usage_to_x_items', 'free_shipping',
		'product_categories', 'exclude_product_categories', 'exclude_sale_items',
		'minimum_amount', 'maximum_amount', 'customer_email', '_used_by',
	);

	/**
	 * Coupon constructor. Loads coupon data.
	 * @param  mixed $code code of the coupon to load
	 */
	public function __construct( $code = '' ) {
		if ( $code instanceof WC_Coupon ) {
			$this->read( absint( $code->get_id() ) );
		} elseif ( $coupon = apply_filters( 'woocommerce_get_shop_coupon_data', false, $code ) ) {
			_doing_it_wrong( 'woocommerce_get_shop_coupon_data', 'Reading a manual coupon via woocommerce_get_shop_coupon_data has been deprecated. Please sent an instance of WC_Coupon instead.', '2.7' );
			$this->read_manual_coupon( $code, $coupon );
		} elseif ( ! empty( $code ) ) {
			$this->set_code( $code );
			$this->read( absint( self::get_coupon_id_from_code( $code ) ) );
		}
	}

	/**
	 * Checks the coupon type.
	 * @param  string $type Array or string of types
	 * @return bool
	 */
	public function is_type( $type ) {
		return ( $this->get_discount_type() == $type || ( is_array( $type ) && in_array( $this->get_discount_type(), $type ) ) );
	}

	/*
    |--------------------------------------------------------------------------
    | Getters
    |--------------------------------------------------------------------------
    |
    | Methods for getting data from the coupon object.
    |
    */

   /**
    * Get coupon ID.
    * @since  2.7.0
    * @return integer
    */
	public function get_id() {
		return absint( $this->_data['id'] );
	}

	/**
	 * Get coupon code.
	 * @since  2.7.0
	 * @return string
	 */
	public function get_code() {
		return apply_filters( 'woocommerce_coupon_code', $this->_data['code'] );
	}

	/**
	 * Get coupon description.
	 * @since  2.7.0
	 * @return string
	 */
	public function get_description() {
		return $this->_data['description'];
	}

	/**
	 * Get discount type.
	 * @since  2.7.0
	 * @return string
	 */
	public function get_discount_type() {
		return $this->_data['discount_type'];
	}

	/**
	 * Get coupon code.
	 * @since  2.7.0
	 * @return float
	 */
	public function get_amount() {
		return wc_format_decimal( $this->_data['amount'] );
	}

	/**
	 * Get coupon expiration date.
	 * @since  2.7.0
	 * @return string
	 */
	public function get_expiry_date() {
		return $this->_data['expiry_date'] && ! is_numeric( $this->_data['expiry_date'] ) ? strtotime( $this->_data['expiry_date'] ) : $this->_data['expiry_date'];
	}

	/**
	 * Get coupon usage count.
	 * @since  2.7.0
	 * @return integer
	 */
	public function get_usage_count() {
		return absint( $this->_data['usage_count'] );
	}

	/**
	 * Get the "indvidual use" checkbox status.
	 * @since  2.7.0
	 * @return bool
	 */
	public function get_individual_use() {
		return (bool) $this->_data['individual_use'];
	}

	/**
	 * Get product IDs this coupon can apply to.
	 * @since  2.7.0
	 * @return array
	 */
	public function get_product_ids() {
		return $this->_data['product_ids'];
	}

	/**
	 * Get product IDs that this coupon should not apply to.
	 * @since  2.7.0
	 * @return array
	 */
	public function get_excluded_product_ids() {
		return $this->_data['exclude_product_ids'];
	}

	/**
	 * Get coupon usage limit.
	 * @since  2.7.0
	 * @return integer
	 */
	public function get_usage_limit() {
		return absint( $this->_data['usage_limit'] );
	}

	/**
	 * Get coupon usage limit per customer (for a single customer)
	 * @since  2.7.0
	 * @return integer
	 */
	public function get_usage_limit_per_user() {
		return absint( $this->_data['usage_limit_per_user'] );
	}

	/**
	 * Usage limited to certain amount of items
	 * @since  2.7.0
	 * @return integer
	 */
	public function get_limit_usage_to_x_items() {
		return $this->_data['limit_usage_to_x_items'];
	}

	/**
	 * If this coupon grants free shipping or not.
	 * @since  2.7.0
	 * @return bool
	 */
	public function get_free_shipping() {
		return (bool) $this->_data['free_shipping'];
	}

	/**
	 * Get product categories this coupon can apply to.
	 * @since  2.7.0
	 * @return array
	 */
	public function get_product_categories() {
		return $this->_data['product_categories'];
	}

	/**
	 * Get product categories this coupon cannot not apply to.
	 * @since  2.7.0
	 * @return array
	 */
	public function get_excluded_product_categories() {
		return $this->_data['exclude_product_categories'];
	}

	/**
	 * If this coupon should exclude items on sale.
	 * @since  2.7.0
	 * @return bool
	 */
	public function get_exclude_sale_items() {
		return (bool) $this->_data['exclude_sale_items'];
	}

	/**
	 * Get minium spend amount.
	 * @since  2.7.0
	 * @return float
	 */
	public function get_minimum_amount() {
		return wc_format_decimal( $this->_data['minimum_amount'] );
	}
	/**
	 * Get maximum spend amount.
	 * @since  2.7.0
	 * @return float
	 */
	public function get_maximum_amount() {
		return wc_format_decimal( $this->_data['maximum_amount'] );
	}

	/**
	 * Get emails to check customer usage restrictions.
	 * @since  2.7.0
	 * @return array
	 */
	public function get_email_restrictions() {
		return $this->_data['customer_email'];
	}

	/**
	 * Get records of all users who have used the current coupon.
	 *
	 * @return array
	 */
	public function get_used_by() {
		return $this->_data['used_by'];
	}

	/**
	 * Get a coupon ID from it's code.
	 * @since  2.5.0 woocommerce_coupon_code_query was removed in favour of woocommerce_get_coupon_id_from_code filter on the return. wp_cache was also implemented.
	 * @param  string $code
	 * @return int
	 */
	private function get_coupon_id_from_code( $code ) {
		global $wpdb;

		$coupon_id = wp_cache_get( WC_Cache_Helper::get_cache_prefix( 'coupons' ) . 'coupon_id_from_code_' . $code, 'coupons' );

		if ( false === $coupon_id ) {
			$sql = $wpdb->prepare( "SELECT ID FROM $wpdb->posts WHERE post_title = %s AND post_type = 'shop_coupon' AND post_status = 'publish' ORDER BY post_date DESC LIMIT 1;", $this->get_code() );

			if ( $coupon_id = apply_filters( 'woocommerce_get_coupon_id_from_code', $wpdb->get_var( $sql ), $this->get_code() ) ) {
				wp_cache_set( WC_Cache_Helper::get_cache_prefix( 'coupons' ) . 'coupon_id_from_code_' . $code, $coupon_id, 'coupons' );
			}
		}
		return absint( $coupon_id );
	}

	/**
	 * Get discount amount for a cart item.
	 *
	 * @param  float $discounting_amount Amount the coupon is being applied to
	 * @param  array|null $cart_item Cart item being discounted if applicable
	 * @param  boolean $single True if discounting a single qty item, false if its the line
	 * @return float Amount this coupon has discounted
	 */
	public function get_discount_amount( $discounting_amount, $cart_item = null, $single = false ) {
		$discount      = 0;
		$cart_item_qty = is_null( $cart_item ) ? 1 : $cart_item['quantity'];

		if ( $this->is_type( array( 'percent_product', 'percent' ) ) ) {
			$discount = $this->get_amount() * ( $discounting_amount / 100 );
		} elseif ( $this->is_type( 'fixed_cart' ) && ! is_null( $cart_item ) && WC()->cart->subtotal_ex_tax ) {
			/**
			 * This is the most complex discount - we need to divide the discount between rows based on their price in.
			 * proportion to the subtotal. This is so rows with different tax rates get a fair discount, and so rows.
			 * with no price (free) don't get discounted.
			 *
			 * Get item discount by dividing item cost by subtotal to get a %.
			 *
			 * Uses price inc tax if prices include tax to work around https://github.com/woothemes/woocommerce/issues/7669 and https://github.com/woothemes/woocommerce/issues/8074.
			 */
			if ( wc_prices_include_tax() ) {
				$discount_percent = ( $cart_item['data']->get_price_including_tax() * $cart_item_qty ) / WC()->cart->subtotal;
			} else {
				$discount_percent = ( $cart_item['data']->get_price_excluding_tax() * $cart_item_qty ) / WC()->cart->subtotal_ex_tax;
			}
			$discount = ( $this->get_amount() * $discount_percent ) / $cart_item_qty;

		} elseif ( $this->is_type( 'fixed_product' ) ) {
			$discount = min( $this->get_amount(), $discounting_amount );
			$discount = $single ? $discount : $discount * $cart_item_qty;
		}

		$discount = min( $discount, $discounting_amount );

		// Handle the limit_usage_to_x_items option
		if ( $this->is_type( array( 'percent_product', 'fixed_product' ) ) ) {
			if ( $discounting_amount ) {
				if ( '' === $this->get_limit_usage_to_x_items() ) {
					$limit_usage_qty = $cart_item_qty;
				} else {
					$limit_usage_qty = min( $this->get_limit_usage_to_x_items(), $cart_item_qty );
					$this->set_limit_usage_to_x_items( max( 0, $this->get_limit_usage_to_x_items() - $limit_usage_qty ) );
				}
				if ( $single ) {
					$discount = ( $discount * $limit_usage_qty ) / $cart_item_qty;
				} else {
					$discount = ( $discount / $cart_item_qty ) * $limit_usage_qty;
				}
			}
		}

		$discount = round( $discount, WC_ROUNDING_PRECISION );

		return apply_filters( 'woocommerce_coupon_get_discount_amount', $discount, $discounting_amount, $cart_item, $single, $this );
	}

	/*
	|--------------------------------------------------------------------------
	| Setters
	|--------------------------------------------------------------------------
	|
	| Functions for setting coupon data. These should not update anything in the
	| database itself and should only change what is stored in the class
	| object.
	|
	*/

	/**
	 * Set coupon code.
	 * @since  2.7.0
	 * @param  string $code
	 */
	public function set_code( $code ) {
		$this->_data['code'] = apply_filters( 'woocommerce_coupon_code', $code );
	}

	/**
	 * Set coupon description.
	 * @since  2.7.0
	 * @param  string $description
	 */
	public function set_description( $description ) {
		$this->_data['description'] = $description;
	}

	/**
	 * Set discount type.
	 * @since  2.7.0
	 * @param  string $discount_type
	 */
	public function set_discount_type( $discount_type ) {
		$this->_data['discount_type'] = $discount_type;
	}

	/**
	 * Set amount.
	 * @since  2.7.0
	 * @param  float $amount
	 */
	public function set_amount( $amount ) {
		$this->_data['amount'] = wc_format_decimal( $amount );
	}

	/**
	 * Set expiration date.
	 * @since  2.7.0
	 * @param  string $date
	 */
	public function set_expiry_date( $date ) {
		if ( ! is_numeric( $date ) ) {
			$this->_data['expiry_date'] = strtotime( $date );
		} else {
			$this->_data['expiry_date'] = $date;
		}
	}

	/**
	 * Set how many times this coupon has been used.
	 * @since  2.7.0
	 * @param  int $usage_count
	 */
	public function set_usage_count( $usage_count ) {
		$this->_data['usage_count'] = absint( $usage_count );
	}

	/**
	 * Set if this coupon can only be used once.
	 * @since  2.7.0
	 * @param  bool $is_individual_use
	 */
	public function set_individual_use( $is_individual_use ) {
		$this->_data['individual_use'] = (bool) $is_individual_use;
	}

	/**
	 * Set the product IDs this coupon can be used with.
	 * @since  2.7.0
	 * @param  array $product_ids
	 */
	public function set_product_ids( $product_ids ) {
		$this->_data['product_ids'] = $product_ids;
	}

	/**
	 * Set the product IDs this coupon cannot be used with.
	 * @since  2.7.0
	 * @param  array $excluded_product_ids
	 */
	public function set_excluded_product_ids( $excluded_product_ids ) {
		$this->_data['exclude_product_ids'] = $excluded_product_ids;
	}

	/**
	 * Set the amount of times this coupon can be used.
	 * @since  2.7.0
	 * @param  int $usage_limit
	 */
	public function set_usage_limit( $usage_limit ) {
		$this->_data['usage_limit'] = absint( $usage_limit );
	}

	/**
	 * Set the amount of times this coupon can be used per user.
	 * @since  2.7.0
	 * @param  int $usage_limit
	 */
	public function set_usage_limit_per_user( $usage_limit ) {
		$this->_data['usage_limit_per_user'] = absint( $usage_limit );
	}

	/**
	 * Set usage limit to x number of items.
	 * @since  2.7.0
	 * @param  int $limit_usage_to_x_items
	 */
	public function set_limit_usage_to_x_items( $limit_usage_to_x_items ) {
		$this->_data['limit_usage_to_x_items'] = $limit_usage_to_x_items;
	}

	/**
	 * Set if this coupon enables free shipping or not.
	 * @since  2.7.0
	 * @param  bool $free_shipping
	 */
	public function set_free_shipping( $free_shipping ) {
		$this->_data['free_shipping'] = (bool) $free_shipping;
	}

	/**
	 * Set the product category IDs this coupon can be used with.
	 * @since  2.7.0
	 * @param  array $product_categories
	 */
	public function set_product_categories( $product_categories ) {
		$this->_data['product_categories'] = $product_categories;
	}

	/**
	 * Set the product category IDs this coupon cannot be used with.
	 * @since  2.7.0
	 * @param  array $excluded_product_categories
	 */
	public function set_excluded_product_categories( $excluded_product_categories ) {
		$this->_data['exclude_product_categories'] = $excluded_product_categories;
	}

	/**
	 * Set if this coupon should excluded sale items or not.
	 * @since  2.7.0
	 * @param  bool $exclude_sale_items
	 */
	public function set_exclude_sale_items( $exclude_sale_items ) {
		$this->_data['exclude_sale_items'] = (bool) $exclude_sale_items;
	}

	/**
	 * Set the minimum spend amount.
	 * @since  2.7.0
	 * @param  float $amount
	 */
	public function set_minimum_amount( $amount ) {
		$this->_data['minimum_amount'] = wc_format_decimal( $amount );
	}

	/**
	 * Set the maximum spend amount.
	 * @since  2.7.0
	 * @param  float $amount
	 */
	public function set_maximum_amount( $amount ) {
		$this->_data['maximum_amount'] = wc_format_decimal( $amount );
	}

	/**
	 * Set email restrictions.
	 * @since  2.7.0
	 * @param  array $emails
	 */
	public function set_email_restrictions( $emails ) {
		$this->_data['customer_email'] = array_map( 'sanitize_email', $emails );
	}

	/**
	 * Set which users have used this coupon.
	 * @since 2.7.0
	 * @param array $used_by
	 */
	public function set_used_by( $used_by ) {
		$this->_data['used_by'] = array_filter( $used_by );
	}

	/*
	|--------------------------------------------------------------------------
	| CRUD methods
	|--------------------------------------------------------------------------
	|
	| Methods which create, read, update and delete coupons from the database.
	|
	| A save method is included for convenience (chooses update or create based
	| on if the order exists yet).
	|
	*/

	/**
	 * Reads an coupon from the database and sets its data to the class.
	 * @since 2.7.0
	 * @param  int $id
	 */
	public function read( $id ) {
		if ( 0 === $id ) {
			$this->_data['id'] = 0;
			return;
		}

		$post_object = get_post( $id );

		// Only continue reading if this coupon exists...
		if ( empty( $post_object ) || empty( $post_object->ID ) ) {
			$this->_data['id'] = 0;
			return;
		}

		$coupon_id   = $this->_data['id'] = absint( $post_object->ID );

		// Map standard coupon data
		$this->set_code( $post_object->post_title );
		$this->set_description( $post_object->post_excerpt );
		$this->set_discount_type( get_post_meta( $coupon_id, 'discount_type', true ) );
		$this->set_amount( get_post_meta( $coupon_id, 'coupon_amount', true ) );
		$this->set_expiry_date( get_post_meta( $coupon_id, 'expiry_date', true ) );
		$this->set_usage_count( get_post_meta( $coupon_id, 'usage_count', true ) );
		// Map meta data
		$individual_use = ( 'yes' === get_post_meta( $coupon_id, 'individual_use', true ) );
		$this->set_individual_use( $individual_use );
		$product_ids = explode( ',', get_post_meta( $coupon_id, 'product_ids', true ), -1 );
		$this->set_product_ids( $product_ids );
		$exclude_product_ids = explode( ',', get_post_meta( $coupon_id, 'exclude_product_ids', true ), -1 );
		$this->set_excluded_product_ids( $exclude_product_ids );
		$this->set_usage_limit( get_post_meta( $coupon_id, 'usage_limit', true ) );
		$this->set_usage_limit_per_user( get_post_meta( $coupon_id, 'usage_limit_per_user', true ) );
		$this->set_limit_usage_to_x_items( get_post_meta( $coupon_id, 'limit_usage_to_x_items', true ) );
		$free_shipping = ( 'yes' === get_post_meta( $coupon_id, 'free_shipping', true ) );
		$this->set_free_shipping( $free_shipping );
		$product_categories = get_post_meta( $coupon_id, 'product_categories', true );
		$product_categories = ( ! empty( $product_categories ) ? $product_categories : array() );
		$this->set_product_categories( $product_categories );
		$exclude_product_categories = get_post_meta( $coupon_id, 'exclude_product_categories', true );
		$exclude_product_categories = ( ! empty( $exclude_product_categories ) ? $exclude_product_categories : array() );
		$this->set_excluded_product_categories( $exclude_product_categories );
		$exclude_sale_items = ( 'yes' === get_post_meta( $coupon_id, 'exclude_sale_items', true ) );
		$this->set_exclude_sale_items( $exclude_sale_items );
		$this->set_minimum_amount( get_post_meta( $coupon_id, 'minimum_amount', true ) );
		$this->set_maximum_amount( get_post_meta( $coupon_id, 'maximum_amount', true ) );
		$this->set_email_restrictions( get_post_meta( $coupon_id, 'customer_email', true ) );
		$this->set_used_by( (array) get_post_meta( $coupon_id, '_used_by' ) );

		$this->read_meta_data();

		do_action( 'woocommerce_coupon_loaded', $this );
	}

	/**
	 * Create a new coupon.
	 * @since 2.7.0
	 */
	public function create() {
		$coupon_id = wp_insert_post( apply_filters( 'woocommerce_new_coupon_data', array(
			'post_type'    => 'shop_coupon',
			'post_status'  => 'publish',
			'post_author'  => get_current_user_id(),
			'post_title'   => $this->get_code(),
			'post_content' => '',
			'post_excerpt' => $this->get_description(),
		) ), true );

		if ( $coupon_id ) {
			$this->_data['id'] = $coupon_id;
			$this->update_post_meta( $coupon_id );
			$this->save_meta_data();
			do_action( 'woocommerce_new_coupon', $coupon_id );
		}
	}

	/**
	 * Updates an existing coupon.
	 * @since 2.7.0
	 */
	public function update() {
		$coupon_id = $this->get_id();

		$post_data = array(
			'ID' => $coupon_id,
			'post_title'   => $this->get_code(),
			'post_excerpt' => $this->get_description(),
		);

		wp_update_post( $post_data );
		$this->update_post_meta( $coupon_id );
		$this->save_meta_data();
		do_action( 'woocommerce_update_coupon', $coupon_id );
	}

	/**
	 * Save data (either create or update depending on if we are working on an existing coupon)
	 * @since 2.7.0
	 */
	public function save() {
		if ( 0 !== $this->get_id() ) {
			$this->update();
		} else {
			$this->create();
		}
	}

	/**
	 * Delete coupon from the database.
	 * @since 2.7.0
	 */
	public function delete() {
		wp_delete_post( $this->get_id() );
		do_action( 'woocommerce_delete_coupon', $this->get_id() );
	}

	/**
	* Helper method that updates all the post meta for a coupon based on it's settings in the WC_Coupon class.
	* @since 2.7.0
	* @param int $coupon_id
	*/
	private function update_post_meta( $coupon_id ) {
		update_post_meta( $coupon_id, 'discount_type', $this->get_discount_type() );
		update_post_meta( $coupon_id, 'coupon_amount', $this->get_amount() );
		update_post_meta( $coupon_id, 'individual_use', ( true === $this->get_individual_use() ) ? 'yes' : 'no' );
		update_post_meta( $coupon_id, 'product_ids', implode( ',', array_filter( array_map( 'intval', $this->get_product_ids() ) ) ) );
		update_post_meta( $coupon_id, 'exclude_product_ids', implode( ',', array_filter( array_map( 'intval', $this->get_excluded_product_categories() ) ) ) );
		update_post_meta( $coupon_id, 'usage_limit', $this->get_usage_limit() );
		update_post_meta( $coupon_id, 'usage_limit_per_user', $this->get_usage_limit_per_user() );
		update_post_meta( $coupon_id, 'limit_usage_to_x_items', $this->get_limit_usage_to_x_items() );
		update_post_meta( $coupon_id, 'usage_count', $this->get_usage_count() );
		update_post_meta( $coupon_id, 'expiry_date', $this->get_expiry_date() );
		update_post_meta( $coupon_id, 'free_shipping', ( true === $this->get_free_shipping() ) ? 'yes' : 'no' );
		update_post_meta( $coupon_id, 'product_categories', array_filter( array_map( 'intval', $this->get_product_categories() ) ) );
		update_post_meta( $coupon_id, 'exclude_product_categories', array_filter( array_map( 'intval', $this->get_excluded_product_categories() ) ) );
		update_post_meta( $coupon_id, 'exclude_sale_items', ( true === $this->get_exclude_sale_items() ) ? 'yes' : 'no' );
		update_post_meta( $coupon_id, 'minimum_amount', $this->get_minimum_amount() );
		update_post_meta( $coupon_id, 'maximum_amount', $this->get_maximum_amount() );
		update_post_meta( $coupon_id, 'customer_email', array_filter( array_map( 'sanitize_email', $this->get_email_restrictions() ) ) );
	}

	/**
	 * Developers can programically return coupons. This function will read those values into our WC_Coupon class.
	 * @since  2.7.0
	 * @param  string $code  Coupon code
	 * @param  array $coupon Array of coupon properties
	 */
	public function read_manual_coupon( $code, $coupon ) {
		// This will set most of our fields correctly
		foreach ( $this->_data as $key => $value ) {
			if ( isset( $coupon[ $key ] ) ) {
				$this->_data[ $key ] = $coupon[ $key ];
			}
		}

		// product_ids and exclude_product_ids could be passed in as an empty string '', or comma separated values, when it should be an empty array for the new format.
		$convert_fields_to_array = array( 'product_ids', 'exclude_product_ids' );
		foreach ( $convert_fields_to_array as $field ) {
			if ( ! is_array( $coupon[ $field ] ) ) {
				_doing_it_wrong( $field, $field . ' should be an array instead of a string.', '2.7' );
				if ( empty( $coupon[ $field ] ) ) {
					$this->_data[ $field ] = array();
				} else {
					$this->_data[ $field ] = explode( ',', $coupon[ $field ] );
				}
			}
		}

		// flip yes|no to true|false
		$yes_no_fields = array( 'individual_use', 'free_shipping', 'exclude_sale_items' );
		foreach ( $yes_no_fields as $field ) {
			if ( 'yes' === $coupon[ $field ] || 'no' === $coupon[ $field ] ) {
				_doing_it_wrong( $field, $field . ' should be true or false instead of yes or no.', '2.7' );
				$this->_data[ $field ] = ( 'yes' === $coupon[ $field ] );
			}
		}

		// set our code
		$this->set_code( $code );
	}

	/*
    |--------------------------------------------------------------------------
    | Other Actions
    |--------------------------------------------------------------------------
    */

	/**
	 * Increase usage count for current coupon.
	 *
	 * @param string $used_by Either user ID or billing email
	 */
	public function inc_usage_count( $used_by = '' ) {
		if ( $this->get_id() ) {
			$this->_data['usage_count']++;
			update_post_meta( $this->get_id(), 'usage_count', $this->get_usage_count() );
			if ( $used_by ) {
				add_post_meta( $this->get_id(), '_used_by', strtolower( $used_by ) );
				$this->set_used_by( (array) get_post_meta( $this->get_id(), '_used_by' ) );
			}
		}
	}

	/**
	 * Decrease usage count for current coupon.
	 *
	 * @param string $used_by Either user ID or billing email
	 */
	public function dcr_usage_count( $used_by = '' ) {
		if ( $this->get_id() && $this->get_usage_count() > 0 ) {
			global $wpdb;
			$this->_data['usage_count']--;
			update_post_meta( $this->get_id(), 'usage_count', $this->get_usage_count() );
			if ( $used_by ) {
				/**
				 * We're doing this the long way because `delete_post_meta( $id, $key, $value )` deletes.
				 * all instances where the key and value match, and we only want to delete one.
				 */
				$meta_id = $wpdb->get_var( $wpdb->prepare( "SELECT meta_id FROM $wpdb->postmeta WHERE meta_key = '_used_by' AND meta_value = %s AND post_id = %d LIMIT 1;", $used_by, $this->get_id() ) );
				if ( $meta_id ) {
					delete_metadata_by_mid( 'post', $meta_id );
					$this->set_used_by( (array) get_post_meta( $this->get_id(), '_used_by' ) );
				}
			}
		}
	}

	/*
    |--------------------------------------------------------------------------
    | Validation & Error Handling
    |--------------------------------------------------------------------------
    */

	/**
	 * Returns the error_message string.
	 *
	 * @access public
	 * @return string
	 */
	public function get_error_message() {
		return $this->error_message;
	}

	/**
	 * Ensure coupon exists or throw exception.
	 *
	 * @throws Exception
	 */
	private function validate_exists() {
		if ( ! $this->get_id() ) {
			throw new Exception( self::E_WC_COUPON_NOT_EXIST );
		}
	}

	/**
	 * Ensure coupon usage limit is valid or throw exception.
	 *
	 * @throws Exception
	 */
	private function validate_usage_limit() {
		if ( $this->get_usage_limit() > 0 && $this->get_usage_count() >= $this->get_usage_limit() ) {
			throw new Exception( self::E_WC_COUPON_USAGE_LIMIT_REACHED );
		}
	}

	/**
	 * Ensure coupon user usage limit is valid or throw exception.
	 *
	 * Per user usage limit - check here if user is logged in (against user IDs).
	 * Checked again for emails later on in WC_Cart::check_customer_coupons().
	 *
	 * @param  int  $user_id
	 * @throws Exception
	 */
	private function validate_user_usage_limit( $user_id = 0 ) {
		if ( empty( $user_id ) ) {
			$user_id = get_current_user_id();
		}
		if ( $this->get_usage_limit_per_user() > 0 && is_user_logged_in() && $this->get_id() ) {
			global $wpdb;
			$usage_count = $wpdb->get_var( $wpdb->prepare( "SELECT COUNT( meta_id ) FROM {$wpdb->postmeta} WHERE post_id = %d AND meta_key = '_used_by' AND meta_value = %d;", $this->get_id(), $user_id ) );

			if ( $usage_count >= $this->get_usage_limit_per_user() ) {
				throw new Exception( self::E_WC_COUPON_USAGE_LIMIT_REACHED );
			}
		}
	}

	/**
	 * Ensure coupon date is valid or throw exception.
	 *
	 * @throws Exception
	 */
	private function validate_expiry_date() {
		if ( $this->get_expiry_date() && current_time( 'timestamp' ) > $this->get_expiry_date() ) {
			throw new Exception( $error_code = self::E_WC_COUPON_EXPIRED );
		}
	}

	/**
	 * Ensure coupon amount is valid or throw exception.
	 *
	 * @throws Exception
	 */
	private function validate_minimum_amount() {
		if ( $this->get_minimum_amount() > 0 && apply_filters( 'woocommerce_coupon_validate_minimum_amount', $this->get_minimum_amount() > WC()->cart->get_displayed_subtotal(), $this ) ) {
			throw new Exception( self::E_WC_COUPON_MIN_SPEND_LIMIT_NOT_MET );
		}
	}

	/**
	 * Ensure coupon amount is valid or throw exception.
	 *
	 * @throws Exception
	 */
	private function validate_maximum_amount() {
<<<<<<< HEAD
		if ( $this->get_maximum_amount() > 0 && apply_filters( 'woocommerce_coupon_validate_maximum_amount', $this->get_maximum_amount() <= WC()->cart->get_displayed_subtotal(), $this ) ) {
=======
		if ( $this->maximum_amount > 0 && apply_filters( 'woocommerce_coupon_validate_maximum_amount', wc_format_decimal( $this->maximum_amount ) < WC()->cart->get_displayed_subtotal(), $this ) ) {
>>>>>>> 8e6ca3ef
			throw new Exception( self::E_WC_COUPON_MAX_SPEND_LIMIT_MET );
		}
	}

	/**
	 * Ensure coupon is valid for products in the cart is valid or throw exception.
	 *
	 * @throws Exception
	 */
	private function validate_product_ids() {
		if ( sizeof( $this->get_product_ids() ) > 0 ) {
			$valid_for_cart = false;
			if ( ! WC()->cart->is_empty() ) {
				foreach( WC()->cart->get_cart() as $cart_item_key => $cart_item ) {
					if ( in_array( $cart_item['product_id'], $this->get_product_ids() ) || in_array( $cart_item['variation_id'], $this->get_product_ids() ) || in_array( $cart_item['data']->get_parent(), $this->get_product_ids() ) ) {
						$valid_for_cart = true;
					}
				}
			}
			if ( ! $valid_for_cart ) {
				throw new Exception( self::E_WC_COUPON_NOT_APPLICABLE );
			}
		}
	}

	/**
	 * Ensure coupon is valid for product categories in the cart is valid or throw exception.
	 *
	 * @throws Exception
	 */
	private function validate_product_categories() {
		if ( sizeof( $this->get_product_categories() ) > 0 ) {
			$valid_for_cart = false;
			if ( ! WC()->cart->is_empty() ) {
				foreach( WC()->cart->get_cart() as $cart_item_key => $cart_item ) {
					$product_cats = wc_get_product_cat_ids( $cart_item['product_id'] );

					// If we find an item with a cat in our allowed cat list, the coupon is valid
					if ( sizeof( array_intersect( $product_cats, $this->get_product_categories() ) ) > 0 ) {
						$valid_for_cart = true;
					}
				}
			}
			if ( ! $valid_for_cart ) {
				throw new Exception( self::E_WC_COUPON_NOT_APPLICABLE );
			}
		}
	}

	/**
<<<<<<< HEAD
	 * Ensure coupon is valid for product categories in the cart is valid or throw exception.
	 *
	 * @throws Exception
	 */
	private function validate_excluded_product_categories() {
		if ( sizeof( $this->get_excluded_product_categories() ) > 0 ) {
			$valid_for_cart = false;
			if ( ! WC()->cart->is_empty() ) {
				foreach( WC()->cart->get_cart() as $cart_item_key => $cart_item ) {
					$product_cats = wc_get_product_cat_ids( $cart_item['product_id'] );

					// If we find an item with a cat NOT in our disallowed cat list, the coupon is valid
					if ( empty( $product_cats ) || sizeof( array_diff( $product_cats, $this->get_excluded_product_categories() ) ) > 0 ) {
						$valid_for_cart = true;
					}
				}
			}
			if ( ! $valid_for_cart ) {
				throw new Exception( self::E_WC_COUPON_NOT_APPLICABLE );
			}
		}
	}

	/**
=======
>>>>>>> 8e6ca3ef
	 * Ensure coupon is valid for sale items in the cart is valid or throw exception.
	 *
	 * @throws Exception
	 */
	private function validate_sale_items() {
		if ( $this->get_exclude_sale_items() && $this->is_type( wc_get_product_coupon_types() ) ) {
			$valid_for_cart      = false;
			$product_ids_on_sale = wc_get_product_ids_on_sale();

			if ( ! WC()->cart->is_empty() ) {
				foreach( WC()->cart->get_cart() as $cart_item_key => $cart_item ) {
					if ( ! empty( $cart_item['variation_id'] ) ) {
						if ( ! in_array( $cart_item['variation_id'], $product_ids_on_sale, true ) ) {
							$valid_for_cart = true;
						}
					} elseif ( ! in_array( $cart_item['product_id'], $product_ids_on_sale, true ) ) {
						$valid_for_cart = true;
					}
				}
			}
			if ( ! $valid_for_cart ) {
				throw new Exception( self::E_WC_COUPON_NOT_VALID_SALE_ITEMS );
			}
		}
	}

	/**
	 * All exclusion rules must pass at the same time for a product coupon to be valid.
	 */
	private function validate_excluded_items() {
		if ( ! WC()->cart->is_empty() && $this->is_type( wc_get_product_coupon_types() ) ) {
			$valid = false;

			foreach( WC()->cart->get_cart() as $cart_item_key => $cart_item ) {
				if ( $this->is_valid_for_product( $cart_item['data'], $cart_item ) ) {
					$valid = true;
					break;
				}
			}

			if ( ! $valid ) {
				throw new Exception( self::E_WC_COUPON_NOT_APPLICABLE );
			}
		}
	}

	/**
	 * Cart discounts cannot be added if non-eligble product is found in cart.
	 */
	private function validate_cart_excluded_items() {
		if ( ! $this->is_type( wc_get_product_coupon_types() ) ) {
			$this->validate_cart_excluded_product_ids();
			$this->validate_cart_excluded_product_categories();
			$this->validate_cart_excluded_sale_items();
		}
	}

	/**
	 * Exclude products from cart.
	 *
	 * @throws Exception
	 */
	private function validate_cart_excluded_product_ids() {
		// Exclude Products
		if ( sizeof( $this->get_excluded_product_ids() ) > 0 ) {
			$valid_for_cart = true;
			if ( ! WC()->cart->is_empty() ) {
				foreach( WC()->cart->get_cart() as $cart_item_key => $cart_item ) {
					if ( in_array( $cart_item['product_id'], $this->get_excluded_product_ids() ) || in_array( $cart_item['variation_id'], $this->get_excluded_product_ids() ) || in_array( $cart_item['data']->get_parent(), $this->get_excluded_product_ids() ) ) {
						$valid_for_cart = false;
					}
				}
			}
			if ( ! $valid_for_cart ) {
				throw new Exception( self::E_WC_COUPON_EXCLUDED_PRODUCTS );
			}
		}
	}

	/**
	 * Exclude categories from cart.
	 *
	 * @throws Exception
	 */
	private function validate_cart_excluded_product_categories() {
		if ( sizeof( $this->get_excluded_product_categories() ) > 0 ) {
			$valid_for_cart = true;
			if ( ! WC()->cart->is_empty() ) {
				foreach( WC()->cart->get_cart() as $cart_item_key => $cart_item ) {
					$product_cats = wc_get_product_cat_ids( $cart_item['product_id'] );
					if ( sizeof( array_intersect( $product_cats, $this->get_excluded_product_categories() ) ) > 0 ) {
						$valid_for_cart = false;
					}
				}
			}
			if ( ! $valid_for_cart ) {
				throw new Exception( self::E_WC_COUPON_EXCLUDED_CATEGORIES );
			}
		}
	}

	/**
	 * Exclude sale items from cart.
	 *
	 * @throws Exception
	 */
	private function validate_cart_excluded_sale_items() {
		if ( $this->get_exclude_sale_items() ) {
			$valid_for_cart = true;
			$product_ids_on_sale = wc_get_product_ids_on_sale();
			if ( ! WC()->cart->is_empty() ) {
				foreach( WC()->cart->get_cart() as $cart_item_key => $cart_item ) {
					if ( ! empty( $cart_item['variation_id'] ) ) {
						if ( in_array( $cart_item['variation_id'], $product_ids_on_sale, true ) ) {
							$valid_for_cart = false;
						}
					} elseif ( in_array( $cart_item['product_id'], $product_ids_on_sale, true ) ) {
						$valid_for_cart = false;
					}
				}
			}
			if ( ! $valid_for_cart ) {
				throw new Exception( self::E_WC_COUPON_NOT_VALID_SALE_ITEMS );
			}
		}
	}

	/**
	 * Check if a coupon is valid.
	 *
	 * @return boolean validity
	 * @throws Exception
	 */
	public function is_valid() {
		try {
			$this->validate_exists();
			$this->validate_usage_limit();
			$this->validate_user_usage_limit();
			$this->validate_expiry_date();
			$this->validate_minimum_amount();
			$this->validate_maximum_amount();
			$this->validate_product_ids();
			$this->validate_product_categories();
			$this->validate_sale_items();
			$this->validate_excluded_items();
			$this->validate_cart_excluded_items();

			if ( ! apply_filters( 'woocommerce_coupon_is_valid', true, $this ) ) {
				throw new Exception( self::E_WC_COUPON_INVALID_FILTERED );
			}
		} catch ( Exception $e ) {
			$this->error_message = $this->get_coupon_error( $e->getMessage() );
			return false;
		}

		return true;
	}

	/**
	 * Check if a coupon is valid.
	 *
	 * @return bool
	 */
	public function is_valid_for_cart() {
		return apply_filters( 'woocommerce_coupon_is_valid_for_cart', $this->is_type( wc_get_cart_coupon_types() ), $this );
	}

	/**
	 * Check if a coupon is valid for a product.
	 *
	 * @param  WC_Product  $product
	 * @return boolean
	 */
	public function is_valid_for_product( $product, $values = array() ) {
		if ( ! $this->is_type( wc_get_product_coupon_types() ) ) {
			return apply_filters( 'woocommerce_coupon_is_valid_for_product', false, $product, $this, $values );
		}

		$valid        = false;
		$product_cats = wc_get_product_cat_ids( $product->id );
		$product_ids  = array( $product->id, ( isset( $product->variation_id ) ? $product->variation_id : 0 ), $product->get_parent() );

		// Specific products get the discount
<<<<<<< HEAD
		if ( sizeof( $this->get_product_ids() ) > 0 ) {
			if ( in_array( $product->id, $this->get_product_ids() ) || ( isset( $product->variation_id ) && in_array( $product->variation_id, $this->get_product_ids() ) ) || in_array( $product->get_parent(), $this->get_product_ids() ) ) {
				$valid = true;
			}
		}

		// Category discounts
		if ( sizeof( $this->get_product_categories() ) > 0 ) {
			if ( sizeof( array_intersect( $product_cats, $this->get_product_categories() ) ) > 0 ) {
				$valid = true;
			}
		}

		if ( ! sizeof( $this->get_product_ids() ) && ! sizeof( $this->get_product_categories() ) ) {
			// No product ids - all items discounted
=======
		if ( sizeof( $this->product_ids ) && sizeof( array_intersect( $product_ids, $this->product_ids ) ) ) {
			$valid = true;
		}

		// Category discounts
		if ( sizeof( $this->product_categories ) && sizeof( array_intersect( $product_cats, $this->product_categories ) ) ) {
			$valid = true;
		}

		// No product ids - all items discounted
		if ( ! sizeof( $this->product_ids ) && ! sizeof( $this->product_categories ) ) {
>>>>>>> 8e6ca3ef
			$valid = true;
		}

		// Specific product ID's excluded from the discount
<<<<<<< HEAD
		if ( sizeof( $this->get_excluded_product_ids() ) > 0 ) {
			if ( in_array( $product->id, $this->get_excluded_product_ids() ) || ( isset( $product->variation_id ) && in_array( $product->variation_id, $this->get_excluded_product_ids() ) ) || in_array( $product->get_parent(), $this->get_excluded_product_ids() ) ) {
				$valid = false;
			}
		}

		// Specific categories excluded from the discount
		if ( sizeof( $this->get_excluded_product_categories() ) > 0 ) {
			if ( sizeof( array_intersect( $product_cats, $this->get_excluded_product_categories() ) ) > 0 ) {
				$valid = false;
			}
		}

		// Sale Items excluded from discount
		if ( $this->get_exclude_sale_items() ) {
=======
		if ( sizeof( $this->exclude_product_ids ) && sizeof( array_intersect( $product_ids, $this->exclude_product_ids ) ) ) {
			$valid = false;
		}

		// Specific categories excluded from the discount
		if ( sizeof( $this->exclude_product_categories ) && sizeof( array_intersect( $product_cats, $this->exclude_product_categories ) ) ) {
			$valid = false;
		}

		// Sale Items excluded from discount
		if ( 'yes' === $this->exclude_sale_items ) {
>>>>>>> 8e6ca3ef
			$product_ids_on_sale = wc_get_product_ids_on_sale();

			if ( isset( $product->variation_id ) ) {
				if ( in_array( $product->variation_id, $product_ids_on_sale, true ) ) {
					$valid = false;
				}
			} elseif ( in_array( $product->id, $product_ids_on_sale, true ) ) {
				$valid = false;
			}
		}

		return apply_filters( 'woocommerce_coupon_is_valid_for_product', $valid, $product, $this, $values );
	}

	/**
	 * Get discount amount for a cart item.
	 *
	 * @param  float $discounting_amount Amount the coupon is being applied to
	 * @param  array|null $cart_item Cart item being discounted if applicable
	 * @param  boolean $single True if discounting a single qty item, false if its the line
	 * @return float Amount this coupon has discounted
	 */
	public function get_discount_amount( $discounting_amount, $cart_item = null, $single = false ) {
		$discount      = 0;
		$cart_item_qty = is_null( $cart_item ) ? 1 : $cart_item['quantity'];

		if ( $this->is_type( array( 'percent_product', 'percent' ) ) ) {
			$discount = $this->coupon_amount * ( $discounting_amount / 100 );

		} elseif ( $this->is_type( 'fixed_cart' ) && ! is_null( $cart_item ) && WC()->cart->subtotal_ex_tax ) {
			/**
			 * This is the most complex discount - we need to divide the discount between rows based on their price in.
			 * proportion to the subtotal. This is so rows with different tax rates get a fair discount, and so rows.
			 * with no price (free) don't get discounted.
			 *
			 * Get item discount by dividing item cost by subtotal to get a %.
			 *
			 * Uses price inc tax if prices include tax to work around https://github.com/woothemes/woocommerce/issues/7669 and https://github.com/woothemes/woocommerce/issues/8074.
			 */
			if ( wc_prices_include_tax() ) {
				$discount_percent = ( $cart_item['data']->get_price_including_tax() * $cart_item_qty ) / WC()->cart->subtotal;
			} else {
				$discount_percent = ( $cart_item['data']->get_price_excluding_tax() * $cart_item_qty ) / WC()->cart->subtotal_ex_tax;
			}
			$discount         = ( $this->coupon_amount * $discount_percent ) / $cart_item_qty;

		} elseif ( $this->is_type( 'fixed_product' ) ) {
			$discount = min( $this->coupon_amount, $discounting_amount );
			$discount = $single ? $discount : $discount * $cart_item_qty;
		}

		$discount = min( $discount, $discounting_amount );

		// Handle the limit_usage_to_x_items option
		if ( $this->is_type( array( 'percent_product', 'fixed_product' ) ) ) {
			if ( $discounting_amount ) {
				if ( '' === $this->limit_usage_to_x_items ) {
					$limit_usage_qty = $cart_item_qty;
				} else {
					$limit_usage_qty              = min( $this->limit_usage_to_x_items, $cart_item_qty );
					$this->limit_usage_to_x_items = max( 0, $this->limit_usage_to_x_items - $limit_usage_qty );
				}
				if ( $single ) {
					$discount = ( $discount * $limit_usage_qty ) / $cart_item_qty;
				} else {
					$discount = ( $discount / $cart_item_qty ) * $limit_usage_qty;
				}
			}
		}

		$discount = wc_cart_round_discount( $discount, wc_get_rounding_precision() );

		return apply_filters( 'woocommerce_coupon_get_discount_amount', $discount, $discounting_amount, $cart_item, $single, $this );
	}

	/**
	 * Converts one of the WC_Coupon message/error codes to a message string and.
	 * displays the message/error.
	 *
	 * @param int $msg_code Message/error code.
	 */
	public function add_coupon_message( $msg_code ) {
		$msg = $msg_code < 200 ? $this->get_coupon_error( $msg_code ) : $this->get_coupon_message( $msg_code );

		if ( ! $msg ) {
			return;
		}

		if ( $msg_code < 200 ) {
			wc_add_notice( $msg, 'error' );
		} else {
			wc_add_notice( $msg );
		}
	}

	/**
	 * Map one of the WC_Coupon message codes to a message string.
	 *
	 * @param integer $msg_code
	 * @return string| Message/error string
	 */
	public function get_coupon_message( $msg_code ) {
		switch ( $msg_code ) {
			case self::WC_COUPON_SUCCESS :
				$msg = __( 'Coupon code applied successfully.', 'woocommerce' );
			break;
			case self::WC_COUPON_REMOVED :
				$msg = __( 'Coupon code removed successfully.', 'woocommerce' );
			break;
			default:
				$msg = '';
			break;
		}
		return apply_filters( 'woocommerce_coupon_message', $msg, $msg_code, $this );
	}

	/**
	 * Map one of the WC_Coupon error codes to a message string.
	 *
	 * @param int $err_code Message/error code.
	 * @return string| Message/error string
	 */
	public function get_coupon_error( $err_code ) {
		switch ( $err_code ) {
			case self::E_WC_COUPON_INVALID_FILTERED:
				$err = __( 'Coupon is not valid.', 'woocommerce' );
			break;
			case self::E_WC_COUPON_NOT_EXIST:
				$err = sprintf( __( 'Coupon "%s" does not exist!', 'woocommerce' ), $this->get_code() );
			break;
			case self::E_WC_COUPON_INVALID_REMOVED:
				$err = sprintf( __( 'Sorry, it seems the coupon "%s" is invalid - it has now been removed from your order.', 'woocommerce' ), $this->get_code() );
			break;
			case self::E_WC_COUPON_NOT_YOURS_REMOVED:
				$err = sprintf( __( 'Sorry, it seems the coupon "%s" is not yours - it has now been removed from your order.', 'woocommerce' ), $this->get_code() );
			break;
			case self::E_WC_COUPON_ALREADY_APPLIED:
				$err = __( 'Coupon code already applied!', 'woocommerce' );
			break;
			case self::E_WC_COUPON_ALREADY_APPLIED_INDIV_USE_ONLY:
				$err = sprintf( __( 'Sorry, coupon "%s" has already been applied and cannot be used in conjunction with other coupons.', 'woocommerce' ), $this->get_code() );
			break;
			case self::E_WC_COUPON_USAGE_LIMIT_REACHED:
				$err = __( 'Coupon usage limit has been reached.', 'woocommerce' );
			break;
			case self::E_WC_COUPON_EXPIRED:
				$err = __( 'This coupon has expired.', 'woocommerce' );
			break;
			case self::E_WC_COUPON_MIN_SPEND_LIMIT_NOT_MET:
				$err = sprintf( __( 'The minimum spend for this coupon is %s.', 'woocommerce' ), wc_price( $this->get_minimum_amount() ) );
			break;
			case self::E_WC_COUPON_MAX_SPEND_LIMIT_MET:
				$err = sprintf( __( 'The maximum spend for this coupon is %s.', 'woocommerce' ), wc_price( $this->get_maximum_amount() ) );
			break;
			case self::E_WC_COUPON_NOT_APPLICABLE:
				$err = __( 'Sorry, this coupon is not applicable to your cart contents.', 'woocommerce' );
			break;
			case self::E_WC_COUPON_EXCLUDED_PRODUCTS:
				// Store excluded products that are in cart in $products
				$products = array();
				if ( ! WC()->cart->is_empty() ) {
					foreach ( WC()->cart->get_cart() as $cart_item_key => $cart_item ) {
						if ( in_array( $cart_item['product_id'], $this->get_excluded_product_ids() ) || in_array( $cart_item['variation_id'], $this->get_excluded_product_ids() ) || in_array( $cart_item['data']->get_parent(), $this->get_excluded_product_ids() ) ) {
							$products[] = $cart_item['data']->get_title();
						}
					}
				}

				$err = sprintf( __( 'Sorry, this coupon is not applicable to the products: %s.', 'woocommerce' ), implode( ', ', $products ) );
				break;
			case self::E_WC_COUPON_EXCLUDED_CATEGORIES:
				// Store excluded categories that are in cart in $categories
				$categories = array();
				if ( ! WC()->cart->is_empty() ) {
					foreach( WC()->cart->get_cart() as $cart_item_key => $cart_item ) {
						$product_cats = wc_get_product_cat_ids( $cart_item['product_id'] );

						if ( sizeof( $intersect = array_intersect( $product_cats, $this->get_excluded_product_categories() ) ) > 0 ) {

							foreach( $intersect as $cat_id) {
								$cat = get_term( $cat_id, 'product_cat' );
								$categories[] = $cat->name;
							}
						}
					}
				}

				$err = sprintf( __( 'Sorry, this coupon is not applicable to the categories: %s.', 'woocommerce' ), implode( ', ', array_unique( $categories ) ) );
				break;
			case self::E_WC_COUPON_NOT_VALID_SALE_ITEMS:
				$err = __( 'Sorry, this coupon is not valid for sale items.', 'woocommerce' );
			break;
			default:
				$err = '';
			break;
		}
		return apply_filters( 'woocommerce_coupon_error', $err, $err_code, $this );
	}

	/**
	 * Map one of the WC_Coupon error codes to an error string.
	 * No coupon instance will be available where a coupon does not exist,
	 * so this static method exists.
	 *
	 * @param int $err_code Error code
	 * @return string| Error string
	 */
	public static function get_generic_coupon_error( $err_code ) {
		switch ( $err_code ) {
			case self::E_WC_COUPON_NOT_EXIST:
				$err = __( 'Coupon does not exist!', 'woocommerce' );
			break;
			case self::E_WC_COUPON_PLEASE_ENTER:
				$err = __( 'Please enter a coupon code.', 'woocommerce' );
			break;
			default:
				$err = '';
			break;
		}
		// When using this static method, there is no $this to pass to filter
		return apply_filters( 'woocommerce_coupon_error', $err, $err_code, null );
	}
}<|MERGE_RESOLUTION|>--- conflicted
+++ resolved
@@ -384,7 +384,7 @@
 			}
 		}
 
-		$discount = round( $discount, WC_ROUNDING_PRECISION );
+		$discount = round( $discount, wc_get_rounding_precision() );
 
 		return apply_filters( 'woocommerce_coupon_get_discount_amount', $discount, $discounting_amount, $cart_item, $single, $this );
 	}
@@ -916,11 +916,7 @@
 	 * @throws Exception
 	 */
 	private function validate_maximum_amount() {
-<<<<<<< HEAD
-		if ( $this->get_maximum_amount() > 0 && apply_filters( 'woocommerce_coupon_validate_maximum_amount', $this->get_maximum_amount() <= WC()->cart->get_displayed_subtotal(), $this ) ) {
-=======
-		if ( $this->maximum_amount > 0 && apply_filters( 'woocommerce_coupon_validate_maximum_amount', wc_format_decimal( $this->maximum_amount ) < WC()->cart->get_displayed_subtotal(), $this ) ) {
->>>>>>> 8e6ca3ef
+		if ( $this->get_maximum_amount() > 0 && apply_filters( 'woocommerce_coupon_validate_maximum_amount', $this->get_maximum_amount() < WC()->cart->get_displayed_subtotal(), $this ) ) {
 			throw new Exception( self::E_WC_COUPON_MAX_SPEND_LIMIT_MET );
 		}
 	}
@@ -971,33 +967,6 @@
 	}
 
 	/**
-<<<<<<< HEAD
-	 * Ensure coupon is valid for product categories in the cart is valid or throw exception.
-	 *
-	 * @throws Exception
-	 */
-	private function validate_excluded_product_categories() {
-		if ( sizeof( $this->get_excluded_product_categories() ) > 0 ) {
-			$valid_for_cart = false;
-			if ( ! WC()->cart->is_empty() ) {
-				foreach( WC()->cart->get_cart() as $cart_item_key => $cart_item ) {
-					$product_cats = wc_get_product_cat_ids( $cart_item['product_id'] );
-
-					// If we find an item with a cat NOT in our disallowed cat list, the coupon is valid
-					if ( empty( $product_cats ) || sizeof( array_diff( $product_cats, $this->get_excluded_product_categories() ) ) > 0 ) {
-						$valid_for_cart = true;
-					}
-				}
-			}
-			if ( ! $valid_for_cart ) {
-				throw new Exception( self::E_WC_COUPON_NOT_APPLICABLE );
-			}
-		}
-	}
-
-	/**
-=======
->>>>>>> 8e6ca3ef
 	 * Ensure coupon is valid for sale items in the cart is valid or throw exception.
 	 *
 	 * @throws Exception
@@ -1181,68 +1150,32 @@
 		$product_ids  = array( $product->id, ( isset( $product->variation_id ) ? $product->variation_id : 0 ), $product->get_parent() );
 
 		// Specific products get the discount
-<<<<<<< HEAD
-		if ( sizeof( $this->get_product_ids() ) > 0 ) {
-			if ( in_array( $product->id, $this->get_product_ids() ) || ( isset( $product->variation_id ) && in_array( $product->variation_id, $this->get_product_ids() ) ) || in_array( $product->get_parent(), $this->get_product_ids() ) ) {
-				$valid = true;
-			}
+		if ( sizeof( $this->get_product_ids() ) && sizeof( array_intersect( $product_ids, $this->get_product_ids() ) ) ) {
+			$valid = true;
 		}
 
 		// Category discounts
-		if ( sizeof( $this->get_product_categories() ) > 0 ) {
-			if ( sizeof( array_intersect( $product_cats, $this->get_product_categories() ) ) > 0 ) {
-				$valid = true;
-			}
-		}
-
+		if ( sizeof( $this->get_product_categories() ) && sizeof( array_intersect( $product_cats, $this->get_product_categories() ) ) ) {
+			$valid = true;
+		}
+
+		// No product ids - all items discounted
 		if ( ! sizeof( $this->get_product_ids() ) && ! sizeof( $this->get_product_categories() ) ) {
-			// No product ids - all items discounted
-=======
-		if ( sizeof( $this->product_ids ) && sizeof( array_intersect( $product_ids, $this->product_ids ) ) ) {
 			$valid = true;
 		}
 
-		// Category discounts
-		if ( sizeof( $this->product_categories ) && sizeof( array_intersect( $product_cats, $this->product_categories ) ) ) {
-			$valid = true;
-		}
-
-		// No product ids - all items discounted
-		if ( ! sizeof( $this->product_ids ) && ! sizeof( $this->product_categories ) ) {
->>>>>>> 8e6ca3ef
-			$valid = true;
-		}
-
 		// Specific product ID's excluded from the discount
-<<<<<<< HEAD
-		if ( sizeof( $this->get_excluded_product_ids() ) > 0 ) {
-			if ( in_array( $product->id, $this->get_excluded_product_ids() ) || ( isset( $product->variation_id ) && in_array( $product->variation_id, $this->get_excluded_product_ids() ) ) || in_array( $product->get_parent(), $this->get_excluded_product_ids() ) ) {
-				$valid = false;
-			}
+		if ( sizeof( $this->get_excluded_product_ids()) && sizeof( array_intersect( $product_ids, $this->get_excluded_product_ids() ) ) ) {
+			$valid = false;
 		}
 
 		// Specific categories excluded from the discount
-		if ( sizeof( $this->get_excluded_product_categories() ) > 0 ) {
-			if ( sizeof( array_intersect( $product_cats, $this->get_excluded_product_categories() ) ) > 0 ) {
-				$valid = false;
-			}
+		if ( sizeof( $this->get_excluded_product_categories() ) && sizeof( array_intersect( $product_cats, $this->get_excluded_product_categories() ) ) ) {
+			$valid = false;
 		}
 
 		// Sale Items excluded from discount
 		if ( $this->get_exclude_sale_items() ) {
-=======
-		if ( sizeof( $this->exclude_product_ids ) && sizeof( array_intersect( $product_ids, $this->exclude_product_ids ) ) ) {
-			$valid = false;
-		}
-
-		// Specific categories excluded from the discount
-		if ( sizeof( $this->exclude_product_categories ) && sizeof( array_intersect( $product_cats, $this->exclude_product_categories ) ) ) {
-			$valid = false;
-		}
-
-		// Sale Items excluded from discount
-		if ( 'yes' === $this->exclude_sale_items ) {
->>>>>>> 8e6ca3ef
 			$product_ids_on_sale = wc_get_product_ids_on_sale();
 
 			if ( isset( $product->variation_id ) ) {
@@ -1255,67 +1188,6 @@
 		}
 
 		return apply_filters( 'woocommerce_coupon_is_valid_for_product', $valid, $product, $this, $values );
-	}
-
-	/**
-	 * Get discount amount for a cart item.
-	 *
-	 * @param  float $discounting_amount Amount the coupon is being applied to
-	 * @param  array|null $cart_item Cart item being discounted if applicable
-	 * @param  boolean $single True if discounting a single qty item, false if its the line
-	 * @return float Amount this coupon has discounted
-	 */
-	public function get_discount_amount( $discounting_amount, $cart_item = null, $single = false ) {
-		$discount      = 0;
-		$cart_item_qty = is_null( $cart_item ) ? 1 : $cart_item['quantity'];
-
-		if ( $this->is_type( array( 'percent_product', 'percent' ) ) ) {
-			$discount = $this->coupon_amount * ( $discounting_amount / 100 );
-
-		} elseif ( $this->is_type( 'fixed_cart' ) && ! is_null( $cart_item ) && WC()->cart->subtotal_ex_tax ) {
-			/**
-			 * This is the most complex discount - we need to divide the discount between rows based on their price in.
-			 * proportion to the subtotal. This is so rows with different tax rates get a fair discount, and so rows.
-			 * with no price (free) don't get discounted.
-			 *
-			 * Get item discount by dividing item cost by subtotal to get a %.
-			 *
-			 * Uses price inc tax if prices include tax to work around https://github.com/woothemes/woocommerce/issues/7669 and https://github.com/woothemes/woocommerce/issues/8074.
-			 */
-			if ( wc_prices_include_tax() ) {
-				$discount_percent = ( $cart_item['data']->get_price_including_tax() * $cart_item_qty ) / WC()->cart->subtotal;
-			} else {
-				$discount_percent = ( $cart_item['data']->get_price_excluding_tax() * $cart_item_qty ) / WC()->cart->subtotal_ex_tax;
-			}
-			$discount         = ( $this->coupon_amount * $discount_percent ) / $cart_item_qty;
-
-		} elseif ( $this->is_type( 'fixed_product' ) ) {
-			$discount = min( $this->coupon_amount, $discounting_amount );
-			$discount = $single ? $discount : $discount * $cart_item_qty;
-		}
-
-		$discount = min( $discount, $discounting_amount );
-
-		// Handle the limit_usage_to_x_items option
-		if ( $this->is_type( array( 'percent_product', 'fixed_product' ) ) ) {
-			if ( $discounting_amount ) {
-				if ( '' === $this->limit_usage_to_x_items ) {
-					$limit_usage_qty = $cart_item_qty;
-				} else {
-					$limit_usage_qty              = min( $this->limit_usage_to_x_items, $cart_item_qty );
-					$this->limit_usage_to_x_items = max( 0, $this->limit_usage_to_x_items - $limit_usage_qty );
-				}
-				if ( $single ) {
-					$discount = ( $discount * $limit_usage_qty ) / $cart_item_qty;
-				} else {
-					$discount = ( $discount / $cart_item_qty ) * $limit_usage_qty;
-				}
-			}
-		}
-
-		$discount = wc_cart_round_discount( $discount, wc_get_rounding_precision() );
-
-		return apply_filters( 'woocommerce_coupon_get_discount_amount', $discount, $discounting_amount, $cart_item, $single, $this );
 	}
 
 	/**
