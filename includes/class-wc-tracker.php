<?php
/**
 * WooCommerce Tracker
 *
 * The WooCommerce tracker class adds functionality to track WooCommerce usage based on if the customer opted in.
 * No personal infomation is tracked, only general WooCommerce settings, general product, order and user counts and admin email for discount code.
 *
 * @class 		WC_Tracker
 * @version		2.3.0
 * @package		WooCommerce/Classes
 * @category	Class
 * @author 		WooThemes
 */

if ( ! defined( 'ABSPATH' ) ) {
	exit;
}

class WC_Tracker {

	/**
	 * URL to the WooThemes Tracker API endpoint
	 * @var string
	 */
	private static $api_url = 'https://tracking.woocommerce.com/v1/';

	/**
	 * Hook into cron event
	 */
	public static function init() {
		add_action( 'woocommerce_tracker_send_event', array( __CLASS__, 'send_tracking_data' ) );
	}

	/**
	 * Decide whether to send tracking data or not
	 * @param  boolean $override
	 * @return void
	 */
	public static function send_tracking_data( $override = false ) {
		if ( ! apply_filters( 'woocommerce_tracker_send_override', $override ) ) {
			// Send a maximum of once per week by default.
			$last_send = self::get_last_send_time();
			if ( $last_send && $last_send > apply_filters( 'woocommerce_tracker_last_send_interval', strtotime( '-1 week' ) ) ) {
				return;
			}
		}

		$params   = self::get_tracking_data();
		$response = wp_remote_post( self::$api_url, array(
				'method'      => 'POST',
				'timeout'     => 45,
				'redirection' => 5,
				'httpversion' => '1.0',
				'blocking'    => true,
				'headers'     => array( 'user-agent' => 'WooCommerceTracker/' . md5( esc_url( home_url( '/' ) ) ) . ';' ),
				'body'        => json_encode( $params ),
				'cookies'     => array()
			)
		);
		if ( ! is_wp_error( $response ) && '200' == wp_remote_retrieve_response_code( $response ) ) {
			update_option( 'woocommerce_tracker_last_send', time() );
		}
	}

	/**
	 * Get the last time tracking data was sent
	 * @return int|bool
	 */
	private static function get_last_send_time() {
		return apply_filters( 'woocommerce_tracker_last_send_time', get_option( 'woocommerce_tracker_last_send', false ) );
	}

	/**
	 * Get all the tracking data
	 * @return array
	 */
	private static function get_tracking_data() {
		$data                       = array();

		// General site info
		$data['url']                = home_url();
		$data['email']              = apply_filters( 'woocommerce_tracker_admin_email', get_option( 'admin_email' ) );
		$data['theme']              = self::get_theme_info();

		// WordPress Info
		$data['wp']                 = self::get_wordpress_info();

		// Server Info
		$data['server']             = self::get_server_info();

		// Plugin info
		$all_plugins                = self::get_all_plugins();
		$data['active_plugins']     = $all_plugins['active_plugins'];
		$data['inactive_plugins']   = $all_plugins['inactive_plugins'];

		// Store count info
		$data['users']              = self::get_user_counts();
		$data['products']           = self::get_product_counts();
		$data['orders']             = self::get_order_counts();

		// Payment gateway info
		$data['gateways']           = self::get_active_payment_gateways();

		// Shipping method info
		$data['shipping_methods']   = self::get_active_shipping_methods();

		// Get all WooCommerce options info
		$data['settings']           = self::get_all_woocommerce_options_values();

		// Template overrides
		$data['template_overrides'] = self::get_all_template_overrides();

		return apply_filters( 'woocommerce_tracker_data', $data );
	}

	/**
	 * Get the current theme info, theme name and version
	 * @return array
	 */
<<<<<<< HEAD
	private static function get_theme_info() {
		if ( get_bloginfo( 'version' ) < '3.4' ) {
=======
	public function get_theme_info() {
		$wp_version = get_bloginfo( 'version' );

		if ( version_compare( $wp_version, '3.4', '<' ) ) {
>>>>>>> a1462ccf
			$theme_data = get_theme_data( get_stylesheet_directory() . '/style.css' );
			$theme_name = $theme_data['Name'];
			$theme_version = $theme_data['Version'];
		} else {
			$theme_data = wp_get_theme();
			$theme_name = $theme_data->Name;
			$theme_version = $theme_data->Version;
		}
		$theme_child_theme = is_child_theme() ? 'Yes' : 'No';
		$theme_wc_support = ( ! current_theme_supports( 'woocommerce' ) && ! in_array( $theme_data->template, wc_get_core_supported_themes() ) ) ? 'No' : 'Yes';

		return array( 'name' => $theme_name, 'version' => $theme_version, 'child_theme' => $theme_child_theme, 'wc_support' => $theme_wc_support );
	}

	/**
	 * Get WordPress related data.
	 * @return array
	 */
	private static function get_wordpress_info() {
		$wp_data = array();

		$memory = wc_let_to_num( WP_MEMORY_LIMIT );
		$wp_data['memory_limit'] = size_format( $memory );
		$wp_data['debug_mode'] = ( defined('WP_DEBUG') && WP_DEBUG ) ? 'Yes' : 'No';
		$wp_data['locale'] = get_locale();
		$wp_data['version'] = get_bloginfo( 'version' );
		$wp_data['multisite'] = is_multisite() ? 'Yes' : 'No';

		return $wp_data;
	}

	/**
	 * Get server related info
	 * @return array
	 */
	private static function get_server_info() {
		$server_data = array();

		if ( isset( $_SERVER['SERVER_SOFTWARE'] ) && ! empty( $_SERVER['SERVER_SOFTWARE'] ) ) {
			$server_data['software'] = $_SERVER['SERVER_SOFTWARE'];
		}

		if ( function_exists( 'phpversion' ) ) {
			$server_data['php_version'] = phpversion();
		}

		if ( function_exists( 'ini_get' ) ) {
			$server_data['php_post_max_size'] = size_format( wc_let_to_num( ini_get( 'post_max_size' ) ) );
			$server_data['php_time_limt'] = ini_get( 'max_execution_time' );
			$server_data['php_max_input_vars'] = ini_get( 'max_input_vars' );
			$server_data['php_suhosin'] = extension_loaded( 'suhosin' ) ? 'Yes' : 'No';
		}

		global $wpdb;
		$server_data['mysql_version'] = $wpdb->db_version();

		$server_data['php_max_upload_size'] = size_format( wp_max_upload_size() );
		$server_data['php_default_timezone'] = date_default_timezone_get();
		$server_data['php_soap'] = class_exists( 'SoapClient' ) ? 'Yes' : 'No';
		$server_data['php_fsockopen'] = function_exists( 'fsockopen' ) ? 'Yes' : 'No';
		$server_data['php_curl'] = function_exists( 'curl_init' ) ? 'Yes' : 'No';

		return $server_data;
	}

	/**
	 * Get all plugins grouped into activated or not
	 * @return array
	 */
	private static function get_all_plugins() {
		// Ensure get_plugins function is loaded
		if( ! function_exists( 'get_plugins' ) ) {
			include ABSPATH . '/wp-admin/includes/plugin.php';
		}

		$plugins        	 = get_plugins();
		$active_plugins_keys = get_option( 'active_plugins', array() );
		$active_plugins 	 = array();

		foreach ( $plugins as $k => $v ) {
			// Take care of formatting the data how we want it.
			$formatted = array();
			$formatted['name'] = strip_tags( $v['Name'] );
			if ( isset( $v['Version'] ) ) {
				$formatted['version'] = strip_tags( $v['Version'] );
			}
			if ( isset( $v['Author'] ) ) {
				$formatted['author'] = strip_tags( $v['Author'] );
			}
			if ( isset( $v['Network'] ) ) {
				$formatted['network'] = strip_tags( $v['Network'] );
			}
			if ( isset( $v['PluginURI'] ) ) {
				$formatted['plugin_uri'] = strip_tags( $v['PluginURI'] );
			}
			if ( in_array( $k, $active_plugins_keys ) ) {
				// Remove active plugins from list so we can show active and inactive separately
				unset( $plugins[$k] );
				$active_plugins[$k] = $formatted;
			} else {
				$plugins[$k] = $formatted;
			}
		}

		return array( 'active_plugins' => $active_plugins, 'inactive_plugins' => $plugins );
	}

	/**
	 * Get user totals based on user role
	 * @return array
	 */
	private static function get_user_counts() {
		$user_count = array();
		$user_count_data = count_users();
		$user_count['total'] = $user_count_data['total_users'];

		// Get user count based on user role
		foreach ( $user_count_data['avail_roles'] as $role => $count ) {
			$user_count[ $role ] = $count;
		}

		return $user_count;
	}

	/**
	 * Get product totals based on product type
	 * @return array
	 */
	private static function get_product_counts() {
		$product_count = array();
		$product_count_data = wp_count_posts( 'product' );
		$product_count['total'] = $product_count_data->publish;

		$product_statuses = get_terms( 'product_type', array( 'hide_empty' => 0 ) );
		foreach ( $product_statuses as $product_status ) {
			$product_count[ $product_status->name ] = $product_status->count;
		}
		return $product_count;
	}

	/**
	 * Get order counts based on order status
	 * @return array
	 */
	private static function get_order_counts() {
		$order_count = array();
		$order_count_data = wp_count_posts( 'shop_order' );

		foreach ( wc_get_order_statuses() as $status_slug => $status_name ) {
			$order_count[ $status_slug ] = $order_count_data->{ $status_slug };
		}
		return $order_count;
	}

	/**
	 * Get a list of all active payment gateways
	 * @return array
	 */
	private static function get_active_payment_gateways() {
		$active_gateways = array();
		$gateways = WC()->payment_gateways->payment_gateways();
		foreach ( $gateways as $id => $gateway ) {
			if ( isset( $gateway->enabled ) && $gateway->enabled == 'yes' ) {
				$active_gateways[ $id ] = array( 'title' => $gateway->title, 'supports' => $gateway->supports );
			}
		}
		return $active_gateways;
	}

	/**
	 * Get a list of all active shipping methods
	 * @return array
	 */
	private static function get_active_shipping_methods() {
		$active_methods = array();
		$shipping_methods = WC()->shipping->get_shipping_methods();
		foreach ( $shipping_methods as $id => $shipping_method ) {
			if ( isset( $shipping_method->enabled ) && $shipping_method->enabled == 'yes' ) {
				$active_methods[ $id ] = array( 'title' => $shipping_method->title, 'tax_status' => $shipping_method->tax_status );
			}
		}
		return $active_methods;
	}

	/**
	 * Get all options starting with woocommerce_ prefix
	 * @return array
	 */
	private static function get_all_woocommerce_options_values() {
		return array(
			'currency'								=> get_woocommerce_currency(),
			'base_location'							=> WC()->countries->get_base_country(),
			'selling_locations'						=> WC()->countries->get_allowed_countries(),
			'api_enabled'							=> get_option( 'woocommerce_api_enabled' ),
			'weight_unit'							=> get_option( 'woocommerce_weight_unit' ),
			'dimension_unit'						=> get_option( 'woocommerce_dimension_unit' ),
			'download_method'						=> get_option( 'woocommerce_file_download_method' ),
			'download_require_login'				=> get_option( 'woocommerce_downloads_require_login' ),
			'calc_taxes'							=> get_option( 'woocommerce_calc_taxes' ),
			'coupons_enabled'						=> get_option( 'woocommerce_enable_coupons' ),
			'guest_checkout'						=> get_option( 'woocommerce_enable_guest_checkout'),
			'secure_checkout'						=> get_option( 'woocommerce_force_ssl_checkout' ),
			'enable_signup_and_login_from_checkout'	=> get_option( 'woocommerce_enable_signup_and_login_from_checkout' ),
			'enable_myaccount_registration'			=> get_option( 'woocommerce_enable_myaccount_registration' ),
			'registration_generate_username'		=> get_option( 'woocommerce_registration_generate_username' ),
			'registration_generate_password'		=> get_option( 'woocommerce_registration_generate_password' ),
		);
	}

	/**
	 * Look for any template override and return filenames
	 * @return array
	 */
	private static function get_all_template_overrides() {
		$override_data  = array();
		$template_paths = apply_filters( 'woocommerce_template_overrides_scan_paths', array( 'WooCommerce' => WC()->plugin_path() . '/templates/' ) );
		$scanned_files  = array();
		$found_files    = array();
		$status         = require_once( WC()->plugin_path() . '/includes/admin/class-wc-admin-status.php' );

		foreach ( $template_paths as $plugin_name => $template_path ) {
			$scanned_files[ $plugin_name ] = WC_Admin_Status::scan_template_files( $template_path );
		}

		foreach ( $scanned_files as $plugin_name => $files ) {
			foreach ( $files as $file ) {
				if ( file_exists( get_stylesheet_directory() . '/' . $file ) ) {
					$theme_file = get_stylesheet_directory() . '/' . $file;
				} elseif ( file_exists( get_stylesheet_directory() . '/woocommerce/' . $file ) ) {
					$theme_file = get_stylesheet_directory() . '/woocommerce/' . $file;
				} elseif ( file_exists( get_template_directory() . '/' . $file ) ) {
					$theme_file = get_template_directory() . '/' . $file;
				} elseif( file_exists( get_template_directory() . '/woocommerce/' . $file ) ) {
					$theme_file = get_template_directory() . '/woocommerce/' . $file;
				} else {
					$theme_file = false;
				}
				if ( $theme_file ) {
					$override_data[] = basename( $theme_file );
				}
			}
		}
		return $override_data;
	}
}

WC_Tracker::init();<|MERGE_RESOLUTION|>--- conflicted
+++ resolved
@@ -117,15 +117,10 @@
 	 * Get the current theme info, theme name and version
 	 * @return array
 	 */
-<<<<<<< HEAD
-	private static function get_theme_info() {
-		if ( get_bloginfo( 'version' ) < '3.4' ) {
-=======
-	public function get_theme_info() {
+	public static function get_theme_info() {
 		$wp_version = get_bloginfo( 'version' );
 
 		if ( version_compare( $wp_version, '3.4', '<' ) ) {
->>>>>>> a1462ccf
 			$theme_data = get_theme_data( get_stylesheet_directory() . '/style.css' );
 			$theme_name = $theme_data['Name'];
 			$theme_version = $theme_data['Version'];
