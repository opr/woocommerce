<?php
/**
 * WooCommerce Stock Functions
 *
 * Functions used to manage product stock levels.
 *
 * @author 		WooThemes
 * @category 	Core
 * @package 	WooCommerce/Functions
 */

if ( ! defined( 'ABSPATH' ) ) {
	exit;
}

/**
 * Update a product's stock amount.
 *
 * Uses queries rather than update_post_meta so we can do this in one query (to avoid stock issues).
 *
 * @since  3.0.0 this supports set, increase and decrease.
 *
 * @param  int|WC_Product $product
 * @param  int|null $stock_quantity
 * @param  string $operation set, increase and decrease.
 *
<<<<<<< HEAD
 * @return int
=======
 * @return bool|int|null
>>>>>>> 00e5189a
 */
function wc_update_product_stock( $product, $stock_quantity = null, $operation = 'set' ) {
	if ( ! $product = wc_get_product( $product ) ) {
		return false;
	}
	if ( ! is_null( $stock_quantity ) && $product->managing_stock() ) {
		// Some products (variations) can have their stock managed by their parent. Get the correct ID to reduce here.
		$product_id_with_stock = $product->get_stock_managed_by_id();
		$data_store            = WC_Data_Store::load( 'product' );
		$data_store->update_product_stock( $product_id_with_stock, $stock_quantity, $operation );
		delete_transient( 'wc_low_stock_count' );
		delete_transient( 'wc_outofstock_count' );
		delete_transient( 'wc_product_children_' . ( $product->is_type( 'variation' ) ? $product->get_parent_id() : $product->get_id() ) );
		wp_cache_delete( 'product-' . $product_id_with_stock, 'products' );

		// Re-read product data after updating stock, then have stock status calculated and saved.
		$product_with_stock = wc_get_product( $product_id_with_stock );
		$product_with_stock->set_stock_status();
		$product_with_stock->save();

		do_action( $product_with_stock->is_type( 'variation' ) ? 'woocommerce_variation_set_stock' : 'woocommerce_product_set_stock', $product_with_stock );

		return $product_with_stock->get_stock_quantity();
	}
	return $product->get_stock_quantity();
}

/**
 * Update a product's stock status.
 *
 * @param  int $product_id
 * @param  int $status
 */
function wc_update_product_stock_status( $product_id, $status ) {
	$product = wc_get_product( $product_id );
	if ( $product ) {
		$product->set_stock_status( $status );
		$product->save();
	}
}

/**
 * When a payment is complete, we can reduce stock levels for items within an order.
 * @since 3.0.0
 * @param int $order_id
 */
function wc_maybe_reduce_stock_levels( $order_id ) {
	$order = wc_get_order( $order_id );
	if ( apply_filters( 'woocommerce_payment_complete_reduce_order_stock', $order && ! $order->get_data_store()->get_stock_reduced( $order_id ), $order_id ) ) {
		wc_reduce_stock_levels( $order );
	}
}
add_action( 'woocommerce_payment_complete', 'wc_maybe_reduce_stock_levels' );

/**
 * Reduce stock levels for items within an order.
 * @since 3.0.0
 * @param int|WC_Order $order_id
 */
function wc_reduce_stock_levels( $order_id ) {
	if ( is_a( $order_id, 'WC_Order' ) ) {
		$order    = $order_id;
		$order_id = $order->get_id();
	} else {
		$order = wc_get_order( $order_id );
	}
	if ( 'yes' === get_option( 'woocommerce_manage_stock' ) && $order && apply_filters( 'woocommerce_can_reduce_order_stock', true, $order ) && sizeof( $order->get_items() ) > 0 ) {
		foreach ( $order->get_items() as $item ) {
			if ( $item->is_type( 'line_item' ) && ( $product = $item->get_product() ) && $product->managing_stock() ) {
				$qty       = apply_filters( 'woocommerce_order_item_quantity', $item->get_quantity(), $order, $item );
				$item_name = $product->get_formatted_name();
				$new_stock = wc_update_product_stock( $product, $qty, 'decrease' );

				if ( ! is_wp_error( $new_stock ) ) {
					/* translators: 1: item name 2: old stock quantity 3: new stock quantity */
					$order->add_order_note( sprintf( __( '%1$s stock reduced from %2$s to %3$s.', 'woocommerce' ), $item_name, $new_stock + $qty, $new_stock ) );

					// Get the latest product data.
					$product = wc_get_product( $product->get_id() );

					if ( '' !== get_option( 'woocommerce_notify_no_stock_amount' ) && $new_stock <= get_option( 'woocommerce_notify_no_stock_amount' ) ) {
						do_action( 'woocommerce_no_stock', $product );
					} elseif ( '' !== get_option( 'woocommerce_notify_low_stock_amount' ) && $new_stock <= get_option( 'woocommerce_notify_low_stock_amount' ) ) {
						do_action( 'woocommerce_low_stock', $product );
					}

					if ( $new_stock < 0 ) {
						do_action( 'woocommerce_product_on_backorder', array( 'product' => $product, 'order_id' => $order_id, 'quantity' => $qty ) );
					}
				}
			}
		}

		// ensure stock is marked as "reduced" in case payment complete or other stock actions are called
		$order->get_data_store()->set_stock_reduced( $order_id, true );

		do_action( 'woocommerce_reduce_order_stock', $order );
	}
}<|MERGE_RESOLUTION|>--- conflicted
+++ resolved
@@ -24,11 +24,7 @@
  * @param  int|null $stock_quantity
  * @param  string $operation set, increase and decrease.
  *
-<<<<<<< HEAD
- * @return int
-=======
  * @return bool|int|null
->>>>>>> 00e5189a
  */
 function wc_update_product_stock( $product, $stock_quantity = null, $operation = 'set' ) {
 	if ( ! $product = wc_get_product( $product ) ) {
