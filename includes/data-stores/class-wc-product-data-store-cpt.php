--- conflicted
+++ resolved
@@ -124,14 +124,8 @@
 
 	/**
 	 * Method to read a product from the database.
-<<<<<<< HEAD
 	 * @param WC_Product $product
-=======
-	 *
-	 * @param WC_Data $product
-	 *
 	 * @throws Exception
->>>>>>> 00e5189a
 	 */
 	public function read( &$product ) {
 		$product->set_defaults();
