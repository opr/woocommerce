<?php
if ( ! defined( 'ABSPATH' ) ) {
	exit;
}

/**
 * WC Product Data Store: Stored in CPT.
 *
 * @version  3.0.0
 * @category Class
 * @author   WooThemes
 */
class WC_Product_Data_Store_CPT extends WC_Data_Store_WP implements WC_Object_Data_Store_Interface, WC_Product_Data_Store_Interface {

	/**
	 * Data stored in meta keys, but not considered "meta".
	 *
	 * @since 3.0.0
	 * @var array
	 */
	protected $internal_meta_keys = array(
		'_visibility',
		'_sku',
		'_price',
		'_regular_price',
		'_sale_price',
		'_sale_price_dates_from',
		'_sale_price_dates_to',
		'total_sales',
		'_tax_status',
		'_tax_class',
		'_manage_stock',
		'_stock',
		'_stock_status',
		'_backorders',
		'_sold_individually',
		'_weight',
		'_length',
		'_width',
		'_height',
		'_upsell_ids',
		'_crosssell_ids',
		'_purchase_note',
		'_default_attributes',
		'_product_attributes',
		'_virtual',
		'_downloadable',
		'_featured',
		'_downloadable_files',
		'_wc_rating_count',
		'_wc_average_rating',
		'_wc_review_count',
		'_variation_description',
<<<<<<< HEAD
		'_thumbnail_id',
		'_file_paths',
		'_product_image_gallery',
		'_product_version',
=======
		'_wp_old_slug',
		'_edit_last',
		'_edit_lock',
>>>>>>> 313040a2
	);

	/**
	 * If we have already saved our extra data, don't do automatic / default handling.
	 */
	protected $extra_data_saved = false;

	/**
	 * Stores updated props.
	 * @var array
	 */
	protected $updated_props = array();

	/*
	|--------------------------------------------------------------------------
	| CRUD Methods
	|--------------------------------------------------------------------------
	*/

	/**
	 * Method to create a new product in the database.
	 *
	 * @param WC_Product
	 */
	public function create( &$product ) {
		if ( ! $product->get_date_created() ) {
			$product->set_date_created( current_time( 'timestamp', true ) );
		}

		$id = wp_insert_post( apply_filters( 'woocommerce_new_product_data', array(
			'post_type'      => 'product',
			'post_status'    => $product->get_status() ? $product->get_status() : 'publish',
			'post_author'    => get_current_user_id(),
			'post_title'     => $product->get_name() ? $product->get_name() : __( 'Product', 'woocommerce' ),
			'post_content'   => $product->get_description(),
			'post_excerpt'   => $product->get_short_description(),
			'post_parent'    => $product->get_parent_id(),
			'comment_status' => $product->get_reviews_allowed() ? 'open' : 'closed',
			'ping_status'    => 'closed',
			'menu_order'     => $product->get_menu_order(),
			'post_date'      => date( 'Y-m-d H:i:s', $product->get_date_created( 'edit' )->getOffsetTimestamp() ),
			'post_date_gmt'  => date( 'Y-m-d H:i:s', $product->get_date_created( 'edit' )->getTimestamp() ),
		) ), true );

		if ( $id && ! is_wp_error( $id ) ) {
			$product->set_id( $id );

			$this->update_post_meta( $product, true );
			$this->update_terms( $product, true );
			$this->update_visibility( $product, true );
			$this->update_attributes( $product, true );
			$this->update_version_and_type( $product );
			$this->handle_updated_props( $product );

			$product->save_meta_data();
			$product->apply_changes();

			$this->clear_caches( $product );

			do_action( 'woocommerce_new_product', $id );
		}
	}

	/**
	 * Method to read a product from the database.
	 * @param WC_Product
	 */
	public function read( &$product ) {
		$product->set_defaults();

		if ( ! $product->get_id() || ! ( $post_object = get_post( $product->get_id() ) ) || 'product' !== $post_object->post_type ) {
			throw new Exception( __( 'Invalid product.', 'woocommerce' ) );
		}

		$id = $product->get_id();

		$product->set_props( array(
			'name'              => $post_object->post_title,
			'slug'              => $post_object->post_name,
			'date_created'      => strtotime( $post_object->post_date_gmt ),
			'date_modified'     => strtotime( $post_object->post_modified_gmt ),
			'status'            => $post_object->post_status,
			'description'       => $post_object->post_content,
			'short_description' => $post_object->post_excerpt,
			'parent_id'         => $post_object->post_parent,
			'menu_order'        => $post_object->menu_order,
			'reviews_allowed'   => 'open' === $post_object->comment_status,
		) );

		$this->read_attributes( $product );
		$this->read_downloads( $product );
		$this->read_visibility( $product );
		$this->read_product_data( $product );
		$this->read_extra_data( $product );
		$product->set_object_read( true );
	}

	/**
	 * Method to update a product in the database.
	 *
	 * @param WC_Product
	 */
	public function update( &$product ) {
		$changes = $product->get_changes();

		// Only update the post when the post data changes.
		if ( array_intersect( array( 'description', 'short_description', 'name', 'parent_id', 'reviews_allowed', 'status', 'menu_order', 'date_created', 'date_modified' ), array_keys( $changes ) ) ) {
			wp_update_post( array(
				'ID'                => $product->get_id(),
				'post_content'      => $product->get_description( 'edit' ),
				'post_excerpt'      => $product->get_short_description( 'edit' ),
				'post_title'        => $product->get_name( 'edit' ),
				'post_parent'       => $product->get_parent_id( 'edit' ),
				'comment_status'    => $product->get_reviews_allowed( 'edit' ) ? 'open' : 'closed',
				'post_status'       => $product->get_status( 'edit' ) ? $product->get_status( 'edit' ) : 'publish',
				'menu_order'        => $product->get_menu_order( 'edit' ),
				'post_date'         => date( 'Y-m-d H:i:s', $product->get_date_created( 'edit' )->getOffsetTimestamp() ),
				'post_date_gmt'     => date( 'Y-m-d H:i:s', $product->get_date_created( 'edit' )->getTimestamp() ),
				'post_modified'     => isset( $changes['date_modified'] ) ? date( 'Y-m-d H:i:s', $product->get_date_modified( 'edit' )->getOffsetTimestamp() ) : current_time( 'mysql' ),
				'post_modified_gmt' => isset( $changes['date_modified'] ) ? date( 'Y-m-d H:i:s', $product->get_date_modified( 'edit' )->getTimestamp() ) : current_time( 'mysql', 1 ),
			) );
		}

		$this->update_post_meta( $product );
		$this->update_terms( $product );
		$this->update_visibility( $product );
		$this->update_attributes( $product );
		$this->update_version_and_type( $product );
		$this->handle_updated_props( $product );

		$product->save_meta_data();
		$product->apply_changes();

		$this->clear_caches( $product );

		do_action( 'woocommerce_update_product', $product->get_id() );
	}

	/**
	 * Method to delete a product from the database.
	 * @param WC_Product
	 * @param array $args Array of args to pass to the delete method.
	 */
	public function delete( &$product, $args = array() ) {
		$id        = $product->get_id();
		$post_type = $product->is_type( 'variation' ) ? 'product_variation' : 'product';

		$args = wp_parse_args( $args, array(
			'force_delete' => false,
		) );

		if ( $args['force_delete'] ) {
			wp_delete_post( $product->get_id() );
			$product->set_id( 0 );
			do_action( 'woocommerce_delete_' . $post_type, $id );
		} else {
			wp_trash_post( $product->get_id() );
			$product->set_status( 'trash' );
			do_action( 'woocommerce_trash_' . $post_type, $id );
		}
	}

	/*
	|--------------------------------------------------------------------------
	| Additional Methods
	|--------------------------------------------------------------------------
	*/

	/**
	 * Read product data. Can be overridden by child classes to load other props.
	 *
	 * @param WC_Product
	 * @since 3.0.0
	 */
	protected function read_product_data( &$product ) {
		$id = $product->get_id();

		if ( '' === ( $review_count = get_post_meta( $id, '_wc_review_count', true ) ) ) {
			WC_Comments::get_review_count_for_product( $product );
		} else {
			$product->set_review_count( $review_count );
		}

		if ( '' === ( $rating_counts = get_post_meta( $id, '_wc_rating_count', true ) ) ) {
			WC_Comments::get_rating_counts_for_product( $product );
		} else {
			$product->set_rating_counts( $rating_counts );
		}

		if ( '' === ( $average_rating = get_post_meta( $id, '_wc_average_rating', true ) ) ) {
			WC_Comments::get_average_rating_for_product( $product );
		} else {
			$product->set_average_rating( $average_rating );
		}

		$product->set_props( array(
			'sku'                => get_post_meta( $id, '_sku', true ),
			'regular_price'      => get_post_meta( $id, '_regular_price', true ),
			'sale_price'         => get_post_meta( $id, '_sale_price', true ),
			'price'              => get_post_meta( $id, '_price', true ),
			'date_on_sale_from'  => get_post_meta( $id, '_sale_price_dates_from', true ),
			'date_on_sale_to'    => get_post_meta( $id, '_sale_price_dates_to', true ),
			'total_sales'        => get_post_meta( $id, 'total_sales', true ),
			'tax_status'         => get_post_meta( $id, '_tax_status', true ),
			'tax_class'          => get_post_meta( $id, '_tax_class', true ),
			'manage_stock'       => get_post_meta( $id, '_manage_stock', true ),
			'stock_quantity'     => get_post_meta( $id, '_stock', true ),
			'stock_status'       => get_post_meta( $id, '_stock_status', true ),
			'backorders'         => get_post_meta( $id, '_backorders', true ),
			'sold_individually'  => get_post_meta( $id, '_sold_individually', true ),
			'weight'             => get_post_meta( $id, '_weight', true ),
			'length'             => get_post_meta( $id, '_length', true ),
			'width'              => get_post_meta( $id, '_width', true ),
			'height'             => get_post_meta( $id, '_height', true ),
			'upsell_ids'         => get_post_meta( $id, '_upsell_ids', true ),
			'cross_sell_ids'     => get_post_meta( $id, '_crosssell_ids', true ),
			'purchase_note'      => get_post_meta( $id, '_purchase_note', true ),
			'default_attributes' => get_post_meta( $id, '_default_attributes', true ),
			'category_ids'       => $this->get_term_ids( $product, 'product_cat' ),
			'tag_ids'            => $this->get_term_ids( $product, 'product_tag' ),
			'shipping_class_id'  => current( $this->get_term_ids( $product, 'product_shipping_class' ) ),
			'virtual'            => get_post_meta( $id, '_virtual', true ),
			'downloadable'       => get_post_meta( $id, '_downloadable', true ),
			'gallery_image_ids'  => array_filter( explode( ',', get_post_meta( $id, '_product_image_gallery', true ) ) ),
			'download_limit'     => get_post_meta( $id, '_download_limit', true ),
			'download_expiry'    => get_post_meta( $id, '_download_expiry', true ),
			'image_id'           => get_post_thumbnail_id( $id ),
		) );
	}

	/**
	 * Read extra data associated with the product, like button text or product URL for external products.
	 *
	 * @param WC_Product
	 * @since 3.0.0
	 */
	protected function read_extra_data( &$product ) {
		foreach ( $product->get_extra_data_keys() as $key ) {
			$function = 'set_' . $key;
			if ( is_callable( array( $product, $function ) ) ) {
				$product->{$function}( get_post_meta( $product->get_id(), '_' . $key, true ) );
			}
		}
	}

	/**
	 * Convert visibility terms to props.
	 * Catalog visibility valid values are 'visible', 'catalog', 'search', and 'hidden'.
	 *
	 * @param WC_Product
	 * @since 3.0.0
	 */
	protected function read_visibility( &$product ) {
		$terms           = get_the_terms( $product->get_id(), 'product_visibility' );
		$term_names      = is_array( $terms ) ? wp_list_pluck( $terms, 'name' ) : array();
		$featured        = in_array( 'featured', $term_names );
		$exclude_search  = in_array( 'exclude-from-search', $term_names );
		$exclude_catalog = in_array( 'exclude-from-catalog', $term_names );

		if ( $exclude_search && $exclude_catalog ) {
			$catalog_visibility = 'hidden';
		} elseif ( $exclude_search ) {
			$catalog_visibility = 'catalog';
		} elseif ( $exclude_catalog ) {
			$catalog_visibility = 'search';
		} else {
			$catalog_visibility = 'visible';
		}

		$product->set_props( array(
			'featured'           => $featured,
			'catalog_visibility' => $catalog_visibility,
		) );
	}

	/**
	 * Read attributes from post meta.
	 *
	 * @param WC_Product
	 * @since 3.0.0
	 */
	protected function read_attributes( &$product ) {
		$meta_values = maybe_unserialize( get_post_meta( $product->get_id(), '_product_attributes', true ) );

		if ( $meta_values ) {
			$attributes = array();
			foreach ( $meta_values as $meta_value ) {
				if ( ! empty( $meta_value['is_taxonomy'] ) ) {
					if ( ! taxonomy_exists( $meta_value['name'] ) ) {
						continue;
					}
					$options = wc_get_object_terms( $product->get_id(), $meta_value['name'], 'term_id' );
				} else {
					$options = wc_get_text_attributes( $meta_value['value'] );
				}
				$attribute = new WC_Product_Attribute();
				$attribute->set_id( wc_attribute_taxonomy_id_by_name( $meta_value['name'] ) );
				$attribute->set_name( $meta_value['name'] );
				$attribute->set_options( $options );
				$attribute->set_position( $meta_value['position'] );
				$attribute->set_visible( $meta_value['is_visible'] );
				$attribute->set_variation( $meta_value['is_variation'] );
				$attributes[] = $attribute;
			}
			$product->set_attributes( $attributes );
		}
	}

	/**
	 * Read downloads from post meta.
	 *
	 * @param WC_Product
	 * @since 3.0.0
	 */
	protected function read_downloads( &$product ) {
		$meta_values = array_filter( (array) maybe_unserialize( get_post_meta( $product->get_id(), '_downloadable_files', true ) ) );

		if ( $meta_values ) {
			$downloads = array();
			foreach ( $meta_values as $key => $value ) {
				$download    = new WC_Product_Download();
				$download->set_id( $key );
				$download->set_name( $value['name'] ? $value['name'] : wc_get_filename_from_url( $value['file'] ) );
				$download->set_file( apply_filters( 'woocommerce_file_download_path', $value['file'], $product, $key ) );
				$downloads[] = $download;
			}
			$product->set_downloads( $downloads );
		}
	}

	/**
	 * Helper method that updates all the post meta for a product based on it's settings in the WC_Product class.
	 *
	 * @param WC_Product
	 * @param bool Force update. Used during create.
	 * @since 3.0.0
	 */
	protected function update_post_meta( &$product, $force = false ) {
		$meta_key_to_props = array(
			'_sku'                   => 'sku',
			'_regular_price'         => 'regular_price',
			'_sale_price'            => 'sale_price',
			'_sale_price_dates_from' => 'date_on_sale_from',
			'_sale_price_dates_to'   => 'date_on_sale_to',
			'total_sales'            => 'total_sales',
			'_tax_status'            => 'tax_status',
			'_tax_class'             => 'tax_class',
			'_manage_stock'          => 'manage_stock',
			'_backorders'            => 'backorders',
			'_sold_individually'     => 'sold_individually',
			'_weight'                => 'weight',
			'_length'                => 'length',
			'_width'                 => 'width',
			'_height'                => 'height',
			'_upsell_ids'            => 'upsell_ids',
			'_crosssell_ids'         => 'cross_sell_ids',
			'_purchase_note'         => 'purchase_note',
			'_default_attributes'    => 'default_attributes',
			'_virtual'               => 'virtual',
			'_downloadable'          => 'downloadable',
			'_product_image_gallery' => 'gallery_image_ids',
			'_download_limit'        => 'download_limit',
			'_download_expiry'       => 'download_expiry',
			'_thumbnail_id'          => 'image_id',
			'_stock'                 => 'stock_quantity',
			'_stock_status'          => 'stock_status',
			'_wc_average_rating'     => 'average_rating',
			'_wc_rating_count'       => 'rating_counts',
			'_wc_review_count'       => 'review_count',
		);

		// Make sure to take extra data (like product url or text for external products) into account.
		$extra_data_keys = $product->get_extra_data_keys();

		foreach ( $extra_data_keys as $key ) {
			$meta_key_to_props[ '_' . $key ] = $key;
		}

		$props_to_update = $force ? $meta_key_to_props : $this->get_props_to_update( $product, $meta_key_to_props );

		foreach ( $props_to_update as $meta_key => $prop ) {
			$value = $product->{"get_$prop"}( 'edit' );
			switch ( $prop ) {
				case 'virtual' :
				case 'downloadable' :
				case 'manage_stock' :
				case 'sold_individually' :
					$updated = update_post_meta( $product->get_id(), $meta_key, wc_bool_to_string( $value ) );
					break;
				case 'gallery_image_ids' :
					$updated = update_post_meta( $product->get_id(), $meta_key, implode( ',', $value ) );
					break;
				case 'image_id' :
					if ( ! empty( $value ) ) {
						set_post_thumbnail( $product->get_id(), $value );
					} else {
						delete_post_meta( $product->get_id(), '_thumbnail_id' );
					}
					$updated = true;
					break;
				case 'date_on_sale_from' :
				case 'date_on_sale_to' :
					$updated = update_post_meta( $product->get_id(), $meta_key, $value ? $value->getTimestamp() : '' );
					break;
				default :
					$updated = update_post_meta( $product->get_id(), $meta_key, $value );
					break;
			}
			if ( $updated ) {
				$this->updated_props[] = $prop;
			}
		}

		// Update extra data associated with the product like button text or product URL for external products.
		if ( ! $this->extra_data_saved ) {
			foreach ( $extra_data_keys as $key ) {
				if ( ! array_key_exists( $key, $props_to_update ) ) {
					continue;
				}
				$function = 'get_' . $key;
				if ( is_callable( array( $product, $function ) ) ) {
					if ( update_post_meta( $product->get_id(), '_' . $key, $product->{$function}( 'edit' ) ) ) {
						$this->updated_props[] = $key;
					}
				}
			}
		}

		if ( $this->update_downloads( $product, $force ) ) {
			$this->updated_props[] = 'downloads';
		}
	}

	/**
	 * Handle updated meta props after updating meta data.
	 *
	 * @since  3.0.0
	 * @param  WC_Product $product
	 */
	protected function handle_updated_props( &$product ) {
		if ( in_array( 'date_on_sale_from', $this->updated_props ) || in_array( 'date_on_sale_to', $this->updated_props ) || in_array( 'regular_price', $this->updated_props ) || in_array( 'sale_price', $this->updated_props ) ) {
			if ( $product->is_on_sale( 'edit' ) ) {
				update_post_meta( $product->get_id(), '_price', $product->get_sale_price( 'edit' ) );
				$product->set_price( $product->get_sale_price( 'edit' ) );
			} else {
				update_post_meta( $product->get_id(), '_price', $product->get_regular_price( 'edit' ) );
				$product->set_price( $product->get_regular_price( 'edit' ) );
			}
		}

		if ( in_array( 'stock_quantity', $this->updated_props ) ) {
			do_action( $product->is_type( 'variation' ) ? 'woocommerce_variation_set_stock' : 'woocommerce_product_set_stock' , $product );
		}

		if ( in_array( 'stock_status', $this->updated_props ) ) {
			do_action( $product->is_type( 'variation' ) ? 'woocommerce_variation_set_stock_status' : 'woocommerce_product_set_stock_status' , $product->get_id(), $product->get_stock_status(), $product );
		}

		// Trigger action so 3rd parties can deal with updated props.
		do_action( 'woocommerce_product_object_updated_props', $product, $this->updated_props );

		// After handling, we can reset the props array.
		$this->updated_props = array();
	}

	/**
	 * For all stored terms in all taxonomies, save them to the DB.
	 *
	 * @param WC_Product
	 * @param bool Force update. Used during create.
	 * @since 3.0.0
	 */
	protected function update_terms( &$product, $force = false ) {
		$changes = $product->get_changes();

		if ( $force || array_key_exists( 'category_ids', $changes ) ) {
			wp_set_post_terms( $product->get_id(), $product->get_category_ids( 'edit' ), 'product_cat', false );
		}
		if ( $force || array_key_exists( 'tag_ids', $changes ) ) {
			wp_set_post_terms( $product->get_id(), $product->get_tag_ids( 'edit' ), 'product_tag', false );
		}
		if ( $force || array_key_exists( 'shipping_class_id', $changes ) ) {
			wp_set_post_terms( $product->get_id(), array( $product->get_shipping_class_id( 'edit' ) ), 'product_shipping_class', false );
		}
	}

	/**
	 * Update visibility terms based on props.
	 *
	 * @since 3.0.0
	 * @param bool Force update. Used during create.
	 * @param WC_Product
	 */
	protected function update_visibility( &$product, $force = false ) {
		$changes = $product->get_changes();

		if ( $force || array_intersect( array( 'featured', 'stock_status', 'average_rating', 'catalog_visibility' ), array_keys( $changes ) ) ) {
			$terms = array();

			if ( $product->get_featured() ) {
				$terms[] = 'featured';
			}

			if ( 'outofstock' === $product->get_stock_status() ) {
				$terms[] = 'outofstock';
			}

			$rating  = max( array( 5, min( array( 1, round( $product->get_average_rating(), 0 ) ) ) ) );
			$terms[] = 'rated-' . $rating;

			switch ( $product->get_catalog_visibility() ) {
				case 'hidden' :
					$terms[] = 'exclude-from-search';
					$terms[] = 'exclude-from-catalog';
					break;
				case 'catalog' :
					$terms[] = 'exclude-from-search';
					break;
				case 'search' :
					$terms[] = 'exclude-from-catalog';
					break;
			}

			if ( ! is_wp_error( wp_set_post_terms( $product->get_id(), $terms, 'product_visibility', false ) ) ) {
				delete_transient( 'wc_featured_products' );
				do_action( 'woocommerce_product_set_visibility', $product->get_id(), $product->get_catalog_visibility() );
			}
		}
	}

	/**
	 * Update attributes which are a mix of terms and meta data.
	 *
	 * @param WC_Product
	 * @param bool Force update. Used during create.
	 * @since 3.0.0
	 */
	protected function update_attributes( &$product, $force = false ) {
		$changes = $product->get_changes();

		if ( $force || array_key_exists( 'attributes', $changes ) ) {
			$attributes  = $product->get_attributes();
			$meta_values = array();

			if ( $attributes ) {
				foreach ( $attributes as $attribute_key => $attribute ) {
					$value = '';

					if ( is_null( $attribute ) ) {
						if ( taxonomy_exists( $attribute_key ) ) {
							// Handle attributes that have been unset.
							wp_set_object_terms( $product->get_id(), array(), $attribute_key );
						}
						continue;

					} elseif ( $attribute->is_taxonomy() ) {
						wp_set_object_terms( $product->get_id(), wp_list_pluck( $attribute->get_terms(), 'term_id' ), $attribute->get_name() );

					} else {
						$value = wc_implode_text_attributes( $attribute->get_options() );
					}

					// Store in format WC uses in meta.
					$meta_values[ $attribute_key ] = array(
						'name'         => $attribute->get_name(),
						'value'        => $value,
						'position'     => $attribute->get_position(),
						'is_visible'   => $attribute->get_visible() ? 1 : 0,
						'is_variation' => $attribute->get_variation() ? 1 : 0,
						'is_taxonomy'  => $attribute->is_taxonomy() ? 1 : 0,
					);
				}
			}
			update_post_meta( $product->get_id(), '_product_attributes', $meta_values );
		}
	}

	/**
	 * Update downloads.
	 *
	 * @since 3.0.0
	 * @param WC_Product $product
	 * @param bool Force update. Used during create.
	 * @return bool If updated or not.
	 */
	protected function update_downloads( &$product, $force = false ) {
		$changes = $product->get_changes();

		if ( $force || array_key_exists( 'downloads', $changes ) ) {
			$downloads   = $product->get_downloads();
			$meta_values = array();

			if ( $downloads ) {
				foreach ( $downloads as $key => $download ) {
					// Store in format WC uses in meta.
					$meta_values[ $key ] = $download->get_data();
				}
			}

			if ( $product->is_type( 'variation' ) ) {
				do_action( 'woocommerce_process_product_file_download_paths', $product->get_parent_id(), $product->get_id(), $downloads );
			} else {
				do_action( 'woocommerce_process_product_file_download_paths', $product->get_id(), 0, $downloads );
			}

			return update_post_meta( $product->get_id(), '_downloadable_files', $meta_values );
		}
		return false;
	}

	/**
	 * Make sure we store the product type and version (to track data changes).
	 *
	 * @param WC_Product
	 * @since 3.0.0
	 */
	protected function update_version_and_type( &$product ) {
		$old_type = WC_Product_Factory::get_product_type( $product->get_id() );
		$new_type = $product->get_type();

		wp_set_object_terms( $product->get_id(), $new_type, 'product_type' );
		update_post_meta( $product->get_id(), '_product_version', WC_VERSION );

		// Action for the transition.
		if ( $old_type !== $new_type ) {
			do_action( 'woocommerce_product_type_changed', $product, $old_type, $new_type );
		}
	}

	/**
	 * Clear any caches.
	 *
	 * @param WC_Product
	 * @since 3.0.0
	 */
	protected function clear_caches( &$product ) {
		wc_delete_product_transients( $product->get_id() );
		wp_cache_delete( 'object-' . $product->get_id(), 'products' );
	}

	/*
	|--------------------------------------------------------------------------
	| wc-product-functions.php methods
	|--------------------------------------------------------------------------
	*/

	/**
	 * Returns an array of on sale products, as an array of objects with an
	 * ID and parent_id present. Example: $return[0]->id, $return[0]->parent_id.
	 *
	 * @return array
	 * @since 3.0.0
	 */
	public function get_on_sale_products() {
		global $wpdb;

		$decimals = absint( wc_get_price_decimals() );

		return $wpdb->get_results( "
			SELECT post.ID as id, post.post_parent as parent_id FROM `$wpdb->posts` AS post
			LEFT JOIN `$wpdb->postmeta` AS meta ON post.ID = meta.post_id
			LEFT JOIN `$wpdb->postmeta` AS meta2 ON post.ID = meta2.post_id
			WHERE post.post_type IN ( 'product', 'product_variation' )
				AND post.post_status = 'publish'
				AND meta.meta_key = '_sale_price'
				AND meta2.meta_key = '_price'
				AND CAST( meta.meta_value AS DECIMAL ) >= 0
				AND CAST( meta.meta_value AS CHAR ) != ''
				AND CAST( meta.meta_value AS DECIMAL( 10, {$decimals} ) ) = CAST( meta2.meta_value AS DECIMAL( 10, {$decimals} ) )
			GROUP BY post.ID;
		" );
	}

	/**
	 * Returns a list of product IDs ( id as key => parent as value) that are
	 * featured. Uses get_posts instead of wc_get_products since we want
	 * some extra meta queries and ALL products (posts_per_page = -1).
	 *
	 * @return array
	 * @since 3.0.0
	 */
	public function get_featured_product_ids() {
		$product_visibility_term_ids = wc_get_product_visibility_term_ids();

		return get_posts( array(
			'post_type'      => array( 'product', 'product_variation' ),
			'posts_per_page' => -1,
			'post_status'    => 'publish',
			'tax_query'      => array(
				'relation' => 'AND',
				array(
					'taxonomy' => 'product_visibility',
					'field'    => 'term_taxonomy_id',
					'terms'    => array( $product_visibility_term_ids['featured'] ),
				),
				array(
					'taxonomy' => 'product_visibility',
					'field'    => 'term_taxonomy_id',
					'terms'    => array( $product_visibility_term_ids['exclude-from-catalog'] ),
					'operator' => 'NOT IN',
				),
			),
			'fields' => 'id=>parent',
		) );
	}

	/**
	 * Check if product sku is found for any other product IDs.
	 *
	 * @since 3.0.0
	 * @param int $product_id
	 * @param string $sku Will be slashed to work around https://core.trac.wordpress.org/ticket/27421
	 * @return bool
	 */
	public function is_existing_sku( $product_id, $sku ) {
		global $wpdb;
		return $wpdb->get_var( $wpdb->prepare( "
			SELECT $wpdb->posts.ID
			FROM $wpdb->posts
			LEFT JOIN $wpdb->postmeta ON ( $wpdb->posts.ID = $wpdb->postmeta.post_id )
			WHERE $wpdb->posts.post_type IN ( 'product', 'product_variation' )
			AND $wpdb->posts.post_status = 'publish'
			AND $wpdb->postmeta.meta_key = '_sku' AND $wpdb->postmeta.meta_value = '%s'
			AND $wpdb->postmeta.post_id <> %d LIMIT 1
		 ", wp_slash( $sku ), $product_id ) );
	}

	/**
	 * Return product ID based on SKU.
	 *
	 * @since 3.0.0
	 * @param string $sku
	 * @return int
	 */
	public function get_product_id_by_sku( $sku ) {
		global $wpdb;
		return $wpdb->get_var( $wpdb->prepare( "
			SELECT posts.ID
			FROM $wpdb->posts AS posts
			LEFT JOIN $wpdb->postmeta AS postmeta ON ( posts.ID = postmeta.post_id )
			WHERE posts.post_type IN ( 'product', 'product_variation' )
			AND postmeta.meta_key = '_sku' AND postmeta.meta_value = '%s'
			LIMIT 1
		 ", $sku ) );
	}

	/**
	 * Returns an array of IDs of products that have sales starting soon.
	 *
	 * @since 3.0.0
	 * @return array
	 */
	public function get_starting_sales() {
		global $wpdb;
		return $wpdb->get_col( $wpdb->prepare( "
			SELECT postmeta.post_id FROM {$wpdb->postmeta} as postmeta
			LEFT JOIN {$wpdb->postmeta} as postmeta_2 ON postmeta.post_id = postmeta_2.post_id
			LEFT JOIN {$wpdb->postmeta} as postmeta_3 ON postmeta.post_id = postmeta_3.post_id
			WHERE postmeta.meta_key = '_sale_price_dates_from'
			AND postmeta_2.meta_key = '_price'
			AND postmeta_3.meta_key = '_sale_price'
			AND postmeta.meta_value > 0
			AND postmeta.meta_value < %s
			AND postmeta_2.meta_value != postmeta_3.meta_value
		", current_time( 'timestamp', true ) ) );
	}

	/**
	 * Returns an array of IDs of products that have sales which are due to end.
	 *
	 * @since 3.0.0
	 * @return array
	 */
	public function get_ending_sales() {
		global $wpdb;
		return $wpdb->get_col( $wpdb->prepare( "
			SELECT postmeta.post_id FROM {$wpdb->postmeta} as postmeta
			LEFT JOIN {$wpdb->postmeta} as postmeta_2 ON postmeta.post_id = postmeta_2.post_id
			LEFT JOIN {$wpdb->postmeta} as postmeta_3 ON postmeta.post_id = postmeta_3.post_id
			WHERE postmeta.meta_key = '_sale_price_dates_to'
			AND postmeta_2.meta_key = '_price'
			AND postmeta_3.meta_key = '_regular_price'
			AND postmeta.meta_value > 0
			AND postmeta.meta_value < %s
			AND postmeta_2.meta_value != postmeta_3.meta_value
		", current_time( 'timestamp', true ) ) );
	}

	/**
	 * Find a matching (enabled) variation within a variable product.
	 *
	 * @since  3.0.0
	 * @param  WC_Product $product Variable product.
	 * @param  array $match_attributes Array of attributes we want to try to match.
	 * @return int Matching variation ID or 0.
	 */
	public function find_matching_product_variation( $product, $match_attributes = array() ) {
		$query_args = array(
			'post_parent' => $product->get_id(),
			'post_type'   => 'product_variation',
			'orderby'     => 'menu_order',
			'order'       => 'ASC',
			'fields'      => 'ids',
			'post_status' => 'publish',
			'numberposts' => 1,
			'meta_query'  => array(),
		);

		// Allow large queries in case user has many variations or attributes.
		$GLOBALS['wpdb']->query( 'SET SESSION SQL_BIG_SELECTS=1' );

		foreach ( $product->get_attributes() as $attribute ) {
			if ( ! $attribute->get_variation() ) {
				continue;
			}

			$attribute_field_name = 'attribute_' . sanitize_title( $attribute->get_name() );

			if ( ! isset( $match_attributes[ $attribute_field_name ] ) ) {
				return 0;
			}

			// Note not wc_clean here to prevent removal of entities.
			$value = $match_attributes[ $attribute_field_name ];

			$query_args['meta_query'][] = array(
				'relation' => 'OR',
				array(
					'key'     => $attribute_field_name,
					'value'   => array( '', $value ),
					'compare' => 'IN',
				),
				array(
					'key'     => $attribute_field_name,
					'compare' => 'NOT EXISTS',
				)
			);
		}

		$variations = get_posts( $query_args );

		if ( $variations && ! is_wp_error( $variations ) ) {
			return current( $variations );
	 	} elseif ( version_compare( get_post_meta( $product->get_id(), '_product_version', true ), '2.4.0', '<' ) ) {
			/**
			 * Pre 2.4 handling where 'slugs' were saved instead of the full text attribute.
			 * Fallback is here because there are cases where data will be 'synced' but the product version will remain the same.
			 */
			return ( array_map( 'sanitize_title', $match_attributes ) === $match_attributes ) ? 0 : $this->find_matching_product_variation( $product, array_map( 'sanitize_title', $match_attributes ) );
		}

		return 0;
	}

	/**
	 * Make sure all variations have a sort order set so they can be reordered correctly.
	 *
	 * 	@param int $parent_id
	 */
	public function sort_all_product_variations( $parent_id ) {
		global $wpdb;
		$ids   = $wpdb->get_col( $wpdb->prepare( "SELECT ID FROM {$wpdb->posts} WHERE post_type='product_variation' AND post_parent=%d AND post_status='publish' ORDER BY menu_order ASC, ID ASC", $parent_id ) );
		$index = 0;

		foreach ( $ids as $id ) {
			$wpdb->update( $wpdb->posts, array( 'menu_order' => ( $index ++ ) ), array( 'ID' => absint( $id ) ) );
		}
	}

	/**
	 * Return a list of related products (using data like categories and IDs).
	 *
	 * @since 3.0.0
	 * @param array $cats_array  List of categories IDs.
	 * @param array $tags_array  List of tags IDs.
	 * @param array $exclude_ids Excluded IDs.
	 * @param int   $limit       Limit of results.
	 * @param int   $product_id
	 * @return array
	 */
	public function get_related_products( $cats_array, $tags_array, $exclude_ids, $limit, $product_id ) {
		global $wpdb;
		return $wpdb->get_col( implode( ' ', apply_filters( 'woocommerce_product_related_posts_query', $this->get_related_products_query( $cats_array, $tags_array, $exclude_ids, $limit + 10 ), $product_id ) ) );
	}

	/**
	 * Builds the related posts query.
	 *
	 * @since 3.0.0
	 * @param array $cats_array  List of categories IDs.
	 * @param array $tags_array  List of tags IDs.
	 * @param array $exclude_ids Excluded IDs.
	 * @param int   $limit       Limit of results.
	 * @return string
	 */
	public function get_related_products_query( $cats_array, $tags_array, $exclude_ids, $limit ) {
		global $wpdb;

		// Arrays to string.
		$exclude_ids = implode( ',', array_map( 'absint', $exclude_ids ) );
		$cats_array  = implode( ',', array_map( 'absint', $cats_array ) );
		$tags_array  = implode( ',', array_map( 'absint', $tags_array ) );

		$limit           = absint( $limit );
		$query           = array();
		$query['fields'] = "SELECT DISTINCT ID FROM {$wpdb->posts} p";
		$query['join']   = " INNER JOIN {$wpdb->term_relationships} tr ON (p.ID = tr.object_id)";
		$query['join']  .= " INNER JOIN {$wpdb->term_taxonomy} tt ON (tr.term_taxonomy_id = tt.term_taxonomy_id)";
		$query['join']  .= " INNER JOIN {$wpdb->terms} t ON (t.term_id = tt.term_id)";
		$query['where']  = ' WHERE 1=1';
		$query['where'] .= " AND p.post_status = 'publish'";
		$query['where'] .= " AND p.post_type = 'product'";
		$query['where'] .= " AND p.ID NOT IN ( {$exclude_ids} )";

		$product_visibility_term_ids = wc_get_product_visibility_term_ids();

		if ( $product_visibility_term_ids['exclude-from-catalog'] ) {
			$query['where'] .= " AND t.term_id !=" . $product_visibility_term_ids['exclude-from-catalog'];
		}

		if ( 'yes' === get_option( 'woocommerce_hide_out_of_stock_items' ) && $product_visibility_term_ids['outofstock'] ) {
			$query['where'] .= " AND t.term_id !=" . $product_visibility_term_ids['outofstock'];
		}

		if ( $cats_array || $tags_array ) {
			$query['where'] .= ' AND (';

			if ( $cats_array ) {
				$query['where'] .= " ( tt.taxonomy = 'product_cat' AND t.term_id IN ( {$cats_array} ) ) ";
				if ( $tags_array ) {
					$query['where'] .= ' OR ';
				}
			}

			if ( $tags_array ) {
				$query['where'] .= " ( tt.taxonomy = 'product_tag' AND t.term_id IN ( {$tags_array} ) ) ";
			}

			$query['where'] .= ')';
		}

		$query['limits'] = " LIMIT {$limit} ";

		return $query;
	}

	/**
	 * Update a product's stock amount directly.
	 *
	 * Uses queries rather than update_post_meta so we can do this in one query (to avoid stock issues).
	 *
	 * @since  3.0.0 this supports set, increase and decrease.
	 * @param  int
	 * @param  int|null $stock_quantity
	 * @param  string $operation set, increase and decrease.
	 */
	public function update_product_stock( $product_id_with_stock, $stock_quantity = null, $operation = 'set' ) {
		global $wpdb;
		add_post_meta( $product_id_with_stock, '_stock', 0, true );

		// Update stock in DB directly
		switch ( $operation ) {
			case 'increase' :
				$wpdb->query( $wpdb->prepare( "UPDATE {$wpdb->postmeta} SET meta_value = meta_value + %f WHERE post_id = %d AND meta_key='_stock'", $stock_quantity, $product_id_with_stock ) );
				break;
			case 'decrease' :
				$wpdb->query( $wpdb->prepare( "UPDATE {$wpdb->postmeta} SET meta_value = meta_value - %f WHERE post_id = %d AND meta_key='_stock'", $stock_quantity, $product_id_with_stock ) );
				break;
			default :
				$wpdb->query( $wpdb->prepare( "UPDATE {$wpdb->postmeta} SET meta_value = %f WHERE post_id = %d AND meta_key='_stock'", $stock_quantity, $product_id_with_stock ) );
				break;
		}

		wp_cache_delete( $product_id_with_stock, 'post_meta' );
	}

	/**
	 * Update a product's sale count directly.
	 *
	 * Uses queries rather than update_post_meta so we can do this in one query for performance.
	 *
	 * @since  3.0.0 this supports set, increase and decrease.
	 * @param  int
	 * @param  int|null $quantity
	 * @param  string $operation set, increase and decrease.
	 */
	public function update_product_sales( $product_id, $quantity = null, $operation = 'set' ) {
		global $wpdb;
		add_post_meta( $product_id, 'total_sales', 0, true );

		// Update stock in DB directly
		switch ( $operation ) {
			case 'increase' :
				$wpdb->query( $wpdb->prepare( "UPDATE {$wpdb->postmeta} SET meta_value = meta_value + %f WHERE post_id = %d AND meta_key='total_sales'", $quantity, $product_id ) );
				break;
			case 'decrease' :
				$wpdb->query( $wpdb->prepare( "UPDATE {$wpdb->postmeta} SET meta_value = meta_value - %f WHERE post_id = %d AND meta_key='total_sales'", $quantity, $product_id ) );
				break;
			default :
				$wpdb->query( $wpdb->prepare( "UPDATE {$wpdb->postmeta} SET meta_value = %f WHERE post_id = %d AND meta_key='total_sales'", $quantity, $product_id ) );
				break;
		}

		wp_cache_delete( $product_id, 'post_meta' );
	}

	/**
	 * Update a products average rating meta.
	 *
	 * @since 3.0.0
	 * @param WC_Product $product
	 */
	public function update_average_rating( $product ) {
		update_post_meta( $product->get_id(), '_wc_average_rating', $product->get_average_rating( 'edit' ) );
	}

	/**
	 * Update a products review count meta.
	 *
	 * @since 3.0.0
	 * @param WC_Product $product
	 */
	public function update_review_count( $product ) {
		update_post_meta( $product->get_id(), '_wc_review_count', $product->get_review_count( 'edit' ) );
	}

	/**
	 * Update a products rating counts.
	 *
	 * @since 3.0.0
	 * @param WC_Product $product
	 */
	public function update_rating_counts( $product ) {
		update_post_meta( $product->get_id(), '_wc_rating_count', $product->get_rating_counts( 'edit' ) );
	}

	/**
	 * Get shipping class ID by slug.
	 *
	 * @since 3.0.0
	 * @param $slug string
	 * @return int|false
	 */
	public function get_shipping_class_id_by_slug( $slug ) {
		$shipping_class_term = get_term_by( 'slug', $slug, 'product_shipping_class' );
		if ( $shipping_class_term ) {
			return $shipping_class_term->term_id;
		} else {
			return false;
		}
	}

	/**
	 * Returns an array of products.
	 *
	 * @param  array $args @see wc_get_products
	 * @return array
	 */
	public function get_products( $args = array() ) {
		/**
		 * Generate WP_Query args.
		 */
		$wp_query_args = array(
			'post_type'      => 'variation' === $args['type'] ? 'product_variation' : 'product',
			'post_status'    => $args['status'],
			'posts_per_page' => $args['limit'],
			'meta_query'     => array(),
			'orderby'        => $args['orderby'],
			'order'          => $args['order'],
			'tax_query'      => array(),
		);
		// Do not load unneccessary post data if the user only wants IDs.
		if ( 'ids' === $args['return'] ) {
			$wp_query_args['fields'] = 'ids';
		}

		if ( 'variation' !== $args['type'] ) {
			$wp_query_args['tax_query'][] = array(
				'taxonomy' => 'product_type',
				'field'    => 'slug',
				'terms'    => $args['type'],
			);
		}

		if ( ! empty( $args['sku'] ) ) {
			$wp_query_args['meta_query'][] = array(
				'key'     => '_sku',
				'value'   => $args['sku'],
				'compare' => 'LIKE',
			);
		}

		if ( ! empty( $args['category'] ) ) {
			$wp_query_args['tax_query'][] = array(
				'taxonomy' => 'product_cat',
				'field'    => 'slug',
				'terms'   => $args['category'],
			);
		}

		if ( ! empty( $args['tag'] ) ) {
			$wp_query_args['tax_query'][] = array(
				'taxonomy' => 'product_tag',
				'field'    => 'slug',
				'terms'   => $args['tag'],
			);
		}

		if ( ! empty( $args['shipping_class'] ) ) {
			$wp_query_args['tax_query'][] = array(
				'taxonomy' => 'product_shipping_class',
				'field'    => 'slug',
				'terms'   => $args['shipping_class'],
			);
		}

		if ( ! is_null( $args['parent'] ) ) {
			$wp_query_args['post_parent'] = absint( $args['parent'] );
		}

		if ( ! is_null( $args['offset'] ) ) {
			$wp_query_args['offset'] = absint( $args['offset'] );
		} else {
			$wp_query_args['paged'] = absint( $args['page'] );
		}

		if ( ! empty( $args['include'] ) ) {
			$wp_query_args['post__in'] = array_map( 'absint', $args['include'] );
		}

		if ( ! empty( $args['exclude'] ) ) {
			$wp_query_args['post__not_in'] = array_map( 'absint', $args['exclude'] );
		}

		if ( ! $args['paginate'] ) {
			$wp_query_args['no_found_rows'] = true;
		}

		// Get results.
		$products = new WP_Query( $wp_query_args );

		if ( 'objects' === $args['return'] ) {
			$return = array_map( 'wc_get_product', $products->posts );
		} else {
			$return = $products->posts;
		}

		if ( $args['paginate'] ) {
			return (object) array(
				'products'      => $return,
				'total'         => $products->found_posts,
				'max_num_pages' => $products->max_num_pages,
			);
		} else {
			return $return;
		}
	}

	/**
	 * Search product data for a term and return ids.
	 *
	 * @param  string $term
	 * @param  string $type of product
	 * @param  bool $include_variations in search or not
	 * @return array of ids
	 */
	public function search_products( $term, $type = '', $include_variations = false ) {
		global $wpdb;

		$search_fields = array_map( 'wc_clean', apply_filters( 'woocommerce_product_search_fields', array(
			'_sku',
		) ) );
		$like_term  = '%' . $wpdb->esc_like( $term ) . '%';
		$post_types = $include_variations ? array( 'product', 'product_variation' ) : array( 'product' );
		$type_join  = '';
		$type_where = '';

		if ( $type ) {
			if ( in_array( $type, array( 'virtual', 'downloadable' ) ) ) {
				$type_join  = " LEFT JOIN {$wpdb->postmeta} postmeta_type ON posts.ID = postmeta_type.post_id ";
				$type_where = " AND ( postmeta_type.meta_key = '_{$type}' AND postmeta_type.meta_value = 'yes' ) ";
			}
		}

		$product_ids = $wpdb->get_col(
			$wpdb->prepare( "
				SELECT DISTINCT posts.ID FROM {$wpdb->posts} posts
				LEFT JOIN {$wpdb->postmeta} postmeta ON posts.ID = postmeta.post_id
				$type_join
				WHERE (
					posts.post_title LIKE %s
					OR posts.post_content LIKE %s
					OR (
						postmeta.meta_key = '_sku' AND postmeta.meta_value LIKE %s
					)
				)
				AND posts.post_type IN ('" . implode( "','", $post_types ) . "')
				AND posts.post_status = 'publish'
				$type_where
				ORDER BY posts.post_parent ASC, posts.post_title ASC
				",
				$like_term,
				$like_term,
				$like_term
			)
		);

		if ( is_numeric( $term ) ) {
			$post_id   = absint( $term );
			$post_type = get_post_type( $post_id );

			if ( 'product_variation' === $post_type && $include_variations ) {
				$product_ids[] = $post_id;
			} elseif ( 'product' === $post_type ) {
				$product_ids[] = $post_id;
			}

			$product_ids[] = wp_get_post_parent_id( $post_id );
		}

		return wp_parse_id_list( $product_ids );
	}

	/**
	 * Get the product type based on product ID.
	 *
	 * @since 3.0.0
	 * @param int $product_id
	 * @return bool|string
	 */
	public function get_product_type( $product_id ) {
		$post_type = get_post_type( $product_id );
		if ( 'product_variation' === $post_type ) {
			return 'variation';
		} elseif ( 'product' === $post_type ) {
			$terms = get_the_terms( $product_id, 'product_type' );
			return ! empty( $terms ) ? sanitize_title( current( $terms )->name ) : 'simple';
		} else {
			return false;
		}
	}
}<|MERGE_RESOLUTION|>--- conflicted
+++ resolved
@@ -51,16 +51,13 @@
 		'_wc_average_rating',
 		'_wc_review_count',
 		'_variation_description',
-<<<<<<< HEAD
 		'_thumbnail_id',
 		'_file_paths',
 		'_product_image_gallery',
 		'_product_version',
-=======
 		'_wp_old_slug',
 		'_edit_last',
 		'_edit_lock',
->>>>>>> 313040a2
 	);
 
 	/**
