<?php
/**
 * Class WC_Email_Cancelled_Order file.
 *
 * @package WooCommerce\Emails
 */

if ( ! defined( 'ABSPATH' ) ) {
	exit;
}

if ( ! class_exists( 'WC_Email_Cancelled_Order', false ) ) :

	/**
	 * Cancelled Order Email.
	 *
	 * An email sent to the admin when an order is cancelled.
	 *
	 * @class       WC_Email_Cancelled_Order
	 * @version     2.2.7
	 * @package     WooCommerce/Classes/Emails
	 * @extends     WC_Email
	 */
	class WC_Email_Cancelled_Order extends WC_Email {

		/**
		 * Constructor.
		 */
		public function __construct() {
			$this->id             = 'cancelled_order';
			$this->title          = __( 'Cancelled order', 'woocommerce' );
			$this->description    = __( 'Cancelled order emails are sent to chosen recipient(s) when orders have been marked cancelled (if they were previously processing or on-hold).', 'woocommerce' );
			$this->template_html  = 'emails/admin-cancelled-order.php';
			$this->template_plain = 'emails/plain/admin-cancelled-order.php';
			$this->placeholders   = array(
				'{order_date}'              => '',
				'{order_number}'            => '',
				'{order_billing_full_name}' => '',
			);

			// Triggers for this email.
			add_action( 'woocommerce_order_status_processing_to_cancelled_notification', array( $this, 'trigger' ), 10, 2 );
			add_action( 'woocommerce_order_status_on-hold_to_cancelled_notification', array( $this, 'trigger' ), 10, 2 );

			// Call parent constructor.
			parent::__construct();

			// Other settings.
			$this->recipient = $this->get_option( 'recipient', get_option( 'admin_email' ) );
		}

		/**
		 * Get email subject.
		 *
		 * @since  3.1.0
		 * @return string
		 */
		public function get_default_subject() {
			return __( '[{site_title}]: Order #{order_number} has been cancelled', 'woocommerce' );
		}

		/**
		 * Get email heading.
		 *
		 * @since  3.1.0
		 * @return string
		 */
		public function get_default_heading() {
			return __( 'Order Cancelled: #{order_number}', 'woocommerce' );
		}

		/**
		 * Trigger the sending of this email.
		 *
		 * @param int            $order_id The order ID.
		 * @param WC_Order|false $order Order object.
		 */
		public function trigger( $order_id, $order = false ) {
			$this->setup_locale();

			if ( $order_id && ! is_a( $order, 'WC_Order' ) ) {
				$order = wc_get_order( $order_id );
			}

			if ( is_a( $order, 'WC_Order' ) ) {
				$this->object                                    = $order;
				$this->placeholders['{order_date}']              = wc_format_datetime( $this->object->get_date_created() );
				$this->placeholders['{order_number}']            = $this->object->get_order_number();
				$this->placeholders['{order_billing_full_name}'] = $this->object->get_formatted_billing_full_name();
			}

			if ( $this->is_enabled() && $this->get_recipient() ) {
				$this->send( $this->get_recipient(), $this->get_subject(), $this->get_content(), $this->get_headers(), $this->get_attachments() );
			}

			$this->restore_locale();
		}

		/**
		 * Get content html.
		 *
		 * @return string
		 */
		public function get_content_html() {
			return wc_get_template_html(
				$this->template_html,
				array(
<<<<<<< HEAD
					'order'              => $this->object,
					'email_heading'      => $this->get_heading(),
					'additional_content' => $this->get_additional_content(),
					'sent_to_admin'      => true,
					'plain_text'         => false,
					'email'              => $this,
=======
					'order'         => $this->object,
					'email_heading' => $this->get_heading(),
					'sent_to_admin' => true,
					'plain_text'    => false,
					'email'         => $this,
>>>>>>> fbe455f7
				)
			);
		}

		/**
		 * Get content plain.
		 *
		 * @return string
		 */
		public function get_content_plain() {
			return wc_get_template_html(
				$this->template_plain,
				array(
<<<<<<< HEAD
					'order'              => $this->object,
					'email_heading'      => $this->get_heading(),
					'additional_content' => $this->get_additional_content(),
					'sent_to_admin'      => true,
					'plain_text'         => true,
					'email'              => $this,
=======
					'order'         => $this->object,
					'email_heading' => $this->get_heading(),
					'sent_to_admin' => true,
					'plain_text'    => true,
					'email'         => $this,
>>>>>>> fbe455f7
				)
			);
		}

		/**
		 * Default content to show below main email content.
		 *
		 * @since 3.6.0
		 * @return string
		 */
		public function get_default_additional_content() {
			return __( 'Thanks for reading.', 'woocommerce' );
		}

		/**
		 * Initialise settings form fields.
		 */
		public function init_form_fields() {
			/* translators: %s: list of placeholders */
			$placeholder_text  = sprintf( __( 'Available placeholders: %s', 'woocommerce' ), '<code>' . esc_html( implode( '</code>, <code>', array_keys( $this->placeholders ) ) ) . '</code>' );
			$this->form_fields = array(
				'enabled'    => array(
					'title'   => __( 'Enable/Disable', 'woocommerce' ),
					'type'    => 'checkbox',
					'label'   => __( 'Enable this email notification', 'woocommerce' ),
					'default' => 'yes',
				),
				'recipient'  => array(
					'title'       => __( 'Recipient(s)', 'woocommerce' ),
					'type'        => 'text',
					/* translators: %s: admin email */
					'description' => sprintf( __( 'Enter recipients (comma separated) for this email. Defaults to %s.', 'woocommerce' ), '<code>' . esc_attr( get_option( 'admin_email' ) ) . '</code>' ),
					'placeholder' => '',
					'default'     => '',
					'desc_tip'    => true,
				),
				'subject'    => array(
					'title'       => __( 'Subject', 'woocommerce' ),
					'type'        => 'text',
					'desc_tip'    => true,
					'description' => $placeholder_text,
					'placeholder' => $this->get_default_subject(),
					'default'     => '',
				),
				'heading'    => array(
					'title'       => __( 'Email heading', 'woocommerce' ),
					'type'        => 'text',
					'desc_tip'    => true,
					'description' => $placeholder_text,
					'placeholder' => $this->get_default_heading(),
					'default'     => '',
				),
				'additional_content' => array(
					'title'       => __( 'Additional content', 'woocommerce' ),
					'description' => __( 'Text to appear to appear below the main email content.', 'woocommerce' ) . ' ' . $placeholder_text,
					'css'         => 'width:400px; height: 75px;',
					'placeholder' => __( 'N/A', 'woocommerce' ),
					'type'        => 'textarea',
					'default'     => $this->get_default_additional_content(),
					'desc_tip'    => true,
				),
				'email_type' => array(
					'title'       => __( 'Email type', 'woocommerce' ),
					'type'        => 'select',
					'description' => __( 'Choose which format of email to send.', 'woocommerce' ),
					'default'     => 'html',
					'class'       => 'email_type wc-enhanced-select',
					'options'     => $this->get_email_type_options(),
					'desc_tip'    => true,
				),
			);
		}
	}

endif;

return new WC_Email_Cancelled_Order();<|MERGE_RESOLUTION|>--- conflicted
+++ resolved
@@ -105,20 +105,12 @@
 			return wc_get_template_html(
 				$this->template_html,
 				array(
-<<<<<<< HEAD
 					'order'              => $this->object,
 					'email_heading'      => $this->get_heading(),
 					'additional_content' => $this->get_additional_content(),
 					'sent_to_admin'      => true,
 					'plain_text'         => false,
 					'email'              => $this,
-=======
-					'order'         => $this->object,
-					'email_heading' => $this->get_heading(),
-					'sent_to_admin' => true,
-					'plain_text'    => false,
-					'email'         => $this,
->>>>>>> fbe455f7
 				)
 			);
 		}
@@ -132,20 +124,12 @@
 			return wc_get_template_html(
 				$this->template_plain,
 				array(
-<<<<<<< HEAD
 					'order'              => $this->object,
 					'email_heading'      => $this->get_heading(),
 					'additional_content' => $this->get_additional_content(),
 					'sent_to_admin'      => true,
 					'plain_text'         => true,
 					'email'              => $this,
-=======
-					'order'         => $this->object,
-					'email_heading' => $this->get_heading(),
-					'sent_to_admin' => true,
-					'plain_text'    => true,
-					'email'         => $this,
->>>>>>> fbe455f7
 				)
 			);
 		}
@@ -153,7 +137,7 @@
 		/**
 		 * Default content to show below main email content.
 		 *
-		 * @since 3.6.0
+		 * @since 3.7.0
 		 * @return string
 		 */
 		public function get_default_additional_content() {
@@ -167,13 +151,13 @@
 			/* translators: %s: list of placeholders */
 			$placeholder_text  = sprintf( __( 'Available placeholders: %s', 'woocommerce' ), '<code>' . esc_html( implode( '</code>, <code>', array_keys( $this->placeholders ) ) ) . '</code>' );
 			$this->form_fields = array(
-				'enabled'    => array(
+				'enabled'            => array(
 					'title'   => __( 'Enable/Disable', 'woocommerce' ),
 					'type'    => 'checkbox',
 					'label'   => __( 'Enable this email notification', 'woocommerce' ),
 					'default' => 'yes',
 				),
-				'recipient'  => array(
+				'recipient'          => array(
 					'title'       => __( 'Recipient(s)', 'woocommerce' ),
 					'type'        => 'text',
 					/* translators: %s: admin email */
@@ -182,7 +166,7 @@
 					'default'     => '',
 					'desc_tip'    => true,
 				),
-				'subject'    => array(
+				'subject'            => array(
 					'title'       => __( 'Subject', 'woocommerce' ),
 					'type'        => 'text',
 					'desc_tip'    => true,
@@ -190,7 +174,7 @@
 					'placeholder' => $this->get_default_subject(),
 					'default'     => '',
 				),
-				'heading'    => array(
+				'heading'            => array(
 					'title'       => __( 'Email heading', 'woocommerce' ),
 					'type'        => 'text',
 					'desc_tip'    => true,
@@ -207,7 +191,7 @@
 					'default'     => $this->get_default_additional_content(),
 					'desc_tip'    => true,
 				),
-				'email_type' => array(
+				'email_type'         => array(
 					'title'       => __( 'Email type', 'woocommerce' ),
 					'type'        => 'select',
 					'description' => __( 'Choose which format of email to send.', 'woocommerce' ),
