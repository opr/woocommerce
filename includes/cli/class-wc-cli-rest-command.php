--- conflicted
+++ resolved
@@ -65,16 +65,6 @@
 	private $schema;
 
 	/**
-<<<<<<< HEAD
-=======
-	 * Nesting level.
-	 *
-	 * @var int
-	 */
-	private $output_nesting_level = 0;
-
-	/**
->>>>>>> 266b362d
 	 * List of supported IDs and their description (name => desc).
 	 *
 	 * @var array
@@ -421,63 +411,6 @@
 	}
 
 	/**
-<<<<<<< HEAD
-=======
-	 * Output a line to be added
-	 *
-	 * @param string $line Line to add.
-	 */
-	private function add_line( $line ) {
-		$this->nested_line( $line, 'add' );
-	}
-
-	/**
-	 * Output a line to be removed
-	 *
-	 * @param string $line Line to remove.
-	 */
-	private function remove_line( $line ) {
-		$this->nested_line( $line, 'remove' );
-	}
-
-	/**
-	 * Output a line that's appropriately nested
-	 *
-	 * @param string      $line Line to nest.
-	 * @param bool|string $change Type of change.
-	 */
-	private function nested_line( $line, $change = false ) {
-		if ( 'add' === $change ) {
-			$label = '+ ';
-		} elseif ( 'remove' === $change ) {
-			$label = '- ';
-		} else {
-			$label = false;
-		}
-
-		$spaces = ( $this->output_nesting_level * 2 ) + 2;
-		if ( $label ) {
-			$line   = $label . $line;
-			$spaces = $spaces - 2;
-		}
-		WP_CLI::line( str_pad( ' ', $spaces ) . $line );
-	}
-
-	/**
-	 * Whether or not this is an associative array
-	 *
-	 * @param array $array Array to check.
-	 * @return bool
-	 */
-	private function is_assoc_array( $array ) {
-		if ( ! is_array( $array ) ) {
-			return false;
-		}
-		return array_keys( $array ) !== range( 0, count( $array ) - 1 );
-	}
-
-	/**
->>>>>>> 266b362d
 	 * Reduce an item to specific fields.
 	 *
 	 * @param  array $item Item to reduce.
