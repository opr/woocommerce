--- conflicted
+++ resolved
@@ -643,23 +643,7 @@
 			return;
 		}
 
-<<<<<<< HEAD
 		wc_load_webhooks();
-=======
-		if ( false === ( $webhooks = get_transient( 'woocommerce_webhook_ids' ) ) ) { // @codingStandardsIgnoreLine
-			$webhooks = get_posts( array(
-				'fields'         => 'ids',
-				'post_type'      => 'shop_webhook',
-				'post_status'    => 'publish',
-				'posts_per_page' => -1, // @codingStandardsIgnoreLine
-			) );
-			set_transient( 'woocommerce_webhook_ids', $webhooks );
-		}
-		foreach ( $webhooks as $webhook_id ) {
-			$webhook = new WC_Webhook( $webhook_id );
-			$webhook->enqueue();
-		}
->>>>>>> b9bfc4a2
 	}
 
 	/**
