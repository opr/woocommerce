<?php

if ( ! defined( 'ABSPATH' ) ) {
	exit; // Exit if accessed directly.
}

/**
 * Structured data's handler and generator using JSON-LD format.
 *
 * @class   WC_Structured_Data
 * @since   3.0.0
 * @version 3.0.0
 * @package WooCommerce/Classes
 * @author  Clément Cazaud <opportus@gmail.com>
 */
class WC_Structured_Data {

	/**
	 * @var array $_data
	 */
	private $_data = array();

	/**
	 * Constructor.
	 */
	public function __construct() {
		// Generate structured data.
		add_action( 'woocommerce_before_main_content', array( $this, 'generate_website_data' ), 30 );
		add_action( 'woocommerce_breadcrumb', array( $this, 'generate_breadcrumblist_data' ), 10 );
		add_action( 'woocommerce_shop_loop', array( $this, 'generate_product_data' ), 10 );
		add_action( 'woocommerce_single_product_summary', array( $this, 'generate_product_data' ), 60 );
		add_action( 'woocommerce_review_meta', array( $this, 'generate_review_data' ), 20 );
		add_action( 'woocommerce_email_order_details', array( $this, 'generate_order_data' ), 20, 3 );

		// Output structured data.
		add_action( 'woocommerce_email_order_details', array( $this, 'output_email_structured_data' ), 30, 3 );
		add_action( 'wp_footer', array( $this, 'output_structured_data' ), 10 );
	}

	/**
	 * Sets data.
	 *
	 * @param  array $data  Structured data.
	 * @param  bool  $reset Unset data (default: false).
	 * @return bool
	 */
	public function set_data( $data, $reset = false ) {
		if ( ! isset( $data['@type'] ) || ! preg_match( '|^[a-zA-Z]{1,20}$|', $data['@type'] ) ) {
			return false;
		}

		if ( $reset && isset( $this->_data ) ) {
			unset( $this->_data );
		}

		$this->_data[] = $data;

		return true;
	}

	/**
	 * Gets data.
	 *
	 * @return array
	 */
	public function get_data() {
		return $this->_data;
	}

	/**
	 * Structures and returns data.
	 *
	 * List of types available by default for specific request:
	 *
	 * 'product',
	 * 'review',
	 * 'breadcrumblist',
	 * 'website',
	 * 'order',
	 *
	 * @param  array $types Structured data types.
	 * @return array
	 */
	public function get_structured_data( $types ) {
		$data = array();

		// Put together the values of same type of structured data.
		foreach ( $this->get_data() as $value ) {
			$data[ strtolower( $value['@type'] ) ][] = $value;
		}

		// Wrap the multiple values of each type inside a graph... Then add context to each type.
		foreach ( $data as $type => $value ) {
			$data[ $type ] = count( $value ) > 1 ? array( '@graph' => $value ) : $value[0];
			$data[ $type ] = apply_filters( 'woocommerce_structured_data_context', array( '@context' => 'https://schema.org/' ), $data, $type, $value ) + $data[ $type ];
		}

		// If requested types, pick them up... Finally change the associative array to an indexed one.
		$data = $types ? array_values( array_intersect_key( $data, array_flip( $types ) ) ) : array_values( $data );

		if ( ! empty( $data ) ) {
			if ( 1 < count( $data ) ) {
				$data = apply_filters( 'woocommerce_structured_data_context', array( '@context' => 'https://schema.org/' ), $data, '', '' ) + array( '@graph' => $data );
			} else {
				$data = $data[0];
			}
		}

		return $data;
	}

	/**
	 * Get data types for pages.
	 *
	 * @return array
	 */
	protected function get_data_type_for_page() {
		$types   = array();
		$types[] = is_shop() || is_product_category() || is_product() ? 'product' : '';
		$types[] = is_shop() && is_front_page() ? 'website' : '';
		$types[] = is_product() ? 'review' : '';
		$types[] = ! is_shop() ? 'breadcrumblist' : '';
		$types[] = 'order';

		return array_filter( apply_filters( 'woocommerce_structured_data_type_for_page', $types ) );
	}

	/**
	 * Makes sure email structured data only outputs on non-plain text versions.
	 *
	 * @param WP_Order  $order         Order data.
	 * @param bool	    $sent_to_admin Send to admin (default: false).
	 * @param bool	    $plain_text    Plain text email (default: false).
	 */
	public function output_email_structured_data( $order, $sent_to_admin = false, $plain_text = false ) {
		if ( $plain_text ) {
			return;
		}
		echo '<div style="display: none; font-size: 0; max-height: 0; line-height: 0; padding: 0; mso-hide: all;">';
		$this->output_structured_data();
		echo '</div>';
	}

	/**
	 * Sanitizes, encodes and outputs structured data.
	 *
	 * Hooked into `wp_footer` action hook.
	 * Hooked into `woocommerce_email_order_details` action hook.
	 */
	public function output_structured_data() {
		$types = $this->get_data_type_for_page();

		if ( $data = wc_clean( $this->get_structured_data( $types ) ) ) {
			echo '<script type="application/ld+json">' . wp_json_encode( $data ) . '</script>';
		}
	}

	/*
	|--------------------------------------------------------------------------
	| Generators
	|--------------------------------------------------------------------------
	|
	| Methods for generating specific structured data types:
	|
	| - Product
	| - Review
	| - BreadcrumbList
	| - WebSite
	| - Order
	|
	| The generated data is stored into `$this->_data`.
	| See the methods above for handling `$this->_data`.
	|
	*/

	/**
	 * Generates Product structured data.
	 *
	 * Hooked into `woocommerce_single_product_summary` action hook.
	 * Hooked into `woocommerce_shop_loop` action hook.
	 *
	 * @param WC_Product $product Product data (default: null).
	 */
	public function generate_product_data( $product = null ) {
		if ( ! is_object( $product ) ) {
			global $product;
		}

		if ( ! is_a( $product, 'WC_Product' ) ) {
			return;
		}

		$shop_name = get_bloginfo( 'name' );
		$shop_url  = home_url();
		$currency  = get_woocommerce_currency();

		$markup = array(
			'@type' => 'Product',
			'@id'   => get_permalink( $product->get_id() ),
			'name'  => $product->get_name(),
		);

		if ( apply_filters( 'woocommerce_structured_data_product_limit', is_product_taxonomy() || is_shop() ) ) {
			$markup['url'] = $markup['@id'];

			$this->set_data( apply_filters( 'woocommerce_structured_data_product_limited', $markup, $product ) );
			return;
		}

<<<<<<< HEAD
		$markup['image']       = wp_get_attachment_url( $product->get_image_id() );
		$markup['description'] = $product->get_short_description() ?: $product->get_description();
		$markup['sku']         = $product->get_sku();
=======
		if ( '' !== $product->get_price() ) {
			$markup_offer = array(
				'@type'         => 'Offer',
				'priceCurrency' => $currency,
				'availability'  => 'https://schema.org/' . $stock = ( $product->is_in_stock() ? 'InStock' : 'OutOfStock' ),
				'sku'           => $product->get_sku(),
				'image'         => wp_get_attachment_url( $product->get_image_id() ),
				'description'   => wpautop( do_shortcode( $product->get_description() ) ),
				'seller'        => array(
					'@type' => 'Organization',
					'name'  => $shop_name,
					'url'   => $shop_url,
				),
			);
>>>>>>> 81e3ce63

		if ( '' !== $product->get_price() ) {
			if ( $product->is_type( 'variable' ) ) {
				$prices = $product->get_variation_prices();
				$lowest = reset( $prices['price'] );
				$highest = end( $prices['price'] );

				if ( $lowest === $highest ) {
					$markup_offer = array(
						'@type' => 'Offer',
						'price' => wc_format_decimal( $lowest, wc_get_price_decimals() ),
					);
				} else {
					$markup_offer = array(
						'@type'     => 'AggregateOffer',
						'lowPrice'  => wc_format_decimal( $lowest, wc_get_price_decimals() ),
						'highPrice' => wc_format_decimal( $highest, wc_get_price_decimals() ),
					);
				}
			} else {
				$markup_offer = array(
					'@type' => 'Offer',
					'price' => wc_format_decimal( $product->get_price(), wc_get_price_decimals() ),
				);
			}

			$markup_offer += array(
				'priceCurrency' => $currency,
				'availability'  => 'https://schema.org/' . ( $product->is_in_stock() ? 'InStock' : 'OutOfStock' ),
				'url'           => $markup['@id'],
				'seller'        => array(
					'@type' => 'Organization',
					'name'  => $shop_name,
					'url'   => $shop_url,
				),
			);

			$markup['offers'] = array( apply_filters( 'woocommerce_structured_data_product_offer', $markup_offer, $product ) );
		}

		if ( $product->get_rating_count() ) {
			$markup['aggregateRating'] = array(
				'@type'       => 'AggregateRating',
				'ratingValue' => $product->get_average_rating(),
				'ratingCount' => $product->get_rating_count(),
				'reviewCount' => $product->get_review_count(),
			);
		}

		$this->set_data( apply_filters( 'woocommerce_structured_data_product', $markup, $product ) );
	}

	/**
	 * Generates Review structured data.
	 *
	 * Hooked into `woocommerce_review_meta` action hook.
	 *
	 * @param WP_Comment $comment Comment data.
	 */
	public function generate_review_data( $comment ) {
		$markup                  = array();
		$markup['@type']         = 'Review';
		$markup['@id']           = get_comment_link( $comment->comment_ID );
		$markup['datePublished'] = get_comment_date( 'c', $comment->comment_ID );
		$markup['description']   = get_comment_text( $comment->comment_ID );
		$markup['itemReviewed']  = array(
			'@type' => 'Product',
			'name'  => get_the_title( $comment->comment_post_ID ),
		);
		if ( $rating = get_comment_meta( $comment->comment_ID, 'rating', true ) ) {
			$markup['reviewRating']  = array(
				'@type'       => 'rating',
				'ratingValue' => $rating,
			);

		// Skip replies unless they have a rating.
		} elseif ( $comment->comment_parent ) {
			return;
		}

		$markup['author']        = array(
			'@type' => 'Person',
			'name'  => get_comment_author( $comment->comment_ID ),
		);

		$this->set_data( apply_filters( 'woocommerce_structured_data_review', $markup, $comment ) );
	}

	/**
	 * Generates BreadcrumbList structured data.
	 *
	 * Hooked into `woocommerce_breadcrumb` action hook.
	 *
	 * @param WC_Breadcrumb $breadcrumbs Breadcrumb data.
	 */
	public function generate_breadcrumblist_data( $breadcrumbs ) {
		$crumbs = $breadcrumbs->get_breadcrumb();

		if ( empty( $crumbs ) || ! is_array( $crumbs ) ) {
			return;
		}

		$markup                    = array();
		$markup['@type']           = 'BreadcrumbList';
		$markup['itemListElement'] = array();

		foreach ( $crumbs as $key => $crumb ) {
			$markup['itemListElement'][ $key ] = array(
				'@type'    => 'ListItem',
				'position' => $key + 1,
				'item'     => array(
					'name' => $crumb[0],
				),
			);

			if ( ! empty( $crumb[1] ) && sizeof( $crumbs ) !== $key + 1 ) {
				$markup['itemListElement'][ $key ]['item'] += array( '@id' => $crumb[1] );
			}
		}

		$this->set_data( apply_filters( 'woocommerce_structured_data_breadcrumblist', $markup, $breadcrumbs ) );
	}

	/**
	 * Generates WebSite structured data.
	 *
	 * Hooked into `woocommerce_before_main_content` action hook.
	 */
	public function generate_website_data() {
		$markup                    = array();
		$markup['@type']           = 'WebSite';
		$markup['name']            = get_bloginfo( 'name' );
		$markup['url']             = home_url();
		$markup['potentialAction'] = array(
			'@type'       => 'SearchAction',
			'target'      => home_url( '?s={search_term_string}&post_type=product' ),
			'query-input' => 'required name=search_term_string',
		);

		$this->set_data( apply_filters( 'woocommerce_structured_data_website', $markup ) );
	}

	/**
	 * Generates Order structured data.
	 *
	 * Hooked into `woocommerce_email_order_details` action hook.
	 *
	 * @param WP_Order  $order         Order data.
	 * @param bool	    $sent_to_admin Send to admin (default: false).
	 * @param bool	    $plain_text    Plain text email (default: false).
	 */
	public function generate_order_data( $order, $sent_to_admin = false, $plain_text = false ) {
		if ( $plain_text || ! is_a( $order, 'WC_Order' ) ) {
			return;
		}

		$shop_name      = get_bloginfo( 'name' );
		$shop_url       = home_url();
		$order_url      = $sent_to_admin ? admin_url( 'post.php?post=' . absint( $order->get_id() ) . '&action=edit' ) : $order->get_view_order_url();
		$order_statuses = array(
			'pending'    => 'https://schema.org/OrderPaymentDue',
			'processing' => 'https://schema.org/OrderProcessing',
			'on-hold'    => 'https://schema.org/OrderProblem',
			'completed'  => 'https://schema.org/OrderDelivered',
			'cancelled'  => 'https://schema.org/OrderCancelled',
			'refunded'   => 'https://schema.org/OrderReturned',
			'failed'     => 'https://schema.org/OrderProblem',
		);

		$markup_offers = array();
		foreach ( $order->get_items() as $item ) {
			if ( ! apply_filters( 'woocommerce_order_item_visible', true, $item ) ) {
				continue;
			}

			$product        = apply_filters( 'woocommerce_order_item_product', $order->get_product_from_item( $item ), $item );
			$product_exists = is_object( $product );
			$is_visible     = $product_exists && $product->is_visible();

			$markup_offers[]  = array(
				'@type'              => 'Offer',
				'price'              => $order->get_line_subtotal( $item ),
				'priceCurrency'      => $order->get_currency(),
				'priceSpecification' => array(
					'price'            => $order->get_line_subtotal( $item ),
					'priceCurrency'    => $order->get_currency(),
					'eligibleQuantity' => array(
						'@type' => 'QuantitativeValue',
						'value' => apply_filters( 'woocommerce_email_order_item_quantity', $item['qty'], $item ),
					),
				),
				'itemOffered'        => array(
					'@type' => 'Product',
					'name'  => apply_filters( 'woocommerce_order_item_name', $item['name'], $item, $is_visible ),
					'sku'   => $product_exists ? $product->get_sku() : '',
					'image' => $product_exists ? wp_get_attachment_image_url( $product->get_image_id() ) : '',
					'url'   => $is_visible ? get_permalink( $product->get_id() ) : get_home_url(),
				),
				'seller'             => array(
					'@type' => 'Organization',
					'name'  => $shop_name,
					'url'   => $shop_url,
				),
			);
		}

		$markup                       = array();
		$markup['@type']              = 'Order';
		$markup['url']                = $order_url;
		$markup['orderStatus']        = isset( $order_statuses[ $order->get_status() ] ) ? $order_statuses[ $order->get_status() ] : '';
		$markup['orderNumber']        = $order->get_order_number();
		$markup['orderDate']          = $order->get_date_created()->format( 'c' );
		$markup['acceptedOffer']      = $markup_offers;
		$markup['discount']           = $order->get_total_discount();
		$markup['discountCurrency']   = $order->get_currency();
		$markup['price']              = $order->get_total();
		$markup['priceCurrency']      = $order->get_currency();
		$markup['priceSpecification'] = array(
			'price'                 => $order->get_total(),
			'priceCurrency'         => $order->get_currency(),
			'valueAddedTaxIncluded' => true,
		);
		$markup['billingAddress']     = array(
			'@type'           => 'PostalAddress',
			'name'            => $order->get_formatted_billing_full_name(),
			'streetAddress'   => $order->get_billing_address_1(),
			'postalCode'      => $order->get_billing_postcode(),
			'addressLocality' => $order->get_billing_city(),
			'addressRegion'   => $order->get_billing_state(),
			'addressCountry'  => $order->get_billing_country(),
			'email'           => $order->get_billing_email(),
			'telephone'       => $order->get_billing_phone(),
		);
		$markup['customer']           = array(
			'@type' => 'Person',
			'name'  => $order->get_formatted_billing_full_name(),
		);
		$markup['merchant']           = array(
			'@type' => 'Organization',
			'name'  => $shop_name,
			'url'   => $shop_url,
		);
		$markup['potentialAction']    = array(
			'@type'  => 'ViewAction',
			'name'   => 'View Order',
			'url'    => $order_url,
			'target' => $order_url,
		);

		$this->set_data( apply_filters( 'woocommerce_structured_data_order', $markup, $sent_to_admin, $order ), true );
	}
}<|MERGE_RESOLUTION|>--- conflicted
+++ resolved
@@ -207,26 +207,9 @@
 			return;
 		}
 
-<<<<<<< HEAD
 		$markup['image']       = wp_get_attachment_url( $product->get_image_id() );
-		$markup['description'] = $product->get_short_description() ?: $product->get_description();
+		$markup['description'] = wpautop( do_shortcode( $product->get_short_description() ? $product->get_short_description() : $product->get_description() ) );
 		$markup['sku']         = $product->get_sku();
-=======
-		if ( '' !== $product->get_price() ) {
-			$markup_offer = array(
-				'@type'         => 'Offer',
-				'priceCurrency' => $currency,
-				'availability'  => 'https://schema.org/' . $stock = ( $product->is_in_stock() ? 'InStock' : 'OutOfStock' ),
-				'sku'           => $product->get_sku(),
-				'image'         => wp_get_attachment_url( $product->get_image_id() ),
-				'description'   => wpautop( do_shortcode( $product->get_description() ) ),
-				'seller'        => array(
-					'@type' => 'Organization',
-					'name'  => $shop_name,
-					'url'   => $shop_url,
-				),
-			);
->>>>>>> 81e3ce63
 
 		if ( '' !== $product->get_price() ) {
 			if ( $product->is_type( 'variable' ) ) {
