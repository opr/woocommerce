--- conflicted
+++ resolved
@@ -161,7 +161,7 @@
 		echo '</strong>';
 
 		if ( $this->object->get_parent_id() > 0 ) {
-			echo '&nbsp;&nbsp;&larr; <a href="' . esc_url( get_edit_post_link( $this->object->get_parent_id() ) ) . '">' . get_the_title( $this->object->get_parent_id() ) . '</a>';
+			echo '&nbsp;&nbsp;&larr; <a href="' . esc_url( get_edit_post_link( $this->object->get_parent_id() ) ) . '">' . get_the_title( $this->object->get_parent_id() ) . '</a>'; // @codingStandardsIgnoreLine.
 		}
 
 		get_inline_data( $post );
@@ -521,11 +521,7 @@
 			$replaced_where   = str_replace( ".post_type = 'product'", ".post_type = 'product_variation'", $pieces['where'] );
 			$pieces['where'] .= " OR {$wpdb->posts}.ID in (
 				SELECT {$wpdb->posts}.post_parent FROM
-<<<<<<< HEAD
 				{$wpdb->posts} LEFT JOIN {$wpdb->term_relationships} ON ({$wpdb->posts}.ID = {$wpdb->term_relationships}.object_id)
-=======
-				wp_posts  LEFT JOIN {$wpdb->term_relationships} ON ({$wpdb->posts}.ID = {$wpdb->term_relationships}.object_id)
->>>>>>> f9cbcbec
 				WHERE 1=1 $replaced_where
 			)";
 			return $pieces;
