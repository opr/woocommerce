<?php
/**
 * Debug/Status page
 *
 * @author      WooThemes
 * @category    Admin
 * @package     WooCommerce/Admin/System Status
 * @version     2.2.0
 */

if ( ! defined( 'ABSPATH' ) ) {
	exit; // Exit if accessed directly
}

/**
 * WC_Admin_Status Class
 */
class WC_Admin_Status {

	/**
	 * Handles output of the reports page in admin.
	 */
	public static function output() {
		include_once( 'views/html-admin-page-status.php' );
	}

	/**
	 * Handles output of report
	 */
	public static function status_report() {
		include_once( 'views/html-admin-page-status-report.php' );
	}

	/**
	 * Handles output of tools
	 */
	public static function status_tools() {
		global $wpdb;

		$tools = self::get_tools();

		if ( ! empty( $_GET['action'] ) && ! empty( $_REQUEST['_wpnonce'] ) && wp_verify_nonce( $_REQUEST['_wpnonce'], 'debug_action' ) ) {

			switch ( $_GET['action'] ) {
				case 'clear_transients' :
					wc_delete_product_transients();
					wc_delete_shop_order_transients();
					WC_Cache_Helper::get_transient_version( 'shipping', true );

					echo '<div class="updated"><p>' . __( 'Product Transients Cleared', 'woocommerce' ) . '</p></div>';
				break;
				case 'clear_expired_transients' :

					// http://w-shadow.com/blog/2012/04/17/delete-stale-transients/
					$rows = $wpdb->query( "
						DELETE
							a, b
						FROM
							{$wpdb->options} a, {$wpdb->options} b
						WHERE
							a.option_name LIKE '_transient_%' AND
							a.option_name NOT LIKE '_transient_timeout_%' AND
							b.option_name = CONCAT(
								'_transient_timeout_',
								SUBSTRING(
									a.option_name,
									CHAR_LENGTH('_transient_') + 1
								)
							)
							AND b.option_value < UNIX_TIMESTAMP()
					" );

					$rows2 = $wpdb->query( "
						DELETE
							a, b
						FROM
							{$wpdb->options} a, {$wpdb->options} b
						WHERE
							a.option_name LIKE '_site_transient_%' AND
							a.option_name NOT LIKE '_site_transient_timeout_%' AND
							b.option_name = CONCAT(
								'_site_transient_timeout_',
								SUBSTRING(
									a.option_name,
									CHAR_LENGTH('_site_transient_') + 1
								)
							)
							AND b.option_value < UNIX_TIMESTAMP()
					" );

					echo '<div class="updated"><p>' . sprintf( __( '%d Transients Rows Cleared', 'woocommerce' ), $rows + $rows2 ) . '</p></div>';

				break;
				case 'reset_roles' :
					// Remove then re-add caps and roles
					WC_Install::remove_roles();
					WC_Install::create_roles();

					echo '<div class="updated"><p>' . __( 'Roles successfully reset', 'woocommerce' ) . '</p></div>';
				break;
				case 'recount_terms' :

					$product_cats = get_terms( 'product_cat', array( 'hide_empty' => false, 'fields' => 'id=>parent' ) );

					_wc_term_recount( $product_cats, get_taxonomy( 'product_cat' ), true, false );

					$product_tags = get_terms( 'product_tag', array( 'hide_empty' => false, 'fields' => 'id=>parent' ) );

					_wc_term_recount( $product_tags, get_taxonomy( 'product_tag' ), true, false );

					echo '<div class="updated"><p>' . __( 'Terms successfully recounted', 'woocommerce' ) . '</p></div>';
				break;
				case 'clear_sessions' :

					$wpdb->query( "
						DELETE FROM {$wpdb->options}
						WHERE option_name LIKE '_wc_session_%' OR option_name LIKE '_wc_session_expires_%'
					" );

					wp_cache_flush();

					echo '<div class="updated"><p>' . __( 'Sessions successfully cleared', 'woocommerce' ) . '</p></div>';
				break;
				case 'install_pages' :
					WC_Install::create_pages();
					echo '<div class="updated"><p>' . __( 'All missing WooCommerce pages was installed successfully.', 'woocommerce' ) . '</p></div>';
				break;
				case 'delete_taxes' :

					$wpdb->query( "TRUNCATE " . $wpdb->prefix . "woocommerce_tax_rates" );

					$wpdb->query( "TRUNCATE " . $wpdb->prefix . "woocommerce_tax_rate_locations" );

					echo '<div class="updated"><p>' . __( 'Tax rates successfully deleted', 'woocommerce' ) . '</p></div>';
				break;
<<<<<<< HEAD
				case 'hide_translation_upgrade' :
					update_option( 'woocommerce_language_pack_version', array( WC_VERSION , get_locale() ) );
					$notices = get_option( 'woocommerce_admin_notices', array() );
					$notices = array_diff( $notices, array( 'translation_upgrade' ) );
					update_option( 'woocommerce_admin_notices', $notices );

					echo '<div class="updated"><p>' . __( 'Translation update message hidden successfully!', 'woocommerce' ) . '</p></div>';
				break;
				case 'reset_tracking' :
					update_option( 'woocommerce_allow_tracking', false );
					update_option( 'woocommerce_hide_tracking_notice', false );

					echo '<div class="updated"><p>' . __( 'Usage tracking settings successfully reset.', 'woocommerce' ) . '</p></div>';
				break;
=======
>>>>>>> eb68b1d6
				default :
					$action = esc_attr( $_GET['action'] );
					if ( isset( $tools[ $action ]['callback'] ) ) {
						$callback = $tools[ $action ]['callback'];
						$return = call_user_func( $callback );
						if ( $return === false ) {
							if ( is_array( $callback ) ) {
								echo '<div class="error"><p>' . sprintf( __( 'There was an error calling %s::%s', 'woocommerce' ), get_class( $callback[0] ), $callback[1] ) . '</p></div>';

							} else {
								echo '<div class="error"><p>' . sprintf( __( 'There was an error calling %s', 'woocommerce' ), $callback ) . '</p></div>';
							}
						}
					}
				break;
			}
		}

		// Manual translation update messages
		if ( isset( $_GET['translation_updated'] ) ) {
			switch ( $_GET['translation_updated'] ) {
				case 2 :
					echo '<div class="error"><p>' . __( 'Failed to install/update the translation:', 'woocommerce' ) . ' ' . __( 'Seems you don\'t have permission to do this!', 'woocommerce' ) . '</p></div>';
					break;
				case 3 :
					echo '<div class="error"><p>' . __( 'Failed to install/update the translation:', 'woocommerce' ) . ' ' . sprintf( __( 'An authentication error occurred while updating the translation. Please try again or configure your %sUpgrade Constants%s.', 'woocommerce' ), '<a href="http://codex.wordpress.org/Editing_wp-config.php#WordPress_Upgrade_Constants">', '</a>' ) . '</p></div>';
					break;
				case 4 :
					echo '<div class="error"><p>' . __( 'Failed to install/update the translation:', 'woocommerce' ) . ' ' . __( 'Sorry but there is no translation available for your language =/', 'woocommerce' ) . '</p></div>';
					break;

				default :
					// Force WordPress find for new updates and hide the WooCommerce translation update
					set_site_transient( 'update_plugins', null );

					echo '<div class="updated"><p>' . __( 'Translations installed/updated successfully!', 'woocommerce' ) . '</p></div>';
					break;
			}
		}

		// Display message if settings settings have been saved
		if ( isset( $_REQUEST['settings-updated'] ) ) {
			echo '<div class="updated"><p>' . __( 'Your changes have been saved.', 'woocommerce' ) . '</p></div>';
		}

		include_once( 'views/html-admin-page-status-tools.php' );
	}

	/**
	 * Get tools
	 *
	 * @return array of tools
	 */
	public static function get_tools() {
		$tools = array(
			'clear_transients' => array(
				'name'    => __( 'WC Transients','woocommerce'),
				'button'  => __('Clear transients','woocommerce'),
				'desc'    => __( 'This tool will clear the product/shop transients cache.', 'woocommerce' ),
			),
			'clear_expired_transients' => array(
				'name'    => __( 'Expired Transients','woocommerce'),
				'button'  => __('Clear expired transients','woocommerce'),
				'desc'    => __( 'This tool will clear ALL expired transients from WordPress.', 'woocommerce' ),
			),
			'recount_terms' => array(
				'name'    => __('Term counts','woocommerce'),
				'button'  => __('Recount terms','woocommerce'),
				'desc'    => __( 'This tool will recount product terms - useful when changing your settings in a way which hides products from the catalog.', 'woocommerce' ),
			),
			'reset_roles' => array(
				'name'    => __('Capabilities','woocommerce'),
				'button'  => __('Reset capabilities','woocommerce'),
				'desc'    => __( 'This tool will reset the admin, customer and shop_manager roles to default. Use this if your users cannot access all of the WooCommerce admin pages.', 'woocommerce' ),
			),
			'clear_sessions' => array(
				'name'    => __('Customer Sessions','woocommerce'),
				'button'  => __('Clear all sessions','woocommerce'),
				'desc'    => __( '<strong class="red">Warning:</strong> This tool will delete all customer session data from the database, including any current live carts.', 'woocommerce' ),
			),
			'install_pages' => array(
				'name'    => __( 'Install WooCommerce Pages', 'woocommerce' ),
				'button'  => __( 'Install pages', 'woocommerce' ),
				'desc'    => __( '<strong class="red">Note:</strong> This tool will install all the missing WooCommerce pages. Pages already defined and set up will not be replaced.', 'woocommerce' ),
			),
			'delete_taxes' => array(
				'name'    => __( 'Delete all WooCommerce tax rates', 'woocommerce' ),
				'button'  => __( 'Delete ALL tax rates', 'woocommerce' ),
				'desc'    => __( '<strong class="red">Note:</strong> This option will delete ALL of your tax rates, use with caution.', 'woocommerce' ),
			),
			'reset_tracking' => array(
				'name'    => __( 'Reset Usage Tracking Settings', 'woocommerce' ),
				'button'  => __( 'Reset usage tracking settings', 'woocommerce' ),
				'desc'    => __( 'This will reset your usage tracking settings, causing it to show the opt-in banner again and not sending any data.', 'woocommerce' ),
			)
		);

		if ( get_locale() !== 'en_US' ) {
			$tools['translation_upgrade'] = array(
				'name'    => __( 'Translation Upgrade', 'woocommerce' ),
				'button'  => __( 'Force Translation Upgrade', 'woocommerce' ),
				'desc'    => __( '<strong class="red">Note:</strong> This option will force the translation upgrade for your language if a translation is available.', 'woocommerce' ),
			);
		}

		return apply_filters( 'woocommerce_debug_tools', $tools );
	}

	/**
	 * Show the logs page
	 */
	public static function status_logs() {

		$logs = self::scan_log_files();

		if ( ! empty( $_POST['log_file'] ) && isset( $logs[ sanitize_title( $_POST['log_file'] ) ] ) ) {
			$viewed_log = $logs[ sanitize_title( $_POST['log_file'] ) ];
		} elseif ( $logs ) {
			$viewed_log = current( $logs );
		}

		include_once( 'views/html-admin-page-status-logs.php' );
	}

	/**
	 * Retrieve metadata from a file. Based on WP Core's get_file_data function
	 *
	 * @since 2.1.1
	 * @param string $file Path to the file
	 * @return string
	 */
	public static function get_file_version( $file ) {

		// Avoid notices if file does not exist
		if ( ! file_exists( $file ) ) {
			return '';
		}

		// We don't need to write to the file, so just open for reading.
		$fp = fopen( $file, 'r' );

		// Pull only the first 8kiB of the file in.
		$file_data = fread( $fp, 8192 );

		// PHP will close file handle, but we are good citizens.
		fclose( $fp );

		// Make sure we catch CR-only line endings.
		$file_data = str_replace( "\r", "\n", $file_data );
		$version   = '';

		if ( preg_match( '/^[ \t\/*#@]*' . preg_quote( '@version', '/' ) . '(.*)$/mi', $file_data, $match ) && $match[1] )
			$version = _cleanup_header_comment( $match[1] );

		return $version ;
	}

	/**
	 * Scan the template files
	 *
	 * @param string $template_path
	 * @return array
	 */
	public static function scan_template_files( $template_path ) {

		$files         = scandir( $template_path );
		$result        = array();

		if ( $files ) {

			foreach ( $files as $key => $value ) {

				if ( ! in_array( $value, array( ".",".." ) ) ) {

					if ( is_dir( $template_path . DIRECTORY_SEPARATOR . $value ) ) {
						$sub_files = self::scan_template_files( $template_path . DIRECTORY_SEPARATOR . $value );
						foreach ( $sub_files as $sub_file ) {
							$result[] = $value . DIRECTORY_SEPARATOR . $sub_file;
						}
					} else {
						$result[] = $value;
					}
				}
			}
		}
		return $result;
	}

	/**
	 * Scan the log files
	 *
	 * @return array
	 */
	public static function scan_log_files() {
		$files         = @scandir( WC_LOG_DIR );
		$result        = array();

		if ( $files ) {

			foreach ( $files as $key => $value ) {

				if ( ! in_array( $value, array( '.', '..' ) ) ) {
					if ( ! is_dir( $value ) && strstr( $value, '.log' ) ) {
						$result[ sanitize_title( $value ) ] = $value;
					}
				}
			}
		}
		return $result;
	}
}<|MERGE_RESOLUTION|>--- conflicted
+++ resolved
@@ -133,23 +133,12 @@
 
 					echo '<div class="updated"><p>' . __( 'Tax rates successfully deleted', 'woocommerce' ) . '</p></div>';
 				break;
-<<<<<<< HEAD
-				case 'hide_translation_upgrade' :
-					update_option( 'woocommerce_language_pack_version', array( WC_VERSION , get_locale() ) );
-					$notices = get_option( 'woocommerce_admin_notices', array() );
-					$notices = array_diff( $notices, array( 'translation_upgrade' ) );
-					update_option( 'woocommerce_admin_notices', $notices );
-
-					echo '<div class="updated"><p>' . __( 'Translation update message hidden successfully!', 'woocommerce' ) . '</p></div>';
-				break;
 				case 'reset_tracking' :
 					update_option( 'woocommerce_allow_tracking', false );
 					update_option( 'woocommerce_hide_tracking_notice', false );
 
 					echo '<div class="updated"><p>' . __( 'Usage tracking settings successfully reset.', 'woocommerce' ) . '</p></div>';
 				break;
-=======
->>>>>>> eb68b1d6
 				default :
 					$action = esc_attr( $_GET['action'] );
 					if ( isset( $tools[ $action ]['callback'] ) ) {
