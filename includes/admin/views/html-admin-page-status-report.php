--- conflicted
+++ resolved
@@ -18,12 +18,12 @@
 	wp_die( 'Cannot load the REST API to access WC_REST_System_Status_Controller.' );
 }
 
-<<<<<<< HEAD
 $system_status      = new WC_REST_System_Status_Controller();
 $environment        = $system_status->get_environment_info();
 $database           = $system_status->get_database_info();
 $post_type_counts   = $system_status->get_post_type_counts();
 $active_plugins     = $system_status->get_active_plugins();
+$inactive_plugins   = $system_status->get_inactive_plugins();
 $dropins_mu_plugins = $system_status->get_dropins_mu_plugins();
 $theme              = $system_status->get_theme_info();
 $security           = $system_status->get_security_info();
@@ -31,20 +31,6 @@
 $wp_pages           = $system_status->get_pages();
 $plugin_updates     = new WC_Plugin_Updates();
 $untested_plugins   = $plugin_updates->get_untested_plugins( WC()->version, 'minor' );
-=======
-$system_status    = new WC_REST_System_Status_Controller();
-$environment      = $system_status->get_environment_info();
-$database         = $system_status->get_database_info();
-$post_type_counts = $system_status->get_post_type_counts();
-$active_plugins   = $system_status->get_active_plugins();
-$inactive_plugins = $system_status->get_inactive_plugins();
-$theme            = $system_status->get_theme_info();
-$security         = $system_status->get_security_info();
-$settings         = $system_status->get_settings();
-$pages            = $system_status->get_pages();
-$plugin_updates   = new WC_Plugin_Updates();
-$untested_plugins = $plugin_updates->get_untested_plugins( WC()->version, 'minor' );
->>>>>>> 56fbcfd8
 ?>
 <div class="updated woocommerce-message inline">
 	<p>
