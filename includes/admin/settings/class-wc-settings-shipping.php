<?php
/**
 * WooCommerce Shipping Settings
 *
 * @package     WooCommerce/Admin
 * @version     2.6.0
 */

defined( 'ABSPATH' ) || exit;

if ( class_exists( 'WC_Settings_Shipping', false ) ) {
	return new WC_Settings_Shipping();
}

/**
 * WC_Settings_Shipping.
 */
class WC_Settings_Shipping extends WC_Settings_Page {

	/**
	 * Constructor.
	 */
	public function __construct() {
		$this->id    = 'shipping';
		$this->label = __( 'Shipping', 'woocommerce' );

		parent::__construct();
	}

	/**
	 * Add this page to settings.
	 *
	 * @param array $pages Current pages.
	 * @return array|mixed
	 */
	public function add_settings_page( $pages ) {
		return wc_shipping_enabled() ? parent::add_settings_page( $pages ) : $pages;
	}

	/**
	 * Get sections.
	 *
	 * @return array
	 */
	public function get_sections() {
		$sections = array(
			''        => __( 'Shipping zones', 'woocommerce' ),
			'options' => __( 'Shipping options', 'woocommerce' ),
			'classes' => __( 'Shipping classes', 'woocommerce' ),
		);

		if ( ! defined( 'WC_INSTALLING' ) ) {
			// Load shipping methods so we can show any global options they may have.
			$shipping_methods = WC()->shipping()->load_shipping_methods();

			foreach ( $shipping_methods as $method ) {
				if ( ! $method->has_settings() ) {
					continue;
				}
				$title                                 = empty( $method->method_title ) ? ucfirst( $method->id ) : $method->method_title;
				$sections[ strtolower( $method->id ) ] = esc_html( $title );
			}
		}

		return apply_filters( 'woocommerce_get_sections_' . $this->id, $sections );
	}

	/**
	 * Get settings array.
	 *
	 * @param string $current_section Current section.
	 * @return array
	 */
	public function get_settings( $current_section = '' ) {
		$settings = array();

		if ( '' === $current_section ) {
			$settings = apply_filters(
				'woocommerce_shipping_settings',
				array(
<<<<<<< HEAD

=======
>>>>>>> f1afbcf0
					array(
						'title' => __( 'Shipping options', 'woocommerce' ),
						'type'  => 'title',
						'id'    => 'shipping_options',
					),

					array(
						'title'         => __( 'Calculations', 'woocommerce' ),
						'desc'          => __( 'Enable the shipping calculator on the cart page', 'woocommerce' ),
						'id'            => 'woocommerce_enable_shipping_calc',
						'default'       => 'yes',
						'type'          => 'checkbox',
						'checkboxgroup' => 'start',
						'autoload'      => false,
					),

					array(
						'desc'          => __( 'Hide shipping costs until an address is entered', 'woocommerce' ),
						'id'            => 'woocommerce_shipping_cost_requires_address',
						'default'       => 'no',
						'type'          => 'checkbox',
						'checkboxgroup' => 'end',
					),

					array(
						'title'           => __( 'Shipping destination', 'woocommerce' ),
						'desc'            => __( 'This controls which shipping address is used by default.', 'woocommerce' ),
						'id'              => 'woocommerce_ship_to_destination',
						'default'         => 'billing',
						'type'            => 'radio',
						'options'         => array(
							'shipping'     => __( 'Default to customer shipping address', 'woocommerce' ),
							'billing'      => __( 'Default to customer billing address', 'woocommerce' ),
							'billing_only' => __( 'Force shipping to the customer billing address', 'woocommerce' ),
						),
						'autoload'        => false,
						'desc_tip'        => true,
						'show_if_checked' => 'option',
					),

					array(
						'title'    => __( 'Debug mode', 'woocommerce' ),
						'desc'     => __( 'Enable debug mode', 'woocommerce' ),
						'desc_tip' => __( 'Enable shipping debug mode to show matching shipping zones and to bypass shipping rate cache.', 'woocommerce' ),
						'id'       => 'woocommerce_shipping_debug_mode',
						'default'  => 'no',
						'type'     => 'checkbox',
					),

					array(
						'type' => 'sectionend',
						'id'   => 'shipping_options',
					),

				)
			);
		}

		return apply_filters( 'woocommerce_get_settings_' . $this->id, $settings, $current_section );
	}

	/**
	 * Output the settings.
	 */
	public function output() {
		global $current_section, $hide_save_button;

		// Load shipping methods so we can show any global options they may have.
		$shipping_methods = WC()->shipping()->load_shipping_methods();

		if ( '' === $current_section ) {
			$this->output_zones_screen();
		} elseif ( 'options' === $current_section ) {
			$settings = $this->get_settings();
			WC_Admin_Settings::output_fields( $settings );
		} elseif ( 'classes' === $current_section ) {
			$hide_save_button = true;
			$this->output_shipping_class_screen();
		} else {
			$is_shipping_method = false;
			foreach ( $shipping_methods as $method ) {
				if ( in_array( $current_section, array( $method->id, sanitize_title( get_class( $method ) ) ), true ) && $method->has_settings() ) {
					$is_shipping_method = true;
					$method->admin_options();
				}
			}
			if ( ! $is_shipping_method ) {
				$settings = $this->get_settings();
				$settings = apply_filters( 'woocommerce_get_settings_' . $this->id, $settings, $current_section );
				WC_Admin_Settings::output_fields( $settings );
			}
		}
	}

	/**
	 * Save settings.
	 */
	public function save() {
		global $current_section;

		switch ( $current_section ) {
			case 'options':
				WC_Admin_Settings::save_fields( $this->get_settings() );
				do_action( 'woocommerce_update_options_' . $this->id . '_options' );
				break;
			case 'classes':
				do_action( 'woocommerce_update_options_' . $this->id . '_classes' );
				break;
			case '':
				break;
			default:
				$wc_shipping        = WC_Shipping::instance();
				$is_shipping_method = false;

				foreach ( $wc_shipping->get_shipping_methods() as $method_id => $method ) {
					if ( in_array( $current_section, array( $method->id, sanitize_title( get_class( $method ) ) ), true ) ) {
						$is_shipping_method = true;
						do_action( 'woocommerce_update_options_' . $this->id . '_' . $method->id );
					}
				}
				if ( ! $is_shipping_method ) {
					WC_Admin_Settings::save_fields( $this->get_settings( $current_section ) );
				}
				break;
		}

		// Increments the transient version to invalidate cache.
		WC_Cache_Helper::get_transient_version( 'shipping', true );
	}

	/**
	 * Handles output of the shipping zones page in admin.
	 */
	protected function output_zones_screen() {
		global $hide_save_button;

		if ( isset( $_REQUEST['zone_id'] ) ) { // WPCS: input var ok, CSRF ok.
			$hide_save_button = true;
			$this->zone_methods_screen( wc_clean( wp_unslash( $_REQUEST['zone_id'] ) ) ); // WPCS: input var ok, CSRF ok.
		} elseif ( isset( $_REQUEST['instance_id'] ) ) {
			$this->instance_settings_screen( absint( wp_unslash( $_REQUEST['instance_id'] ) ) ); // WPCS: input var ok, CSRF ok.
		} else {
			$hide_save_button = true;
			$this->zones_screen();
		}
	}

	/**
	 * Show method for a zone
	 *
	 * @param int $zone_id Zone ID.
	 */
	protected function zone_methods_screen( $zone_id ) {
		if ( 'new' === $zone_id ) {
			$zone = new WC_Shipping_Zone();
		} else {
			$zone = WC_Shipping_Zones::get_zone( absint( $zone_id ) );
		}

		if ( ! $zone ) {
			wp_die( esc_html__( 'Zone does not exist!', 'woocommerce' ) );
		}

<<<<<<< HEAD
		$allowed_countries    = WC()->countries->get_shipping_countries();
		$shipping_continents  = WC()->countries->get_shipping_continents();
=======
		$allowed_countries = WC()->countries->get_shipping_countries();
		$wc_shipping       = WC_Shipping::instance();
		$shipping_methods  = $wc_shipping->get_shipping_methods();
		$continents        = WC()->countries->get_continents();
>>>>>>> f1afbcf0

		// Prepare locations.
		$locations = array();
		$postcodes = array();

		foreach ( $zone->get_zone_locations() as $location ) {
			if ( 'postcode' === $location->type ) {
				$postcodes[] = $location->code;
			} else {
				$locations[] = $location->type . ':' . $location->code;
			}
		}

		wp_localize_script(
			'wc-shipping-zone-methods',
			'shippingZoneMethodsLocalizeScript',
			array(
				'methods'                 => $zone->get_shipping_methods( false, 'json' ),
				'zone_name'               => $zone->get_zone_name(),
				'zone_id'                 => $zone->get_id(),
				'wc_shipping_zones_nonce' => wp_create_nonce( 'wc_shipping_zones_nonce' ),
				'strings'                 => array(
					'unload_confirmation_msg' => __( 'Your changed data will be lost if you leave this page without saving.', 'woocommerce' ),
					'save_changes_prompt'     => __( 'Do you wish to save your changes first? Your changed data will be discarded if you choose to cancel.', 'woocommerce' ),
					'save_failed'             => __( 'Your changes were not saved. Please retry.', 'woocommerce' ),
					'add_method_failed'       => __( 'Shipping method could not be added. Please retry.', 'woocommerce' ),
					'yes'                     => __( 'Yes', 'woocommerce' ),
					'no'                      => __( 'No', 'woocommerce' ),
					'default_zone_name'       => __( 'Zone', 'woocommerce' ),
				),
			)
		);
		wp_enqueue_script( 'wc-shipping-zone-methods' );

		include_once dirname( __FILE__ ) . '/views/html-admin-page-shipping-zone-methods.php';
	}

	/**
	 * Show zones
	 */
	protected function zones_screen() {
<<<<<<< HEAD
		$method_count = wc_get_shipping_method_count();
=======
		$allowed_countries = WC()->countries->get_shipping_countries();
		$continents        = WC()->countries->get_continents();
		$method_count      = wc_get_shipping_method_count();
>>>>>>> f1afbcf0

		wp_localize_script(
			'wc-shipping-zones',
			'shippingZonesLocalizeScript',
			array(
				'zones'                   => WC_Shipping_Zones::get_zones( 'json' ),
				'default_zone'            => array(
					'zone_id'    => 0,
					'zone_name'  => '',
					'zone_order' => null,
				),
				'wc_shipping_zones_nonce' => wp_create_nonce( 'wc_shipping_zones_nonce' ),
				'strings'                 => array(
					'unload_confirmation_msg'     => __( 'Your changed data will be lost if you leave this page without saving.', 'woocommerce' ),
					'delete_confirmation_msg'     => __( 'Are you sure you want to delete this zone? This action cannot be undone.', 'woocommerce' ),
					'save_failed'                 => __( 'Your changes were not saved. Please retry.', 'woocommerce' ),
					'no_shipping_methods_offered' => __( 'No shipping methods offered to this zone.', 'woocommerce' ),
				),
			)
		);
		wp_enqueue_script( 'wc-shipping-zones' );

		include_once dirname( __FILE__ ) . '/views/html-admin-page-shipping-zones.php';
	}

	/**
	 * Show instance settings
	 *
	 * @param int $instance_id Shipping instance ID.
	 */
	protected function instance_settings_screen( $instance_id ) {
		$zone            = WC_Shipping_Zones::get_zone_by( 'instance_id', $instance_id );
		$shipping_method = WC_Shipping_Zones::get_shipping_method( $instance_id );

		if ( ! $shipping_method ) {
			wp_die( esc_html__( 'Invalid shipping method!', 'woocommerce' ) );
		}
		if ( ! $zone ) {
			wp_die( esc_html__( 'Zone does not exist!', 'woocommerce' ) );
		}
		if ( ! $shipping_method->has_settings() ) {
			wp_die( esc_html__( 'This shipping method does not have any settings to configure.', 'woocommerce' ) );
		}

		if ( ! empty( $_POST['save'] ) ) { // WPCS: input var ok, sanitization ok.

			if ( empty( $_REQUEST['_wpnonce'] ) || ! wp_verify_nonce( wp_unslash( $_REQUEST['_wpnonce'] ), 'woocommerce-settings' ) ) { // WPCS: input var ok, sanitization ok.
				echo '<div class="updated error"><p>' . esc_html__( 'Edit failed. Please try again.', 'woocommerce' ) . '</p></div>';
			}

			$shipping_method->process_admin_options();
			$shipping_method->display_errors();
		}

		include_once dirname( __FILE__ ) . '/views/html-admin-page-shipping-zones-instance.php';
	}

	/**
	 * Handles output of the shipping class settings screen.
	 */
	protected function output_shipping_class_screen() {
		$wc_shipping = WC_Shipping::instance();
		wp_localize_script(
			'wc-shipping-classes',
			'shippingClassesLocalizeScript',
			array(
				'classes'                   => $wc_shipping->get_shipping_classes(),
				'default_shipping_class'    => array(
					'term_id'     => 0,
					'name'        => '',
					'description' => '',
				),
				'wc_shipping_classes_nonce' => wp_create_nonce( 'wc_shipping_classes_nonce' ),
				'strings'                   => array(
					'unload_confirmation_msg' => __( 'Your changed data will be lost if you leave this page without saving.', 'woocommerce' ),
					'save_failed'             => __( 'Your changes were not saved. Please retry.', 'woocommerce' ),
				),
			)
		);
		wp_enqueue_script( 'wc-shipping-classes' );

		// Extendable columns to show on the shipping classes screen.
		$shipping_class_columns = apply_filters(
			'woocommerce_shipping_classes_columns',
			array(
				'wc-shipping-class-name'        => __( 'Shipping class', 'woocommerce' ),
				'wc-shipping-class-slug'        => __( 'Slug', 'woocommerce' ),
				'wc-shipping-class-description' => __( 'Description', 'woocommerce' ),
				'wc-shipping-class-count'       => __( 'Product count', 'woocommerce' ),
			)
		);

		include_once dirname( __FILE__ ) . '/views/html-admin-page-shipping-classes.php';
	}
}

return new WC_Settings_Shipping();<|MERGE_RESOLUTION|>--- conflicted
+++ resolved
@@ -78,10 +78,6 @@
 			$settings = apply_filters(
 				'woocommerce_shipping_settings',
 				array(
-<<<<<<< HEAD
-
-=======
->>>>>>> f1afbcf0
 					array(
 						'title' => __( 'Shipping options', 'woocommerce' ),
 						'type'  => 'title',
@@ -245,15 +241,8 @@
 			wp_die( esc_html__( 'Zone does not exist!', 'woocommerce' ) );
 		}
 
-<<<<<<< HEAD
-		$allowed_countries    = WC()->countries->get_shipping_countries();
-		$shipping_continents  = WC()->countries->get_shipping_continents();
-=======
-		$allowed_countries = WC()->countries->get_shipping_countries();
-		$wc_shipping       = WC_Shipping::instance();
-		$shipping_methods  = $wc_shipping->get_shipping_methods();
-		$continents        = WC()->countries->get_continents();
->>>>>>> f1afbcf0
+		$allowed_countries   = WC()->countries->get_shipping_countries();
+		$shipping_continents = WC()->countries->get_shipping_continents();
 
 		// Prepare locations.
 		$locations = array();
@@ -295,13 +284,7 @@
 	 * Show zones
 	 */
 	protected function zones_screen() {
-<<<<<<< HEAD
 		$method_count = wc_get_shipping_method_count();
-=======
-		$allowed_countries = WC()->countries->get_shipping_countries();
-		$continents        = WC()->countries->get_continents();
-		$method_count      = wc_get_shipping_method_count();
->>>>>>> f1afbcf0
 
 		wp_localize_script(
 			'wc-shipping-zones',
