--- conflicted
+++ resolved
@@ -145,7 +145,8 @@
 									$width = '1%';
 								}
 
-								$method_title = $gateway->get_title() ? $gateway->get_title() : __( '(no title)', 'woocommerce' );
+								$method_title = $gateway->get_method_title() ? $gateway->get_method_title() : $gateway->get_title();
+								$custom_title = $gateway->get_title();
 
 								echo '<td class="' . esc_attr( $key ) . '" width="' . esc_attr( $width ) . '">';
 
@@ -160,15 +161,11 @@
 										<?php
 										break;
 									case 'name':
-<<<<<<< HEAD
-										echo '<a href="' . esc_url( admin_url( 'admin.php?page=wc-settings&tab=checkout&section=' . strtolower( $gateway->id ) ) ) . '">' . esc_html( $method_title ) . '</a>';
-=======
-										$method_title = $gateway->get_title() ? $gateway->get_title() : __( '(no title)', 'woocommerce' );
-										echo '<a href="' . esc_url( admin_url( 'admin.php?page=wc-settings&tab=checkout&section=' . strtolower( $gateway->id ) ) ) . '" class="wc-payment-gateway-method-title">' . wp_kses_post( $gateway->get_method_title() ) . '</a>';
-										if ( $method_title !== $gateway->get_method_title() ) {
-											echo '<span class="wc-payment-gateway-method-name">&nbsp;&ndash;&nbsp;' . esc_html( $method_title ) . '</span>';
+										echo '<a href="' . esc_url( admin_url( 'admin.php?page=wc-settings&tab=checkout&section=' . strtolower( $gateway->id ) ) ) . '" class="wc-payment-gateway-method-title">' . wp_kses_post( $method_title ) . '</a>';
+
+										if ( $method_title !== $custom_title ) {
+											echo '<span class="wc-payment-gateway-method-name">&nbsp;&ndash;&nbsp;' . wp_kses_post( $custom_title ) . '</span>';
 										}
->>>>>>> e68e8e82
 										break;
 									case 'description':
 										echo wp_kses_post( $gateway->get_method_description() );
