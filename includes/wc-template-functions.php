<?php
/**
 * WooCommerce Template
 *
 * Functions for the templating system.
 *
 * @package  WooCommerce\Functions
 * @version  2.5.0
 */

defined( 'ABSPATH' ) || exit;

/**
 * Handle redirects before content is output - hooked into template_redirect so is_page works.
 */
function wc_template_redirect() {
	global $wp_query, $wp;

	if ( ! empty( $_GET['page_id'] ) && '' === get_option( 'permalink_structure' ) && wc_get_page_id( 'shop' ) === absint( $_GET['page_id'] ) && get_post_type_archive_link( 'product' ) ) { // WPCS: input var ok, CSRF ok.

		// When default permalinks are enabled, redirect shop page to post type archive url.
		wp_safe_redirect( get_post_type_archive_link( 'product' ) );
		exit;

	} elseif ( is_page( wc_get_page_id( 'checkout' ) ) && wc_get_page_id( 'checkout' ) !== wc_get_page_id( 'cart' ) && WC()->cart->is_empty() && empty( $wp->query_vars['order-pay'] ) && ! isset( $wp->query_vars['order-received'] ) && ! is_customize_preview() && apply_filters( 'woocommerce_checkout_redirect_empty_cart', true ) ) {

		// When on the checkout with an empty cart, redirect to cart page.
		wc_add_notice( __( 'Checkout is not available whilst your cart is empty.', 'woocommerce' ), 'notice' );
		wp_safe_redirect( wc_get_page_permalink( 'cart' ) );
		exit;

	} elseif ( isset( $wp->query_vars['customer-logout'] ) && ! empty( $_REQUEST['_wpnonce'] ) && wp_verify_nonce( sanitize_key( $_REQUEST['_wpnonce'] ), 'customer-logout' ) ) { // WPCS: input var ok, CSRF ok.

		// Logout.
		wp_safe_redirect( str_replace( '&amp;', '&', wp_logout_url( wc_get_page_permalink( 'myaccount' ) ) ) );
		exit;

	} elseif ( isset( $wp->query_vars['customer-logout'] ) && 'true' === $wp->query_vars['customer-logout'] ) {
		// Redirect to the correct logout endpoint.
		wp_safe_redirect( esc_url_raw( wc_get_account_endpoint_url( 'customer-logout' ) ) );
		exit;

	} elseif ( is_search() && is_post_type_archive( 'product' ) && apply_filters( 'woocommerce_redirect_single_search_result', true ) && 1 === absint( $wp_query->found_posts ) ) {

		// Redirect to the product page if we have a single product.
		$product = wc_get_product( $wp_query->post );

		if ( $product && $product->is_visible() ) {
			wp_safe_redirect( get_permalink( $product->get_id() ), 302 );
			exit;
		}
	} elseif ( is_add_payment_method_page() ) {

		// Ensure payment gateways are loaded early.
		WC()->payment_gateways();

	} elseif ( is_checkout() ) {

		// Checkout pages handling
		// Buffer the checkout page.
		ob_start();

		// Ensure gateways and shipping methods are loaded early.
		WC()->payment_gateways();
		WC()->shipping();

	}
}
add_action( 'template_redirect', 'wc_template_redirect' );

/**
 * When loading sensitive checkout or account pages, send a HTTP header to limit rendering of pages to same origin iframes for security reasons.
 *
 * Can be disabled with: remove_action( 'template_redirect', 'wc_send_frame_options_header' );
 *
 * @since  2.3.10
 */
function wc_send_frame_options_header() {
	if ( is_checkout() || is_account_page() ) {
		send_frame_options_header();
	}
}
add_action( 'template_redirect', 'wc_send_frame_options_header' );

/**
 * No index our endpoints.
 * Prevent indexing pages like order-received.
 *
 * @since 2.5.3
 */
function wc_prevent_endpoint_indexing() {
	if ( is_wc_endpoint_url() || isset( $_GET['download_file'] ) ) { // WPCS: input var ok, CSRF ok.
		@header( 'X-Robots-Tag: noindex' ); // @codingStandardsIgnoreLine
	}
}
add_action( 'template_redirect', 'wc_prevent_endpoint_indexing' );

/**
 * Remove adjacent_posts_rel_link_wp_head - pointless for products.
 *
 * @since 3.0.0
 */
function wc_prevent_adjacent_posts_rel_link_wp_head() {
	if ( is_singular( 'product' ) ) {
		remove_action( 'wp_head', 'adjacent_posts_rel_link_wp_head', 10, 0 );
	}
}
add_action( 'template_redirect', 'wc_prevent_adjacent_posts_rel_link_wp_head' );

/**
 * Show the gallery if JS is disabled.
 *
 * @since 3.0.6
 */
function wc_gallery_noscript() {
	?>
	<noscript><style>.woocommerce-product-gallery{ opacity: 1 !important; }</style></noscript>
	<?php
}
add_action( 'wp_head', 'wc_gallery_noscript' );

/**
 * When the_post is called, put product data into a global.
 *
 * @param mixed $post Post Object.
 * @return WC_Product
 */
function wc_setup_product_data( $post ) {
	unset( $GLOBALS['product'] );

	if ( is_int( $post ) ) {
		$post = get_post( $post );
	}

	if ( empty( $post->post_type ) || ! in_array( $post->post_type, array( 'product', 'product_variation' ), true ) ) {
		return;
	}

	$GLOBALS['product'] = wc_get_product( $post );

	return $GLOBALS['product'];
}
add_action( 'the_post', 'wc_setup_product_data' );

/**
 * Sets up the woocommerce_loop global from the passed args or from the main query.
 *
 * @since 3.3.0
 * @param array $args Args to pass into the global.
 */
function wc_setup_loop( $args = array() ) {
	$default_args = array(
		'loop'         => 0,
		'columns'      => wc_get_default_products_per_row(),
		'name'         => '',
		'is_shortcode' => false,
		'is_paginated' => true,
		'is_search'    => false,
		'is_filtered'  => false,
		'total'        => 0,
		'total_pages'  => 0,
		'per_page'     => 0,
		'current_page' => 1,
	);

	// If this is a main WC query, use global args as defaults.
	if ( $GLOBALS['wp_query']->get( 'wc_query' ) ) {
		$default_args = array_merge(
			$default_args,
			array(
				'is_search'    => $GLOBALS['wp_query']->is_search(),
				'is_filtered'  => is_filtered(),
				'total'        => $GLOBALS['wp_query']->found_posts,
				'total_pages'  => $GLOBALS['wp_query']->max_num_pages,
				'per_page'     => $GLOBALS['wp_query']->get( 'posts_per_page' ),
				'current_page' => max( 1, $GLOBALS['wp_query']->get( 'paged', 1 ) ),
			)
		);
	}

	// Merge any existing values.
	if ( isset( $GLOBALS['woocommerce_loop'] ) ) {
		$default_args = array_merge( $default_args, $GLOBALS['woocommerce_loop'] );
	}

	$GLOBALS['woocommerce_loop'] = wp_parse_args( $args, $default_args );
}
add_action( 'woocommerce_before_shop_loop', 'wc_setup_loop' );

/**
 * Resets the woocommerce_loop global.
 *
 * @since 3.3.0
 */
function wc_reset_loop() {
	unset( $GLOBALS['woocommerce_loop'] );
}
add_action( 'woocommerce_after_shop_loop', 'woocommerce_reset_loop', 999 );

/**
 * Gets a property from the woocommerce_loop global.
 *
 * @since 3.3.0
 * @param string $prop Prop to get.
 * @param string $default Default if the prop does not exist.
 * @return mixed
 */
function wc_get_loop_prop( $prop, $default = '' ) {
	wc_setup_loop(); // Ensure shop loop is setup.

	return isset( $GLOBALS['woocommerce_loop'], $GLOBALS['woocommerce_loop'][ $prop ] ) ? $GLOBALS['woocommerce_loop'][ $prop ] : $default;
}

/**
 * Sets a property in the woocommerce_loop global.
 *
 * @since 3.3.0
 * @param string $prop Prop to set.
 * @param string $value Value to set.
 */
function wc_set_loop_prop( $prop, $value = '' ) {
	if ( ! isset( $GLOBALS['woocommerce_loop'] ) ) {
		wc_setup_loop();
	}
	$GLOBALS['woocommerce_loop'][ $prop ] = $value;
}

/**
 * Should the WooCommerce loop be displayed?
 *
 * This will return true if we have posts (products) or if we have subcats to display.
 *
 * @since 3.4.0
 * @return bool
 */
function woocommerce_product_loop() {
	return have_posts() || 'products' !== woocommerce_get_loop_display_mode();
}

/**
 * Output generator tag to aid debugging.
 *
 * @param string $gen Generator.
 * @param string $type Type.
 * @return string
 */
function wc_generator_tag( $gen, $type ) {
	switch ( $type ) {
		case 'html':
			$gen .= "\n" . '<meta name="generator" content="WooCommerce ' . esc_attr( WC_VERSION ) . '">';
			break;
		case 'xhtml':
			$gen .= "\n" . '<meta name="generator" content="WooCommerce ' . esc_attr( WC_VERSION ) . '" />';
			break;
	}
	return $gen;
}

/**
 * Add body classes for WC pages.
 *
 * @param  array $classes Body Classes.
 * @return array
 */
function wc_body_class( $classes ) {
	$classes = (array) $classes;

	if ( is_woocommerce() ) {

		$classes[] = 'woocommerce';
		$classes[] = 'woocommerce-page';

	} elseif ( is_checkout() ) {

		$classes[] = 'woocommerce-checkout';
		$classes[] = 'woocommerce-page';

	} elseif ( is_cart() ) {

		$classes[] = 'woocommerce-cart';
		$classes[] = 'woocommerce-page';

	} elseif ( is_account_page() ) {

		$classes[] = 'woocommerce-account';
		$classes[] = 'woocommerce-page';

	}

	if ( is_store_notice_showing() ) {
		$classes[] = 'woocommerce-demo-store';
	}

	foreach ( WC()->query->get_query_vars() as $key => $value ) {
		if ( is_wc_endpoint_url( $key ) ) {
			$classes[] = 'woocommerce-' . sanitize_html_class( $key );
		}
	}

	$classes[] = 'woocommerce-no-js';

	add_action( 'wp_footer', 'wc_no_js' );

	return array_unique( $classes );
}

/**
 * NO JS handling.
 *
 * @since 3.4.0
 */
function wc_no_js() {
	?>
	<script type="text/javascript">
		var c = document.body.className;
		c = c.replace(/woocommerce-no-js/, 'woocommerce-js');
		document.body.className = c;
	</script>
	<?php
}

/**
 * Display the classes for the product cat div.
 *
 * @since 2.4.0
 * @param string|array $class One or more classes to add to the class list.
 * @param object       $category object Optional.
 */
function wc_product_cat_class( $class = '', $category = null ) {
	// Separates classes with a single space, collates classes for post DIV.
	echo 'class="' . esc_attr( join( ' ', wc_get_product_cat_class( $class, $category ) ) ) . '"';
}

/**
 * Get the default columns setting - this is how many products will be shown per row in loops.
 *
 * @since 3.3.0
 * @return int
 */
function wc_get_default_products_per_row() {
	$columns      = get_option( 'woocommerce_catalog_columns', 4 );
	$product_grid = wc_get_theme_support( 'product_grid' );
	$min_columns  = isset( $product_grid['min_columns'] ) ? absint( $product_grid['min_columns'] ) : 0;
	$max_columns  = isset( $product_grid['max_columns'] ) ? absint( $product_grid['max_columns'] ) : 0;

	if ( $min_columns && $columns < $min_columns ) {
		$columns = $min_columns;
		update_option( 'woocommerce_catalog_columns', $columns );
	} elseif ( $max_columns && $columns > $max_columns ) {
		$columns = $max_columns;
		update_option( 'woocommerce_catalog_columns', $columns );
	}

	if ( has_filter( 'loop_shop_columns' ) ) { // Legacy filter handling.
		$columns = apply_filters( 'loop_shop_columns', $columns );
	}

	$columns = absint( $columns );

	return max( 1, $columns );
}

/**
 * Get the default rows setting - this is how many product rows will be shown in loops.
 *
 * @since 3.3.0
 * @return int
 */
function wc_get_default_product_rows_per_page() {
	$rows         = absint( get_option( 'woocommerce_catalog_rows', 4 ) );
	$product_grid = wc_get_theme_support( 'product_grid' );
	$min_rows     = isset( $product_grid['min_rows'] ) ? absint( $product_grid['min_rows'] ) : 0;
	$max_rows     = isset( $product_grid['max_rows'] ) ? absint( $product_grid['max_rows'] ) : 0;

	if ( $min_rows && $rows < $min_rows ) {
		$rows = $min_rows;
		update_option( 'woocommerce_catalog_rows', $rows );
	} elseif ( $max_rows && $rows > $max_rows ) {
		$rows = $max_rows;
		update_option( 'woocommerce_catalog_rows', $rows );
	}

	return $rows;
}

/**
 * Reset the product grid settings when a new theme is activated.
 *
 * @since 3.3.0
 */
function wc_reset_product_grid_settings() {
	$product_grid = wc_get_theme_support( 'product_grid' );

	if ( ! empty( $product_grid['default_rows'] ) ) {
		update_option( 'woocommerce_catalog_rows', absint( $product_grid['default_rows'] ) );
	}

	if ( ! empty( $product_grid['default_columns'] ) ) {
		update_option( 'woocommerce_catalog_columns', absint( $product_grid['default_columns'] ) );
	}
}
add_action( 'after_switch_theme', 'wc_reset_product_grid_settings' );

/**
 * Get classname for woocommerce loops.
 *
 * @since 2.6.0
 * @return string
 */
function wc_get_loop_class() {
	$loop_index = wc_get_loop_prop( 'loop', 0 );
	$columns    = absint( max( 1, wc_get_loop_prop( 'columns', wc_get_default_products_per_row() ) ) );

	$loop_index ++;
	wc_set_loop_prop( 'loop', $loop_index );

	if ( 0 === ( $loop_index - 1 ) % $columns || 1 === $columns ) {
		return 'first';
	}

	if ( 0 === $loop_index % $columns ) {
		return 'last';
	}

	return '';
}


/**
 * Get the classes for the product cat div.
 *
 * @since 2.4.0
 *
 * @param string|array $class One or more classes to add to the class list.
 * @param object       $category object Optional.
 *
 * @return array
 */
function wc_get_product_cat_class( $class = '', $category = null ) {
	$classes   = is_array( $class ) ? $class : array_map( 'trim', explode( ' ', $class ) );
	$classes[] = 'product-category';
	$classes[] = 'product';
	$classes[] = wc_get_loop_class();
	$classes   = apply_filters( 'product_cat_class', $classes, $class, $category );

	return array_unique( array_filter( $classes ) );
}

/**
 * Adds extra post classes for products.
 *
 * @since 2.1.0
 * @param array        $classes Current classes.
 * @param string|array $class Additional class.
 * @param int          $post_id Post ID.
 * @return array
 */
function wc_product_post_class( $classes, $class = '', $post_id = 0 ) {
	if ( ! $post_id || ! in_array( get_post_type( $post_id ), array( 'product', 'product_variation' ), true ) ) {
		return $classes;
	}

	$product = wc_get_product( $post_id );

	if ( $product ) {
		$classes[] = 'product';
		$classes[] = wc_get_loop_class();
		$classes[] = $product->get_stock_status();

		if ( $product->is_on_sale() ) {
			$classes[] = 'sale';
		}
		if ( $product->is_featured() ) {
			$classes[] = 'featured';
		}
		if ( $product->is_downloadable() ) {
			$classes[] = 'downloadable';
		}
		if ( $product->is_virtual() ) {
			$classes[] = 'virtual';
		}
		if ( $product->is_sold_individually() ) {
			$classes[] = 'sold-individually';
		}
		if ( $product->is_taxable() ) {
			$classes[] = 'taxable';
		}
		if ( $product->is_shipping_taxable() ) {
			$classes[] = 'shipping-taxable';
		}
		if ( $product->is_purchasable() ) {
			$classes[] = 'purchasable';
		}
		if ( $product->get_type() ) {
			$classes[] = 'product-type-' . $product->get_type();
		}
		if ( $product->is_type( 'variable' ) ) {
			if ( ! $product->get_default_attributes() ) {
				$classes[] = 'has-default-attributes';
			}
		}
	}

	$key = array_search( 'hentry', $classes, true );
	if ( false !== $key ) {
		unset( $classes[ $key ] );
	}

	return $classes;
}

/**
 * Get product taxonomy HTML classes.
 *
 * @since 3.4.0
 * @param array  $term_ids Array of terms IDs or objects.
 * @param string $taxonomy Taxonomy.
 * @return array
 */
function wc_get_product_taxonomy_class( $term_ids, $taxonomy ) {
	$classes = array();

	foreach ( $term_ids as $term_id ) {
		$term = get_term( $term_id, $taxonomy );

		if ( empty( $term->slug ) ) {
			continue;
		}

		$term_class = sanitize_html_class( $term->slug, $term->term_id );
		if ( is_numeric( $term_class ) || ! trim( $term_class, '-' ) ) {
			$term_class = $term->term_id;
		}

		// 'post_tag' uses the 'tag' prefix for backward compatibility.
		if ( 'post_tag' === $taxonomy ) {
			$classes[] = 'tag-' . $term_class;
		} else {
			$classes[] = sanitize_html_class( $taxonomy . '-' . $term_class, $taxonomy . '-' . $term->term_id );
		}
	}

	return $classes;
}

/**
 * Retrieves the classes for the post div as an array.
 *
 * This method is clone from WordPress's get_post_class(), allowing removing taxonomies.
 *
 * @since 3.4.0
 * @param string|array           $class      One or more classes to add to the class list.
 * @param int|WP_Post|WC_Product $product_id Product ID or product object.
 * @return array
 */
function wc_get_product_class( $class = '', $product_id = null ) {
	if ( is_a( $product_id, 'WC_Product' ) ) {
		$product    = $product_id;
		$product_id = $product_id->get_id();
		$post       = get_post( $product_id );
	} else {
		$post    = get_post( $product_id );
		$product = wc_get_product( $post->ID );
	}

	$classes = array();

	if ( $class ) {
		if ( ! is_array( $class ) ) {
			$class = preg_split( '#\s+#', $class );
		}
		$classes = array_map( 'esc_attr', $class );
	} else {
		// Ensure that we always coerce class to being an array.
		$class = array();
	}

	if ( ! $post || ! $product ) {
		return $classes;
	}

	$classes[] = 'post-' . $post->ID;
	if ( ! is_admin() ) {
		$classes[] = $post->post_type;
	}
	$classes[] = 'type-' . $post->post_type;
	$classes[] = 'status-' . $post->post_status;

	// Post format.
	if ( post_type_supports( $post->post_type, 'post-formats' ) ) {
		$post_format = get_post_format( $post->ID );

		if ( $post_format && ! is_wp_error( $post_format ) ) {
			$classes[] = 'format-' . sanitize_html_class( $post_format );
		} else {
			$classes[] = 'format-standard';
		}
	}

	// Post requires password.
	$post_password_required = post_password_required( $post->ID );
	if ( $post_password_required ) {
		$classes[] = 'post-password-required';
	} elseif ( ! empty( $post->post_password ) ) {
		$classes[] = 'post-password-protected';
	}

	// Post thumbnails.
	if ( current_theme_supports( 'post-thumbnails' ) && $product->get_image_id() && ! is_attachment( $post ) && ! $post_password_required ) {
		$classes[] = 'has-post-thumbnail';
	}

	// Sticky for Sticky Posts.
	if ( is_sticky( $post->ID ) ) {
		if ( is_home() && ! is_paged() ) {
			$classes[] = 'sticky';
		} elseif ( is_admin() ) {
			$classes[] = 'status-sticky';
		}
	}

	// Hentry for hAtom compliance.
	$classes[] = 'hentry';

	// Include attributes and any extra taxonomy.
	if ( apply_filters( 'woocommerce_get_product_class_include_taxonomies', false ) ) {
		$taxonomies = get_taxonomies( array( 'public' => true ) );
		foreach ( (array) $taxonomies as $taxonomy ) {
			if ( is_object_in_taxonomy( $post->post_type, $taxonomy ) && ! in_array( $taxonomy, array( 'product_cat', 'product_tag' ), true ) ) {
				$classes = array_merge( $classes, wc_get_product_taxonomy_class( (array) get_the_terms( $post->ID, $taxonomy ), $taxonomy ) );
			}
		}
	}
	// Categories.
	$classes = array_merge( $classes, wc_get_product_taxonomy_class( $product->get_category_ids(), 'product_cat' ) );

	// Tags.
	$classes = array_merge( $classes, wc_get_product_taxonomy_class( $product->get_tag_ids(), 'product_tag' ) );

	return array_filter( array_unique( apply_filters( 'post_class', $classes, $class, $post->ID ) ) );
}

/**
 * Display the classes for the product div.
 *
 * @since 3.4.0
 * @param string|array           $class      One or more classes to add to the class list.
 * @param int|WP_Post|WC_Product $product_id Product ID or product object.
 */
function wc_product_class( $class = '', $product_id = null ) {
	echo 'class="' . esc_attr( join( ' ', wc_get_product_class( $class, $product_id ) ) ) . '"';
}

/**
 * Outputs hidden form inputs for each query string variable.
 *
 * @since 3.0.0
 * @param string|array $values Name value pairs, or a URL to parse.
 * @param array        $exclude Keys to exclude.
 * @param string       $current_key Current key we are outputting.
 * @param bool         $return Whether to return.
 * @return string
 */
function wc_query_string_form_fields( $values = null, $exclude = array(), $current_key = '', $return = false ) {
	if ( is_null( $values ) ) {
		$values = $_GET; // WPCS: input var ok, CSRF ok.
	} elseif ( is_string( $values ) ) {
		$url_parts = wp_parse_url( $values );
		$values    = array();

		if ( ! empty( $url_parts['query'] ) ) {
			parse_str( $url_parts['query'], $values );
		}
	}
	$html = '';

	foreach ( $values as $key => $value ) {
		if ( in_array( $key, $exclude, true ) ) {
			continue;
		}
		if ( $current_key ) {
			$key = $current_key . '[' . $key . ']';
		}
		if ( is_array( $value ) ) {
			$html .= wc_query_string_form_fields( $value, $exclude, $key, true );
		} else {
			$html .= '<input type="hidden" name="' . esc_attr( $key ) . '" value="' . esc_attr( wp_unslash( $value ) ) . '" />';
		}
	}

	if ( $return ) {
		return $html;
	}

	echo $html; // WPCS: XSS ok.
}

/**
 * Get the terms and conditons page ID.
 *
 * @since 3.4.0
 * @return int
 */
function wc_terms_and_conditions_page_id() {
	$page_id = wc_get_page_id( 'terms' );
	return apply_filters( 'woocommerce_terms_and_conditions_page_id', 0 < $page_id ? absint( $page_id ) : 0 );
}

/**
 * Get the privacy policy page ID.
 *
 * @since 3.4.0
 * @return int
 */
function wc_privacy_policy_page_id() {
	$page_id = get_option( 'wp_page_for_privacy_policy', 0 );
	return apply_filters( 'woocommerce_privacy_policy_page_id', 0 < $page_id ? absint( $page_id ) : 0 );
}

/**
 * See if the checkbox is enabled or not based on the existance of the terms page and checkbox text.
 *
 * @since 3.4.0
 * @return bool
 */
function wc_terms_and_conditions_checkbox_enabled() {
	$page_id = wc_terms_and_conditions_page_id();
	$page    = $page_id ? get_post( $page_id ) : false;
	return $page && wc_get_terms_and_conditions_checkbox_text();
}

/**
 * Get the terms and conditons checkbox text, if set.
 *
 * @since 3.4.0
 * @return string
 */
function wc_get_terms_and_conditions_checkbox_text() {
	/* translators: %s terms and conditions page name and link */
	return trim( apply_filters( 'woocommerce_get_terms_and_conditions_checkbox_text', get_option( 'woocommerce_checkout_terms_and_conditions_checkbox_text', sprintf( __( 'I have read and agree to the website %s', 'woocommerce' ), '[terms]' ) ) ) );
}

/**
 * Get the privacy policy text, if set.
 *
 * @since 3.4.0
 * @param string $type Type of policy to load. Valid values include registration and checkout.
 * @return string
 */
function wc_get_privacy_policy_text( $type = '' ) {
	$text = '';

	switch ( $type ) {
		case 'checkout':
			/* translators: %s privacy policy page name and link */
			$text = get_option( 'woocommerce_checkout_privacy_policy_text', sprintf( __( 'Your personal data will be used to process your order, support your experience throughout this website, and for other purposes described in our %s.', 'woocommerce' ), '[privacy_policy]' ) );
			break;
		case 'registration':
			/* translators: %s privacy policy page name and link */
			$text = get_option( 'woocommerce_registration_privacy_policy_text', sprintf( __( 'Your personal data will be used to support your experience throughout this website, to manage access to your account, and for other purposes described in our %s.', 'woocommerce' ), '[privacy_policy]' ) );
			break;
	}

	return trim( apply_filters( 'woocommerce_get_privacy_policy_text', $text, $type ) );
}

/**
 * Output t&c checkbox text.
 *
 * @since 3.4.0
 */
function wc_terms_and_conditions_checkbox_text() {
	$text = wc_get_terms_and_conditions_checkbox_text();

	if ( ! $text ) {
		return;
	}

	echo wp_kses_post( wc_replace_policy_page_link_placeholders( $text ) );
}

/**
 * Output t&c page's content (if set). The page can be set from checkout settings.
 *
 * @since 3.4.0
 */
function wc_terms_and_conditions_page_content() {
	$terms_page_id = wc_terms_and_conditions_page_id();

	if ( ! $terms_page_id ) {
		return;
	}

	$page = get_post( $terms_page_id );

	if ( $page && 'publish' === $page->post_status && $page->post_content && ! has_shortcode( $page->post_content, 'woocommerce_checkout' ) ) {
		echo '<div class="woocommerce-terms-and-conditions" style="display: none; max-height: 200px; overflow: auto;">' . wp_kses_post( wc_format_content( $page->post_content ) ) . '</div>';
	}
}

/**
 * Render privacy policy text on the checkout.
 *
 * @since 3.4.0
 */
function wc_checkout_privacy_policy_text() {
	echo '<div class="woocommerce-privacy-policy-text">';
	wc_privacy_policy_text( 'checkout' );
	echo '</div>';
}

/**
 * Render privacy policy text on the register forms.
 *
 * @since 3.4.0
 */
function wc_registration_privacy_policy_text() {
	echo '<div class="woocommerce-privacy-policy-text">';
	wc_privacy_policy_text( 'registration' );
	echo '</div>';
}

/**
 * Output privacy policy text. This is custom text which can be added via the customizer/privacy settings section.
 *
 * Loads the relevant policy for the current page unless a specific policy text is required.
 *
 * @since 3.4.0
 * @param string $type Type of policy to load. Valid values include registration and checkout.
 */
function wc_privacy_policy_text( $type = 'checkout' ) {
	if ( ! wc_privacy_policy_page_id() ) {
		return;
	}
	echo wp_kses_post( wpautop( wc_replace_policy_page_link_placeholders( wc_get_privacy_policy_text( $type ) ) ) );
}

/**
 * Replaces placeholders with links to WooCommerce policy pages.
 *
 * @since 3.4.0
 * @param string $text Text to find/replace within.
 * @return string
 */
function wc_replace_policy_page_link_placeholders( $text ) {
	$privacy_page_id = wc_privacy_policy_page_id();
	$terms_page_id   = wc_terms_and_conditions_page_id();
	$privacy_link    = $privacy_page_id ? '<a href="' . esc_url( get_permalink( $privacy_page_id ) ) . '" class="woocommerce-privacy-policy-link" target="_blank">' . __( 'privacy policy', 'woocommerce' ) . '</a>' : __( 'privacy policy', 'woocommerce' );
	$terms_link      = $terms_page_id ? '<a href="' . esc_url( get_permalink( $terms_page_id ) ) . '" class="woocommerce-terms-and-conditions-link" target="_blank">' . __( 'terms and conditions', 'woocommerce' ) . '</a>' : __( 'terms and conditions', 'woocommerce' );

	$find_replace = array(
		'[terms]'          => $terms_link,
		'[privacy_policy]' => $privacy_link,
	);

	return str_replace( array_keys( $find_replace ), array_values( $find_replace ), $text );
}

/**
 * Template pages
 */

if ( ! function_exists( 'woocommerce_content' ) ) {

	/**
	 * Output WooCommerce content.
	 *
	 * This function is only used in the optional 'woocommerce.php' template.
	 * which people can add to their themes to add basic woocommerce support.
	 * without hooks or modifying core templates.
	 */
	function woocommerce_content() {

		if ( is_singular( 'product' ) ) {

			while ( have_posts() ) :
				the_post();
				wc_get_template_part( 'content', 'single-product' );
			endwhile;

		} else {
			?>

			<?php if ( apply_filters( 'woocommerce_show_page_title', true ) ) : ?>

				<h1 class="page-title"><?php woocommerce_page_title(); ?></h1>

			<?php endif; ?>

			<?php do_action( 'woocommerce_archive_description' ); ?>

			<?php if ( woocommerce_product_loop() ) : ?>

				<?php do_action( 'woocommerce_before_shop_loop' ); ?>

				<?php woocommerce_product_loop_start(); ?>

				<?php if ( wc_get_loop_prop( 'total' ) ) : ?>
					<?php while ( have_posts() ) : ?>
						<?php the_post(); ?>
						<?php wc_get_template_part( 'content', 'product' ); ?>
					<?php endwhile; ?>
				<?php endif; ?>

				<?php woocommerce_product_loop_end(); ?>

				<?php do_action( 'woocommerce_after_shop_loop' ); ?>

			<?php else : ?>

				<?php do_action( 'woocommerce_no_products_found' ); ?>

			<?php
			endif;

		}
	}
}

/**
 * Global
 */

if ( ! function_exists( 'woocommerce_output_content_wrapper' ) ) {

	/**
	 * Output the start of the page wrapper.
	 */
	function woocommerce_output_content_wrapper() {
		wc_get_template( 'global/wrapper-start.php' );
	}
}
if ( ! function_exists( 'woocommerce_output_content_wrapper_end' ) ) {

	/**
	 * Output the end of the page wrapper.
	 */
	function woocommerce_output_content_wrapper_end() {
		wc_get_template( 'global/wrapper-end.php' );
	}
}

if ( ! function_exists( 'woocommerce_get_sidebar' ) ) {

	/**
	 * Get the shop sidebar template.
	 */
	function woocommerce_get_sidebar() {
		wc_get_template( 'global/sidebar.php' );
	}
}

if ( ! function_exists( 'woocommerce_demo_store' ) ) {

	/**
	 * Adds a demo store banner to the site if enabled.
	 */
	function woocommerce_demo_store() {
		if ( ! is_store_notice_showing() ) {
			return;
		}

		$notice = get_option( 'woocommerce_demo_store_notice' );

		if ( empty( $notice ) ) {
			$notice = __( 'This is a demo store for testing purposes &mdash; no orders shall be fulfilled.', 'woocommerce' );
		}

		echo apply_filters( 'woocommerce_demo_store', '<p class="woocommerce-store-notice demo_store">' . wp_kses_post( $notice ) . ' <a href="#" class="woocommerce-store-notice__dismiss-link">' . esc_html__( 'Dismiss', 'woocommerce' ) . '</a></p>', $notice ); // WPCS: XSS ok.
	}
}

/**
 * Loop
 */

if ( ! function_exists( 'woocommerce_page_title' ) ) {

	/**
	 * Page Title function.
	 *
	 * @param  bool $echo Should echo title.
	 * @return string
	 */
	function woocommerce_page_title( $echo = true ) {

		if ( is_search() ) {
			/* translators: %s: search query */
			$page_title = sprintf( __( 'Search results: &ldquo;%s&rdquo;', 'woocommerce' ), get_search_query() );

			if ( get_query_var( 'paged' ) ) {
				/* translators: %s: page number */
				$page_title .= sprintf( __( '&nbsp;&ndash; Page %s', 'woocommerce' ), get_query_var( 'paged' ) );
			}
		} elseif ( is_tax() ) {

			$page_title = single_term_title( '', false );

		} else {

			$shop_page_id = wc_get_page_id( 'shop' );
			$page_title   = get_the_title( $shop_page_id );

		}

		$page_title = apply_filters( 'woocommerce_page_title', $page_title );

		if ( $echo ) {
			echo $page_title; // WPCS: XSS ok.
		} else {
			return $page_title;
		}
	}
}

if ( ! function_exists( 'woocommerce_product_loop_start' ) ) {

	/**
	 * Output the start of a product loop. By default this is a UL.
	 *
	 * @param bool $echo Should echo?.
	 * @return string
	 */
	function woocommerce_product_loop_start( $echo = true ) {
		ob_start();

		wc_set_loop_prop( 'loop', 0 );

		wc_get_template( 'loop/loop-start.php' );

		$loop_start = apply_filters( 'woocommerce_product_loop_start', ob_get_clean() );

		if ( $echo ) {
			echo $loop_start; // WPCS: XSS ok.
		} else {
			return $loop_start;
		}
	}
}

if ( ! function_exists( 'woocommerce_product_loop_end' ) ) {

	/**
	 * Output the end of a product loop. By default this is a UL.
	 *
	 * @param bool $echo Should echo?.
	 * @return string
	 */
	function woocommerce_product_loop_end( $echo = true ) {
		ob_start();

		wc_get_template( 'loop/loop-end.php' );

		$loop_end = apply_filters( 'woocommerce_product_loop_end', ob_get_clean() );

		if ( $echo ) {
			echo $loop_end; // WPCS: XSS ok.
		} else {
			return $loop_end;
		}
	}
}
if ( ! function_exists( 'woocommerce_template_loop_product_title' ) ) {

	/**
	 * Show the product title in the product loop. By default this is an H2.
	 */
	function woocommerce_template_loop_product_title() {
		echo '<h2 class="woocommerce-loop-product__title">' . get_the_title() . '</h2>';
	}
}
if ( ! function_exists( 'woocommerce_template_loop_category_title' ) ) {

	/**
	 * Show the subcategory title in the product loop.
	 *
	 * @param object $category Category object.
	 */
	function woocommerce_template_loop_category_title( $category ) {
		?>
		<h2 class="woocommerce-loop-category__title">
			<?php
			echo esc_html( $category->name );

			if ( $category->count > 0 ) {
				echo apply_filters( 'woocommerce_subcategory_count_html', ' <mark class="count">(' . esc_html( $category->count ) . ')</mark>', $category ); // WPCS: XSS ok.
			}
			?>
		</h2>
		<?php
	}
}

if ( ! function_exists( 'woocommerce_template_loop_product_link_open' ) ) {
	/**
	 * Insert the opening anchor tag for products in the loop.
	 */
	function woocommerce_template_loop_product_link_open() {
		global $product;

		$link = apply_filters( 'woocommerce_loop_product_link', get_the_permalink(), $product );

		echo '<a href="' . esc_url( $link ) . '" class="woocommerce-LoopProduct-link woocommerce-loop-product__link">';
	}
}

if ( ! function_exists( 'woocommerce_template_loop_product_link_close' ) ) {
	/**
	 * Insert the opening anchor tag for products in the loop.
	 */
	function woocommerce_template_loop_product_link_close() {
		echo '</a>';
	}
}

if ( ! function_exists( 'woocommerce_template_loop_category_link_open' ) ) {
	/**
	 * Insert the opening anchor tag for categories in the loop.
	 *
	 * @param int|object|string $category Category ID, Object or String.
	 */
	function woocommerce_template_loop_category_link_open( $category ) {
		echo '<a href="' . esc_url( get_term_link( $category, 'product_cat' ) ) . '">';
	}
}

if ( ! function_exists( 'woocommerce_template_loop_category_link_close' ) ) {
	/**
	 * Insert the closing anchor tag for categories in the loop.
	 */
	function woocommerce_template_loop_category_link_close() {
		echo '</a>';
	}
}

if ( ! function_exists( 'woocommerce_taxonomy_archive_description' ) ) {

	/**
	 * Show an archive description on taxonomy archives.
	 */
	function woocommerce_taxonomy_archive_description() {
		if ( is_product_taxonomy() && 0 === absint( get_query_var( 'paged' ) ) ) {
			$term = get_queried_object();

			if ( $term && ! empty( $term->description ) ) {
				echo '<div class="term-description">' . wc_format_content( $term->description ) . '</div>'; // WPCS: XSS ok.
			}
		}
	}
}
if ( ! function_exists( 'woocommerce_product_archive_description' ) ) {

	/**
	 * Show a shop page description on product archives.
	 */
	function woocommerce_product_archive_description() {
		// Don't display the description on search results page.
		if ( is_search() ) {
			return;
		}

		if ( is_post_type_archive( 'product' ) && in_array( absint( get_query_var( 'paged' ) ), array( 0, 1 ), true ) ) {
			$shop_page = get_post( wc_get_page_id( 'shop' ) );
			if ( $shop_page ) {
				$description = wc_format_content( $shop_page->post_content );
				if ( $description ) {
					echo '<div class="page-description">' . $description . '</div>'; // WPCS: XSS ok.
				}
			}
		}
	}
}

if ( ! function_exists( 'woocommerce_template_loop_add_to_cart' ) ) {

	/**
	 * Get the add to cart template for the loop.
	 *
	 * @param array $args Arguments.
	 */
	function woocommerce_template_loop_add_to_cart( $args = array() ) {
		global $product;

		if ( $product ) {
			$defaults = array(
				'quantity'   => 1,
				'class'      => implode(
					' ',
					array_filter(
						array(
							'button',
							'product_type_' . $product->get_type(),
							$product->is_purchasable() && $product->is_in_stock() ? 'add_to_cart_button' : '',
							$product->supports( 'ajax_add_to_cart' ) && $product->is_purchasable() && $product->is_in_stock() ? 'ajax_add_to_cart' : '',
						)
					)
				),
				'attributes' => array(
					'data-product_id'  => $product->get_id(),
					'data-product_sku' => $product->get_sku(),
					'aria-label'       => $product->add_to_cart_description(),
					'rel'              => 'nofollow',
				),
			);

			$args = apply_filters( 'woocommerce_loop_add_to_cart_args', wp_parse_args( $args, $defaults ), $product );

			if ( isset( $args['attributes']['aria-label'] ) ) {
				$args['attributes']['aria-label'] = strip_tags( $args['attributes']['aria-label'] );
			}

			wc_get_template( 'loop/add-to-cart.php', $args );
		}
	}
}

if ( ! function_exists( 'woocommerce_template_loop_product_thumbnail' ) ) {

	/**
	 * Get the product thumbnail for the loop.
	 */
	function woocommerce_template_loop_product_thumbnail() {
		echo woocommerce_get_product_thumbnail(); // WPCS: XSS ok.
	}
}
if ( ! function_exists( 'woocommerce_template_loop_price' ) ) {

	/**
	 * Get the product price for the loop.
	 */
	function woocommerce_template_loop_price() {
		wc_get_template( 'loop/price.php' );
	}
}
if ( ! function_exists( 'woocommerce_template_loop_rating' ) ) {

	/**
	 * Display the average rating in the loop.
	 */
	function woocommerce_template_loop_rating() {
		wc_get_template( 'loop/rating.php' );
	}
}
if ( ! function_exists( 'woocommerce_show_product_loop_sale_flash' ) ) {

	/**
	 * Get the sale flash for the loop.
	 */
	function woocommerce_show_product_loop_sale_flash() {
		wc_get_template( 'loop/sale-flash.php' );
	}
}

if ( ! function_exists( 'woocommerce_get_product_thumbnail' ) ) {

	/**
	 * Get the product thumbnail, or the placeholder if not set.
	 *
	 * @param string $size (default: 'woocommerce_thumbnail').
	 * @param int    $deprecated1 Deprecated since WooCommerce 2.0 (default: 0).
	 * @param int    $deprecated2 Deprecated since WooCommerce 2.0 (default: 0).
	 * @return string
	 */
	function woocommerce_get_product_thumbnail( $size = 'woocommerce_thumbnail', $deprecated1 = 0, $deprecated2 = 0 ) {
		global $product;

		$image_size = apply_filters( 'single_product_archive_thumbnail_size', $size );

		return $product ? $product->get_image( $image_size ) : '';
	}
}

if ( ! function_exists( 'woocommerce_result_count' ) ) {

	/**
	 * Output the result count text (Showing x - x of x results).
	 */
	function woocommerce_result_count() {
		if ( ! wc_get_loop_prop( 'is_paginated' ) || ! woocommerce_products_will_display() ) {
			return;
		}
		$args = array(
			'total'    => wc_get_loop_prop( 'total' ),
			'per_page' => wc_get_loop_prop( 'per_page' ),
			'current'  => wc_get_loop_prop( 'current_page' ),
		);

		wc_get_template( 'loop/result-count.php', $args );
	}
}

if ( ! function_exists( 'woocommerce_catalog_ordering' ) ) {

	/**
	 * Output the product sorting options.
	 */
	function woocommerce_catalog_ordering() {
		if ( ! wc_get_loop_prop( 'is_paginated' ) || ! woocommerce_products_will_display() ) {
			return;
		}
		$show_default_orderby    = 'menu_order' === apply_filters( 'woocommerce_default_catalog_orderby', get_option( 'woocommerce_default_catalog_orderby' ) );
		$catalog_orderby_options = apply_filters(
			'woocommerce_catalog_orderby',
			array(
				'menu_order' => __( 'Default sorting', 'woocommerce' ),
				'popularity' => __( 'Sort by popularity', 'woocommerce' ),
				'rating'     => __( 'Sort by average rating', 'woocommerce' ),
				'date'       => __( 'Sort by latest', 'woocommerce' ),
				'price'      => __( 'Sort by price: low to high', 'woocommerce' ),
				'price-desc' => __( 'Sort by price: high to low', 'woocommerce' ),
			)
		);

		$default_orderby = wc_get_loop_prop( 'is_search' ) ? 'relevance' : apply_filters( 'woocommerce_default_catalog_orderby', get_option( 'woocommerce_default_catalog_orderby', '' ) );
		$orderby         = isset( $_GET['orderby'] ) ? wc_clean( wp_unslash( $_GET['orderby'] ) ) : $default_orderby; // WPCS: sanitization ok, input var ok, CSRF ok.

		if ( wc_get_loop_prop( 'is_search' ) ) {
			$catalog_orderby_options = array_merge( array( 'relevance' => __( 'Relevance', 'woocommerce' ) ), $catalog_orderby_options );

			unset( $catalog_orderby_options['menu_order'] );
		}

		if ( ! $show_default_orderby ) {
			unset( $catalog_orderby_options['menu_order'] );
		}

		if ( 'no' === get_option( 'woocommerce_enable_review_rating' ) ) {
			unset( $catalog_orderby_options['rating'] );
		}

		if ( ! array_key_exists( $orderby, $catalog_orderby_options ) ) {
			$orderby = current( array_keys( $catalog_orderby_options ) );
		}

		wc_get_template(
			'loop/orderby.php',
			array(
				'catalog_orderby_options' => $catalog_orderby_options,
				'orderby'                 => $orderby,
				'show_default_orderby'    => $show_default_orderby,
			)
		);
	}
}

if ( ! function_exists( 'woocommerce_pagination' ) ) {

	/**
	 * Output the pagination.
	 */
	function woocommerce_pagination() {
		if ( ! wc_get_loop_prop( 'is_paginated' ) || ! woocommerce_products_will_display() ) {
			return;
		}

		$args = array(
			'total'   => wc_get_loop_prop( 'total_pages' ),
			'current' => wc_get_loop_prop( 'current_page' ),
			'base'    => esc_url_raw( add_query_arg( 'product-page', '%#%', false ) ),
			'format'  => '?product-page=%#%',
		);

		if ( ! wc_get_loop_prop( 'is_shortcode' ) ) {
			$args['format'] = '';
			$args['base']   = esc_url_raw( str_replace( 999999999, '%#%', remove_query_arg( 'add-to-cart', get_pagenum_link( 999999999, false ) ) ) );
		}

		wc_get_template( 'loop/pagination.php', $args );
	}
}

/**
 * Single Product
 */

if ( ! function_exists( 'woocommerce_show_product_images' ) ) {

	/**
	 * Output the product image before the single product summary.
	 */
	function woocommerce_show_product_images() {
		wc_get_template( 'single-product/product-image.php' );
	}
}
if ( ! function_exists( 'woocommerce_show_product_thumbnails' ) ) {

	/**
	 * Output the product thumbnails.
	 */
	function woocommerce_show_product_thumbnails() {
		wc_get_template( 'single-product/product-thumbnails.php' );
	}
}

/**
 * Get HTML for a gallery image.
 *
 * Woocommerce_gallery_thumbnail_size, woocommerce_gallery_image_size and woocommerce_gallery_full_size accept name based image sizes, or an array of width/height values.
 *
 * @since 3.3.2
 * @param int  $attachment_id Attachment ID.
 * @param bool $main_image Is this the main image or a thumbnail?.
 * @return string
 */
function wc_get_gallery_image_html( $attachment_id, $main_image = false ) {
	$flexslider        = (bool) apply_filters( 'woocommerce_single_product_flexslider_enabled', get_theme_support( 'wc-product-gallery-slider' ) );
	$gallery_thumbnail = wc_get_image_size( 'gallery_thumbnail' );
	$thumbnail_size    = apply_filters( 'woocommerce_gallery_thumbnail_size', array( $gallery_thumbnail['width'], $gallery_thumbnail['height'] ) );
	$image_size        = apply_filters( 'woocommerce_gallery_image_size', $flexslider || $main_image ? 'woocommerce_single' : $thumbnail_size );
	$full_size         = apply_filters( 'woocommerce_gallery_full_size', apply_filters( 'woocommerce_product_thumbnails_large_size', 'full' ) );
	$thumbnail_src     = wp_get_attachment_image_src( $attachment_id, $thumbnail_size );
	$full_src          = wp_get_attachment_image_src( $attachment_id, $full_size );
	$image             = wp_get_attachment_image(
		$attachment_id,
		$image_size,
		false,
		apply_filters(
			'woocommerce_gallery_image_html_attachment_image_params',
			array(
				'title'                   => get_post_field( 'post_title', $attachment_id ),
				'data-caption'            => get_post_field( 'post_excerpt', $attachment_id ),
				'data-src'                => $full_src[0],
				'data-large_image'        => $full_src[0],
				'data-large_image_width'  => $full_src[1],
				'data-large_image_height' => $full_src[2],
				'class'                   => $main_image ? 'wp-post-image' : '',
			),
			$attachment_id,
			$image_size,
			$main_image
		)
	);

	return '<div data-thumb="' . esc_url( $thumbnail_src[0] ) . '" class="woocommerce-product-gallery__image"><a href="' . esc_url( $full_src[0] ) . '">' . $image . '</a></div>';
}

if ( ! function_exists( 'woocommerce_output_product_data_tabs' ) ) {

	/**
	 * Output the product tabs.
	 */
	function woocommerce_output_product_data_tabs() {
		wc_get_template( 'single-product/tabs/tabs.php' );
	}
}
if ( ! function_exists( 'woocommerce_template_single_title' ) ) {

	/**
	 * Output the product title.
	 */
	function woocommerce_template_single_title() {
		wc_get_template( 'single-product/title.php' );
	}
}
if ( ! function_exists( 'woocommerce_template_single_rating' ) ) {

	/**
	 * Output the product rating.
	 */
	function woocommerce_template_single_rating() {
		if ( post_type_supports( 'product', 'comments' ) ) {
			wc_get_template( 'single-product/rating.php' );
		}
	}
}
if ( ! function_exists( 'woocommerce_template_single_price' ) ) {

	/**
	 * Output the product price.
	 */
	function woocommerce_template_single_price() {
		wc_get_template( 'single-product/price.php' );
	}
}
if ( ! function_exists( 'woocommerce_template_single_excerpt' ) ) {

	/**
	 * Output the product short description (excerpt).
	 */
	function woocommerce_template_single_excerpt() {
		wc_get_template( 'single-product/short-description.php' );
	}
}
if ( ! function_exists( 'woocommerce_template_single_meta' ) ) {

	/**
	 * Output the product meta.
	 */
	function woocommerce_template_single_meta() {
		wc_get_template( 'single-product/meta.php' );
	}
}
if ( ! function_exists( 'woocommerce_template_single_sharing' ) ) {

	/**
	 * Output the product sharing.
	 */
	function woocommerce_template_single_sharing() {
		wc_get_template( 'single-product/share.php' );
	}
}
if ( ! function_exists( 'woocommerce_show_product_sale_flash' ) ) {

	/**
	 * Output the product sale flash.
	 */
	function woocommerce_show_product_sale_flash() {
		wc_get_template( 'single-product/sale-flash.php' );
	}
}

if ( ! function_exists( 'woocommerce_template_single_add_to_cart' ) ) {

	/**
	 * Trigger the single product add to cart action.
	 */
	function woocommerce_template_single_add_to_cart() {
		global $product;
		do_action( 'woocommerce_' . $product->get_type() . '_add_to_cart' );
	}
}
if ( ! function_exists( 'woocommerce_simple_add_to_cart' ) ) {

	/**
	 * Output the simple product add to cart area.
	 */
	function woocommerce_simple_add_to_cart() {
		wc_get_template( 'single-product/add-to-cart/simple.php' );
	}
}
if ( ! function_exists( 'woocommerce_grouped_add_to_cart' ) ) {

	/**
	 * Output the grouped product add to cart area.
	 */
	function woocommerce_grouped_add_to_cart() {
		global $product;

		$products = array_filter( array_map( 'wc_get_product', $product->get_children() ), 'wc_products_array_filter_visible_grouped' );

		if ( $products ) {
			wc_get_template(
				'single-product/add-to-cart/grouped.php',
				array(
					'grouped_product'    => $product,
					'grouped_products'   => $products,
					'quantites_required' => false,
				)
			);
		}
	}
}
if ( ! function_exists( 'woocommerce_variable_add_to_cart' ) ) {

	/**
	 * Output the variable product add to cart area.
	 */
	function woocommerce_variable_add_to_cart() {
		global $product;

		// Enqueue variation scripts.
		wp_enqueue_script( 'wc-add-to-cart-variation' );

		// Get Available variations?
		$get_variations = count( $product->get_children() ) <= apply_filters( 'woocommerce_ajax_variation_threshold', 30, $product );

		// Load the template.
		wc_get_template(
			'single-product/add-to-cart/variable.php',
			array(
				'available_variations' => $get_variations ? $product->get_available_variations() : false,
				'attributes'           => $product->get_variation_attributes(),
				'selected_attributes'  => $product->get_default_attributes(),
			)
		);
	}
}
if ( ! function_exists( 'woocommerce_external_add_to_cart' ) ) {

	/**
	 * Output the external product add to cart area.
	 */
	function woocommerce_external_add_to_cart() {
		global $product;

		if ( ! $product->add_to_cart_url() ) {
			return;
		}

		wc_get_template(
			'single-product/add-to-cart/external.php',
			array(
				'product_url' => $product->add_to_cart_url(),
				'button_text' => $product->single_add_to_cart_text(),
			)
		);
	}
}

if ( ! function_exists( 'woocommerce_quantity_input' ) ) {

	/**
	 * Output the quantity input for add to cart forms.
	 *
	 * @param  array           $args Args for the input.
	 * @param  WC_Product|null $product Product.
	 * @param  boolean         $echo Whether to return or echo|string.
	 *
	 * @return string
	 */
	function woocommerce_quantity_input( $args = array(), $product = null, $echo = true ) {
		if ( is_null( $product ) ) {
			$product = $GLOBALS['product'];
		}

		$defaults = array(
<<<<<<< HEAD
			'input_id'    => uniqid( 'quantity_' ),
			'input_name'  => 'quantity',
			'input_value' => '1',
			'classes'     => apply_filters( 'woocommerce_quantity_input_classes', array( 'input-text', 'qty', 'text' ), $product ),
			'max_value'   => apply_filters( 'woocommerce_quantity_input_max', -1, $product ),
			'min_value'   => apply_filters( 'woocommerce_quantity_input_min', 0, $product ),
			'step'        => apply_filters( 'woocommerce_quantity_input_step', 1, $product ),
			'pattern'     => apply_filters( 'woocommerce_quantity_input_pattern', has_filter( 'woocommerce_stock_amount', 'intval' ) ? '[0-9]*' : '' ),
			'inputmode'   => apply_filters( 'woocommerce_quantity_input_inputmode', has_filter( 'woocommerce_stock_amount', 'intval' ) ? 'numeric' : '' ),
=======
			'input_id'     => uniqid( 'quantity_' ),
			'input_name'   => 'quantity',
			'input_value'  => '1',
			'max_value'    => apply_filters( 'woocommerce_quantity_input_max', -1, $product ),
			'min_value'    => apply_filters( 'woocommerce_quantity_input_min', 0, $product ),
			'step'         => apply_filters( 'woocommerce_quantity_input_step', 1, $product ),
			'pattern'      => apply_filters( 'woocommerce_quantity_input_pattern', has_filter( 'woocommerce_stock_amount', 'intval' ) ? '[0-9]*' : '' ),
			'inputmode'    => apply_filters( 'woocommerce_quantity_input_inputmode', has_filter( 'woocommerce_stock_amount', 'intval' ) ? 'numeric' : '' ),
			'product_name' => $product ? $product->get_title() : '',
>>>>>>> 3f9c57b7
		);

		$args = apply_filters( 'woocommerce_quantity_input_args', wp_parse_args( $args, $defaults ), $product );

		// Apply sanity to min/max args - min cannot be lower than 0.
		$args['min_value'] = max( $args['min_value'], 0 );
		$args['max_value'] = 0 < $args['max_value'] ? $args['max_value'] : '';

		// Max cannot be lower than min if defined.
		if ( '' !== $args['max_value'] && $args['max_value'] < $args['min_value'] ) {
			$args['max_value'] = $args['min_value'];
		}

		ob_start();

		wc_get_template( 'global/quantity-input.php', $args );

		if ( $echo ) {
			echo ob_get_clean(); // WPCS: XSS ok.
		} else {
			return ob_get_clean();
		}
	}
}

if ( ! function_exists( 'woocommerce_product_description_tab' ) ) {

	/**
	 * Output the description tab content.
	 */
	function woocommerce_product_description_tab() {
		wc_get_template( 'single-product/tabs/description.php' );
	}
}
if ( ! function_exists( 'woocommerce_product_additional_information_tab' ) ) {

	/**
	 * Output the attributes tab content.
	 */
	function woocommerce_product_additional_information_tab() {
		wc_get_template( 'single-product/tabs/additional-information.php' );
	}
}
if ( ! function_exists( 'woocommerce_default_product_tabs' ) ) {

	/**
	 * Add default product tabs to product pages.
	 *
	 * @param array $tabs Array of tabs.
	 * @return array
	 */
	function woocommerce_default_product_tabs( $tabs = array() ) {
		global $product, $post;

		// Description tab - shows product content.
		if ( $post->post_content ) {
			$tabs['description'] = array(
				'title'    => __( 'Description', 'woocommerce' ),
				'priority' => 10,
				'callback' => 'woocommerce_product_description_tab',
			);
		}

		// Additional information tab - shows attributes.
		if ( $product && ( $product->has_attributes() || apply_filters( 'wc_product_enable_dimensions_display', $product->has_weight() || $product->has_dimensions() ) ) ) {
			$tabs['additional_information'] = array(
				'title'    => __( 'Additional information', 'woocommerce' ),
				'priority' => 20,
				'callback' => 'woocommerce_product_additional_information_tab',
			);
		}

		// Reviews tab - shows comments.
		if ( comments_open() ) {
			$tabs['reviews'] = array(
				/* translators: %s: reviews count */
				'title'    => sprintf( __( 'Reviews (%d)', 'woocommerce' ), $product->get_review_count() ),
				'priority' => 30,
				'callback' => 'comments_template',
			);
		}

		return $tabs;
	}
}

if ( ! function_exists( 'woocommerce_sort_product_tabs' ) ) {

	/**
	 * Sort tabs by priority.
	 *
	 * @param array $tabs Array of tabs.
	 * @return array
	 */
	function woocommerce_sort_product_tabs( $tabs = array() ) {

		// Make sure the $tabs parameter is an array.
		if ( ! is_array( $tabs ) ) {
			trigger_error( 'Function woocommerce_sort_product_tabs() expects an array as the first parameter. Defaulting to empty array.' ); // @codingStandardsIgnoreLine
			$tabs = array();
		}

		// Re-order tabs by priority.
		if ( ! function_exists( '_sort_priority_callback' ) ) {
			/**
			 * Sort Priority Callback Function
			 *
			 * @param array $a Comparison A.
			 * @param array $b Comparison B.
			 * @return bool
			 */
			function _sort_priority_callback( $a, $b ) {
				if ( ! isset( $a['priority'], $b['priority'] ) || $a['priority'] === $b['priority'] ) {
					return 0;
				}
				return ( $a['priority'] < $b['priority'] ) ? -1 : 1;
			}
		}

		uasort( $tabs, '_sort_priority_callback' );

		return $tabs;
	}
}

if ( ! function_exists( 'woocommerce_comments' ) ) {

	/**
	 * Output the Review comments template.
	 *
	 * @param WP_Comment $comment Comment object.
	 * @param array      $args Arguments.
	 * @param int        $depth Depth.
	 */
	function woocommerce_comments( $comment, $args, $depth ) {
		$GLOBALS['comment'] = $comment; // WPCS: override ok.
		wc_get_template(
			'single-product/review.php',
			array(
				'comment' => $comment,
				'args'    => $args,
				'depth'   => $depth,
			)
		);
	}
}

if ( ! function_exists( 'woocommerce_review_display_gravatar' ) ) {
	/**
	 * Display the review authors gravatar
	 *
	 * @param array $comment WP_Comment.
	 * @return void
	 */
	function woocommerce_review_display_gravatar( $comment ) {
		echo get_avatar( $comment, apply_filters( 'woocommerce_review_gravatar_size', '60' ), '' );
	}
}

if ( ! function_exists( 'woocommerce_review_display_rating' ) ) {
	/**
	 * Display the reviewers star rating
	 *
	 * @return void
	 */
	function woocommerce_review_display_rating() {
		if ( post_type_supports( 'product', 'comments' ) ) {
			wc_get_template( 'single-product/review-rating.php' );
		}
	}
}

if ( ! function_exists( 'woocommerce_review_display_meta' ) ) {
	/**
	 * Display the review authors meta (name, verified owner, review date)
	 *
	 * @return void
	 */
	function woocommerce_review_display_meta() {
		wc_get_template( 'single-product/review-meta.php' );
	}
}

if ( ! function_exists( 'woocommerce_review_display_comment_text' ) ) {

	/**
	 * Display the review content.
	 */
	function woocommerce_review_display_comment_text() {
		echo '<div class="description">';
		comment_text();
		echo '</div>';
	}
}

if ( ! function_exists( 'woocommerce_output_related_products' ) ) {

	/**
	 * Output the related products.
	 */
	function woocommerce_output_related_products() {

		$args = array(
			'posts_per_page' => 4,
			'columns'        => 4,
			'orderby'        => 'rand', // @codingStandardsIgnoreLine.
		);

		woocommerce_related_products( apply_filters( 'woocommerce_output_related_products_args', $args ) );
	}
}

if ( ! function_exists( 'woocommerce_related_products' ) ) {

	/**
	 * Output the related products.
	 *
	 * @param array $args Provided arguments.
	 */
	function woocommerce_related_products( $args = array() ) {
		global $product;

		if ( ! $product ) {
			return;
		}

		$defaults = array(
			'posts_per_page' => 2,
			'columns'        => 2,
			'orderby'        => 'rand', // @codingStandardsIgnoreLine.
			'order'          => 'desc',
		);

		$args = wp_parse_args( $args, $defaults );

		// Get visible related products then sort them at random.
		$args['related_products'] = array_filter( array_map( 'wc_get_product', wc_get_related_products( $product->get_id(), $args['posts_per_page'], $product->get_upsell_ids() ) ), 'wc_products_array_filter_visible' );

		// Handle orderby.
		$args['related_products'] = wc_products_array_orderby( $args['related_products'], $args['orderby'], $args['order'] );

		// Set global loop values.
		wc_set_loop_prop( 'name', 'related' );
		wc_set_loop_prop( 'columns', apply_filters( 'woocommerce_related_products_columns', $args['columns'] ) );

		wc_get_template( 'single-product/related.php', $args );
	}
}

if ( ! function_exists( 'woocommerce_upsell_display' ) ) {

	/**
	 * Output product up sells.
	 *
	 * @param int    $limit (default: -1).
	 * @param int    $columns (default: 4).
	 * @param string $orderby Supported values - rand, title, ID, date, modified, menu_order, price.
	 * @param string $order Sort direction.
	 */
	function woocommerce_upsell_display( $limit = '-1', $columns = 4, $orderby = 'rand', $order = 'desc' ) {
		global $product;

		if ( ! $product ) {
			return;
		}

		// Handle the legacy filter which controlled posts per page etc.
		$args = apply_filters(
			'woocommerce_upsell_display_args',
			array(
				'posts_per_page' => $limit,
				'orderby'        => $orderby,
				'columns'        => $columns,
			)
		);
		wc_set_loop_prop( 'name', 'up-sells' );
		wc_set_loop_prop( 'columns', apply_filters( 'woocommerce_upsells_columns', isset( $args['columns'] ) ? $args['columns'] : $columns ) );

		$orderby = apply_filters( 'woocommerce_upsells_orderby', isset( $args['orderby'] ) ? $args['orderby'] : $orderby );
		$limit   = apply_filters( 'woocommerce_upsells_total', isset( $args['posts_per_page'] ) ? $args['posts_per_page'] : $limit );

		// Get visible upsells then sort them at random, then limit result set.
		$upsells = wc_products_array_orderby( array_filter( array_map( 'wc_get_product', $product->get_upsell_ids() ), 'wc_products_array_filter_visible' ), $orderby, $order );
		$upsells = $limit > 0 ? array_slice( $upsells, 0, $limit ) : $upsells;

		wc_get_template(
			'single-product/up-sells.php',
			array(
				'upsells'        => $upsells,

				// Not used now, but used in previous version of up-sells.php.
				'posts_per_page' => $limit,
				'orderby'        => $orderby,
				'columns'        => $columns,
			)
		);
	}
}

/** Cart */

if ( ! function_exists( 'woocommerce_shipping_calculator' ) ) {

	/**
	 * Output the cart shipping calculator.
	 *
	 * @param string $button_text Text for the shipping calculation toggle.
	 */
	function woocommerce_shipping_calculator( $button_text = '' ) {
		if ( 'no' === get_option( 'woocommerce_enable_shipping_calc' ) || ! WC()->cart->needs_shipping() ) {
			return;
		}
		wp_enqueue_script( 'wc-country-select' );
		wc_get_template(
			'cart/shipping-calculator.php',
			array(
				'button_text' => $button_text,
			)
		);
	}
}

if ( ! function_exists( 'woocommerce_cart_totals' ) ) {

	/**
	 * Output the cart totals.
	 */
	function woocommerce_cart_totals() {
		if ( is_checkout() ) {
			return;
		}
		wc_get_template( 'cart/cart-totals.php' );
	}
}

if ( ! function_exists( 'woocommerce_cross_sell_display' ) ) {

	/**
	 * Output the cart cross-sells.
	 *
	 * @param  int    $limit (default: 2).
	 * @param  int    $columns (default: 2).
	 * @param  string $orderby (default: 'rand').
	 * @param  string $order (default: 'desc').
	 */
	function woocommerce_cross_sell_display( $limit = 2, $columns = 2, $orderby = 'rand', $order = 'desc' ) {
		if ( is_checkout() ) {
			return;
		}
		// Get visible cross sells then sort them at random.
		$cross_sells = array_filter( array_map( 'wc_get_product', WC()->cart->get_cross_sells() ), 'wc_products_array_filter_visible' );

		wc_set_loop_prop( 'name', 'cross-sells' );
		wc_set_loop_prop( 'columns', apply_filters( 'woocommerce_cross_sells_columns', $columns ) );

		// Handle orderby and limit results.
		$orderby     = apply_filters( 'woocommerce_cross_sells_orderby', $orderby );
		$order       = apply_filters( 'woocommerce_cross_sells_order', $order );
		$cross_sells = wc_products_array_orderby( $cross_sells, $orderby, $order );
		$limit       = apply_filters( 'woocommerce_cross_sells_total', $limit );
		$cross_sells = $limit > 0 ? array_slice( $cross_sells, 0, $limit ) : $cross_sells;

		wc_get_template(
			'cart/cross-sells.php',
			array(
				'cross_sells'    => $cross_sells,

				// Not used now, but used in previous version of up-sells.php.
				'posts_per_page' => $limit,
				'orderby'        => $orderby,
				'columns'        => $columns,
			)
		);
	}
}

if ( ! function_exists( 'woocommerce_button_proceed_to_checkout' ) ) {

	/**
	 * Output the proceed to checkout button.
	 */
	function woocommerce_button_proceed_to_checkout() {
		wc_get_template( 'cart/proceed-to-checkout-button.php' );
	}
}

if ( ! function_exists( 'woocommerce_widget_shopping_cart_button_view_cart' ) ) {

	/**
	 * Output the view cart button.
	 */
	function woocommerce_widget_shopping_cart_button_view_cart() {
		echo '<a href="' . esc_url( wc_get_cart_url() ) . '" class="button wc-forward">' . esc_html__( 'View cart', 'woocommerce' ) . '</a>';
	}
}

if ( ! function_exists( 'woocommerce_widget_shopping_cart_proceed_to_checkout' ) ) {

	/**
	 * Output the proceed to checkout button.
	 */
	function woocommerce_widget_shopping_cart_proceed_to_checkout() {
		echo '<a href="' . esc_url( wc_get_checkout_url() ) . '" class="button checkout wc-forward">' . esc_html__( 'Checkout', 'woocommerce' ) . '</a>';
	}
}

/** Mini-Cart */

if ( ! function_exists( 'woocommerce_mini_cart' ) ) {

	/**
	 * Output the Mini-cart - used by cart widget.
	 *
	 * @param array $args Arguments.
	 */
	function woocommerce_mini_cart( $args = array() ) {

		$defaults = array(
			'list_class' => '',
		);

		$args = wp_parse_args( $args, $defaults );

		wc_get_template( 'cart/mini-cart.php', $args );
	}
}

/** Login */

if ( ! function_exists( 'woocommerce_login_form' ) ) {

	/**
	 * Output the WooCommerce Login Form.
	 *
	 * @param array $args Arguments.
	 */
	function woocommerce_login_form( $args = array() ) {

		$defaults = array(
			'message'  => '',
			'redirect' => '',
			'hidden'   => false,
		);

		$args = wp_parse_args( $args, $defaults );

		wc_get_template( 'global/form-login.php', $args );
	}
}

if ( ! function_exists( 'woocommerce_checkout_login_form' ) ) {

	/**
	 * Output the WooCommerce Checkout Login Form.
	 */
	function woocommerce_checkout_login_form() {
		wc_get_template(
			'checkout/form-login.php',
			array(
				'checkout' => WC()->checkout(),
			)
		);
	}
}

if ( ! function_exists( 'woocommerce_breadcrumb' ) ) {

	/**
	 * Output the WooCommerce Breadcrumb.
	 *
	 * @param array $args Arguments.
	 */
	function woocommerce_breadcrumb( $args = array() ) {
		$args = wp_parse_args(
			$args,
			apply_filters(
				'woocommerce_breadcrumb_defaults',
				array(
					'delimiter'   => '&nbsp;&#47;&nbsp;',
					'wrap_before' => '<nav class="woocommerce-breadcrumb">',
					'wrap_after'  => '</nav>',
					'before'      => '',
					'after'       => '',
					'home'        => _x( 'Home', 'breadcrumb', 'woocommerce' ),
				)
			)
		);

		$breadcrumbs = new WC_Breadcrumb();

		if ( ! empty( $args['home'] ) ) {
			$breadcrumbs->add_crumb( $args['home'], apply_filters( 'woocommerce_breadcrumb_home_url', home_url() ) );
		}

		$args['breadcrumb'] = $breadcrumbs->generate();

		/**
		 * WooCommerce Breadcrumb hook
		 *
		 * @hooked WC_Structured_Data::generate_breadcrumblist_data() - 10
		 */
		do_action( 'woocommerce_breadcrumb', $breadcrumbs, $args );

		wc_get_template( 'global/breadcrumb.php', $args );
	}
}

if ( ! function_exists( 'woocommerce_order_review' ) ) {

	/**
	 * Output the Order review table for the checkout.
	 *
	 * @param bool $deprecated Deprecated param.
	 */
	function woocommerce_order_review( $deprecated = false ) {
		wc_get_template(
			'checkout/review-order.php',
			array(
				'checkout' => WC()->checkout(),
			)
		);
	}
}

if ( ! function_exists( 'woocommerce_checkout_payment' ) ) {

	/**
	 * Output the Payment Methods on the checkout.
	 */
	function woocommerce_checkout_payment() {
		if ( WC()->cart->needs_payment() ) {
			$available_gateways = WC()->payment_gateways()->get_available_payment_gateways();
			WC()->payment_gateways()->set_current_gateway( $available_gateways );
		} else {
			$available_gateways = array();
		}

		wc_get_template(
			'checkout/payment.php',
			array(
				'checkout'           => WC()->checkout(),
				'available_gateways' => $available_gateways,
				'order_button_text'  => apply_filters( 'woocommerce_order_button_text', __( 'Place order', 'woocommerce' ) ),
			)
		);
	}
}

if ( ! function_exists( 'woocommerce_checkout_coupon_form' ) ) {

	/**
	 * Output the Coupon form for the checkout.
	 */
	function woocommerce_checkout_coupon_form() {
		wc_get_template(
			'checkout/form-coupon.php',
			array(
				'checkout' => WC()->checkout(),
			)
		);
	}
}

if ( ! function_exists( 'woocommerce_products_will_display' ) ) {

	/**
	 * Check if we will be showing products or not (and not sub-categories only).
	 *
	 * @return bool
	 */
	function woocommerce_products_will_display() {
		$display_type = woocommerce_get_loop_display_mode();

		return 0 < wc_get_loop_prop( 'total', 0 ) && 'subcategories' !== $display_type;
	}
}

if ( ! function_exists( 'woocommerce_get_loop_display_mode' ) ) {

	/**
	 * See what is going to display in the loop.
	 *
	 * @since 3.3.0
	 * @return string Either products, subcategories, or both, based on current page.
	 */
	function woocommerce_get_loop_display_mode() {
		// Only return products when filtering things.
		if ( 1 < wc_get_loop_prop( 'current_page' ) || wc_get_loop_prop( 'is_search' ) || wc_get_loop_prop( 'is_filtered' ) ) {
			return 'products';
		}

		$parent_id    = 0;
		$display_type = '';

		if ( is_shop() ) {
			$display_type = get_option( 'woocommerce_shop_page_display', '' );
		} elseif ( is_product_category() ) {
			$parent_id    = get_queried_object_id();
			$display_type = get_woocommerce_term_meta( $parent_id, 'display_type', true );
			$display_type = '' === $display_type ? get_option( 'woocommerce_category_archive_display', '' ) : $display_type;
		}

		// Ensure valid value.
		if ( '' === $display_type || ! in_array( $display_type, array( 'products', 'subcategories', 'both' ), true ) ) {
			$display_type = 'products';
		}

		// If we're showing categories, ensure we actually have something to show.
		if ( in_array( $display_type, array( 'subcategories', 'both' ), true ) ) {
			$subcategories = woocommerce_get_product_subcategories( $parent_id );

			if ( empty( $subcategories ) ) {
				$display_type = 'products';
			}
		}

		return $display_type;
	}
}

if ( ! function_exists( 'woocommerce_maybe_show_product_subcategories' ) ) {

	/**
	 * Maybe display categories before, or instead of, a product loop.
	 *
	 * @since 3.3.0
	 * @param string $loop_html HTML.
	 * @return string
	 */
	function woocommerce_maybe_show_product_subcategories( $loop_html = '' ) {
		if ( wc_get_loop_prop( 'is_shortcode' ) && ! WC_Template_Loader::in_content_filter() ) {
			return $loop_html;
		}

		$display_type = woocommerce_get_loop_display_mode();

		// If displaying categories, append to the loop.
		if ( 'subcategories' === $display_type || 'both' === $display_type ) {
			ob_start();
			woocommerce_output_product_categories(
				array(
					'parent_id' => is_product_category() ? get_queried_object_id() : 0,
				)
			);
			$loop_html .= ob_get_clean();

			if ( 'subcategories' === $display_type ) {
				wc_set_loop_prop( 'total', 0 );

				// This removes pagination and products from display for themes not using wc_get_loop_prop in their product loops.  @todo Remove in future major version.
				global $wp_query;

				if ( $wp_query->is_main_query() ) {
					$wp_query->post_count    = 0;
					$wp_query->max_num_pages = 0;
				}
			}
		}

		return $loop_html;
	}
}

if ( ! function_exists( 'woocommerce_product_subcategories' ) ) {
	/**
	 * This is a legacy function which used to check if we needed to display subcats and then output them. It was called by templates.
	 *
	 * From 3.3 onwards this is all handled via hooks and the woocommerce_maybe_show_product_subcategories function.
	 *
	 * Since some templates have not updated compatibility, to avoid showing incorrect categories this function has been deprecated and will
	 * return nothing. Replace usage with woocommerce_output_product_categories to render the category list manually.
	 *
	 * This is a legacy function which also checks if things should display.
	 * Themes no longer need to call these functions. It's all done via hooks.
	 *
	 * @deprecated 3.3.1 @todo Add a notice in a future version.
	 * @param array $args Arguments.
	 * @return null|boolean
	 */
	function woocommerce_product_subcategories( $args = array() ) {
		$defaults = array(
			'before'        => '',
			'after'         => '',
			'force_display' => false,
		);

		$args = wp_parse_args( $args, $defaults );

		if ( $args['force_display'] ) {
			// We can still render if display is forced.
			woocommerce_output_product_categories(
				array(
					'before'    => $args['before'],
					'after'     => $args['after'],
					'parent_id' => is_product_category() ? get_queried_object_id() : 0,
				)
			);
			return true;
		} else {
			// Output nothing. woocommerce_maybe_show_product_subcategories will handle the output of cats.
			$display_type = woocommerce_get_loop_display_mode();

			if ( 'subcategories' === $display_type ) {
				// This removes pagination and products from display for themes not using wc_get_loop_prop in their product loops. @todo Remove in future major version.
				global $wp_query;

				if ( $wp_query->is_main_query() ) {
					$wp_query->post_count    = 0;
					$wp_query->max_num_pages = 0;
				}
			}

			return 'subcategories' === $display_type || 'both' === $display_type;
		}
	}
}

if ( ! function_exists( 'woocommerce_output_product_categories' ) ) {
	/**
	 * Display product sub categories as thumbnails.
	 *
	 * This is a replacement for woocommerce_product_subcategories which also does some logic
	 * based on the loop. This function however just outputs when called.
	 *
	 * @since 3.3.1
	 * @param array $args Arguments.
	 * @return boolean
	 */
	function woocommerce_output_product_categories( $args = array() ) {
		$args = wp_parse_args(
			$args,
			array(
				'before'    => apply_filters( 'woocommerce_before_output_product_categories', '' ),
				'after'     => apply_filters( 'woocommerce_after_output_product_categories', '' ),
				'parent_id' => 0,
			)
		);

		$product_categories = woocommerce_get_product_subcategories( $args['parent_id'] );

		if ( ! $product_categories ) {
			return false;
		}

		echo $args['before']; // WPCS: XSS ok.

		foreach ( $product_categories as $category ) {
			wc_get_template(
				'content-product_cat.php',
				array(
					'category' => $category,
				)
			);
		}

		echo $args['after']; // WPCS: XSS ok.

		return true;
	}
}

if ( ! function_exists( 'woocommerce_get_product_subcategories' ) ) {
	/**
	 * Get (and cache) product subcategories.
	 *
	 * @param int $parent_id Get subcategories of this ID.
	 * @return array
	 */
	function woocommerce_get_product_subcategories( $parent_id = 0 ) {
		$parent_id          = absint( $parent_id );
		$product_categories = wp_cache_get( 'product-category-hierarchy-' . $parent_id, 'product_cat' );

		if ( false === $product_categories ) {
			// NOTE: using child_of instead of parent - this is not ideal but due to a WP bug ( https://core.trac.wordpress.org/ticket/15626 ) pad_counts won't work.
			$product_categories = get_categories(
				apply_filters(
					'woocommerce_product_subcategories_args',
					array(
						'parent'       => $parent_id,
						'menu_order'   => 'ASC',
						'hide_empty'   => 0,
						'hierarchical' => 1,
						'taxonomy'     => 'product_cat',
						'pad_counts'   => 1,
					)
				)
			);

			wp_cache_set( 'product-category-hierarchy-' . $parent_id, $product_categories, 'product_cat' );
		}

		if ( apply_filters( 'woocommerce_product_subcategories_hide_empty', true ) ) {
			$product_categories = wp_list_filter( $product_categories, array( 'count' => 0 ), 'NOT' );
		}

		return $product_categories;
	}
}

if ( ! function_exists( 'woocommerce_subcategory_thumbnail' ) ) {

	/**
	 * Show subcategory thumbnails.
	 *
	 * @param mixed $category Category.
	 */
	function woocommerce_subcategory_thumbnail( $category ) {
		$small_thumbnail_size = apply_filters( 'subcategory_archive_thumbnail_size', 'woocommerce_thumbnail' );
		$dimensions           = wc_get_image_size( $small_thumbnail_size );
		$thumbnail_id         = get_woocommerce_term_meta( $category->term_id, 'thumbnail_id', true );

		if ( $thumbnail_id ) {
			$image        = wp_get_attachment_image_src( $thumbnail_id, $small_thumbnail_size );
			$image        = $image[0];
			$image_srcset = function_exists( 'wp_get_attachment_image_srcset' ) ? wp_get_attachment_image_srcset( $thumbnail_id, $small_thumbnail_size ) : false;
			$image_sizes  = function_exists( 'wp_get_attachment_image_sizes' ) ? wp_get_attachment_image_sizes( $thumbnail_id, $small_thumbnail_size ) : false;
		} else {
			$image        = wc_placeholder_img_src();
			$image_srcset = false;
			$image_sizes  = false;
		}

		if ( $image ) {
			// Prevent esc_url from breaking spaces in urls for image embeds.
			// Ref: https://core.trac.wordpress.org/ticket/23605.
			$image = str_replace( ' ', '%20', $image );

			// Add responsive image markup if available.
			if ( $image_srcset && $image_sizes ) {
				echo '<img src="' . esc_url( $image ) . '" alt="' . esc_attr( $category->name ) . '" width="' . esc_attr( $dimensions['width'] ) . '" height="' . esc_attr( $dimensions['height'] ) . '" srcset="' . esc_attr( $image_srcset ) . '" sizes="' . esc_attr( $image_sizes ) . '" />';
			} else {
				echo '<img src="' . esc_url( $image ) . '" alt="' . esc_attr( $category->name ) . '" width="' . esc_attr( $dimensions['width'] ) . '" height="' . esc_attr( $dimensions['height'] ) . '" />';
			}
		}
	}
}

if ( ! function_exists( 'woocommerce_order_details_table' ) ) {

	/**
	 * Displays order details in a table.
	 *
	 * @param mixed $order_id Order ID.
	 */
	function woocommerce_order_details_table( $order_id ) {
		if ( ! $order_id ) {
			return;
		}

		wc_get_template(
			'order/order-details.php',
			array(
				'order_id' => $order_id,
			)
		);
	}
}

if ( ! function_exists( 'woocommerce_order_downloads_table' ) ) {

	/**
	 * Displays order downloads in a table.
	 *
	 * @since 3.2.0
	 * @param array $downloads Downloads.
	 */
	function woocommerce_order_downloads_table( $downloads ) {
		if ( ! $downloads ) {
			return;
		}
		wc_get_template(
			'order/order-downloads.php',
			array(
				'downloads' => $downloads,
			)
		);
	}
}

if ( ! function_exists( 'woocommerce_order_again_button' ) ) {

	/**
	 * Display an 'order again' button on the view order page.
	 *
	 * @param object $order Order.
	 */
	function woocommerce_order_again_button( $order ) {
		if ( ! $order || ! $order->has_status( apply_filters( 'woocommerce_valid_order_statuses_for_order_again', array( 'completed' ) ) ) || ! is_user_logged_in() ) {
			return;
		}

		wc_get_template(
			'order/order-again.php',
			array(
				'order'           => $order,
				'order_again_url' => wp_nonce_url( add_query_arg( 'order_again', $order->get_id(), wc_get_cart_url() ), 'woocommerce-order_again' ),
			)
		);
	}
}

/** Forms */

if ( ! function_exists( 'woocommerce_form_field' ) ) {

	/**
	 * Outputs a checkout/address form field.
	 *
	 * @param string $key Key.
	 * @param mixed  $args Arguments.
	 * @param string $value (default: null).
	 * @return string
	 */
	function woocommerce_form_field( $key, $args, $value = null ) {
		$defaults = array(
			'type'              => 'text',
			'label'             => '',
			'description'       => '',
			'placeholder'       => '',
			'maxlength'         => false,
			'required'          => false,
			'autocomplete'      => false,
			'id'                => $key,
			'class'             => array(),
			'label_class'       => array(),
			'input_class'       => array(),
			'return'            => false,
			'options'           => array(),
			'custom_attributes' => array(),
			'validate'          => array(),
			'default'           => '',
			'autofocus'         => '',
			'priority'          => '',
		);

		$args = wp_parse_args( $args, $defaults );
		$args = apply_filters( 'woocommerce_form_field_args', $args, $key, $value );

		if ( $args['required'] ) {
			$args['class'][] = 'validate-required';
			$required        = '&nbsp;<abbr class="required" title="' . esc_attr__( 'required', 'woocommerce' ) . '">*</abbr>';
		} else {
			$required = '&nbsp;<span class="optional">(' . esc_html__( 'optional', 'woocommerce' ) . ')</span>';
		}

		if ( is_string( $args['label_class'] ) ) {
			$args['label_class'] = array( $args['label_class'] );
		}

		if ( is_null( $value ) ) {
			$value = $args['default'];
		}

		// Custom attribute handling.
		$custom_attributes         = array();
		$args['custom_attributes'] = array_filter( (array) $args['custom_attributes'], 'strlen' );

		if ( $args['maxlength'] ) {
			$args['custom_attributes']['maxlength'] = absint( $args['maxlength'] );
		}

		if ( ! empty( $args['autocomplete'] ) ) {
			$args['custom_attributes']['autocomplete'] = $args['autocomplete'];
		}

		if ( true === $args['autofocus'] ) {
			$args['custom_attributes']['autofocus'] = 'autofocus';
		}

		if ( $args['description'] ) {
			$args['custom_attributes']['aria-describedby'] = $args['id'] . '-description';
		}

		if ( ! empty( $args['custom_attributes'] ) && is_array( $args['custom_attributes'] ) ) {
			foreach ( $args['custom_attributes'] as $attribute => $attribute_value ) {
				$custom_attributes[] = esc_attr( $attribute ) . '="' . esc_attr( $attribute_value ) . '"';
			}
		}

		if ( ! empty( $args['validate'] ) ) {
			foreach ( $args['validate'] as $validate ) {
				$args['class'][] = 'validate-' . $validate;
			}
		}

		$field           = '';
		$label_id        = $args['id'];
		$sort            = $args['priority'] ? $args['priority'] : '';
		$field_container = '<p class="form-row %1$s" id="%2$s" data-priority="' . esc_attr( $sort ) . '">%3$s</p>';

		switch ( $args['type'] ) {
			case 'country':
				$countries = 'shipping_country' === $key ? WC()->countries->get_shipping_countries() : WC()->countries->get_allowed_countries();

				if ( 1 === count( $countries ) ) {

					$field .= '<strong>' . current( array_values( $countries ) ) . '</strong>';

					$field .= '<input type="hidden" name="' . esc_attr( $key ) . '" id="' . esc_attr( $args['id'] ) . '" value="' . current( array_keys( $countries ) ) . '" ' . implode( ' ', $custom_attributes ) . ' class="country_to_state" readonly="readonly" />';

				} else {

					$field = '<select name="' . esc_attr( $key ) . '" id="' . esc_attr( $args['id'] ) . '" class="country_to_state country_select ' . esc_attr( implode( ' ', $args['input_class'] ) ) . '" ' . implode( ' ', $custom_attributes ) . '><option value="">' . esc_html__( 'Select a country&hellip;', 'woocommerce' ) . '</option>';

					foreach ( $countries as $ckey => $cvalue ) {
						$field .= '<option value="' . esc_attr( $ckey ) . '" ' . selected( $value, $ckey, false ) . '>' . $cvalue . '</option>';
					}

					$field .= '</select>';

					$field .= '<noscript><button type="submit" name="woocommerce_checkout_update_totals" value="' . esc_attr__( 'Update country', 'woocommerce' ) . '">' . esc_html__( 'Update country', 'woocommerce' ) . '</button></noscript>';

				}

				break;
			case 'state':
				/* Get country this state field is representing */
				$for_country = isset( $args['country'] ) ? $args['country'] : WC()->checkout->get_value( 'billing_state' === $key ? 'billing_country' : 'shipping_country' );
				$states      = WC()->countries->get_states( $for_country );

				if ( is_array( $states ) && empty( $states ) ) {

					$field_container = '<p class="form-row %1$s" id="%2$s" style="display: none">%3$s</p>';

					$field .= '<input type="hidden" class="hidden" name="' . esc_attr( $key ) . '" id="' . esc_attr( $args['id'] ) . '" value="" ' . implode( ' ', $custom_attributes ) . ' placeholder="' . esc_attr( $args['placeholder'] ) . '" readonly="readonly" />';

				} elseif ( ! is_null( $for_country ) && is_array( $states ) ) {

					$field .= '<select name="' . esc_attr( $key ) . '" id="' . esc_attr( $args['id'] ) . '" class="state_select ' . esc_attr( implode( ' ', $args['input_class'] ) ) . '" ' . implode( ' ', $custom_attributes ) . ' data-placeholder="' . esc_attr( $args['placeholder'] ) . '">
						<option value="">' . esc_html__( 'Select a state&hellip;', 'woocommerce' ) . '</option>';

					foreach ( $states as $ckey => $cvalue ) {
						$field .= '<option value="' . esc_attr( $ckey ) . '" ' . selected( $value, $ckey, false ) . '>' . $cvalue . '</option>';
					}

					$field .= '</select>';

				} else {

					$field .= '<input type="text" class="input-text ' . esc_attr( implode( ' ', $args['input_class'] ) ) . '" value="' . esc_attr( $value ) . '"  placeholder="' . esc_attr( $args['placeholder'] ) . '" name="' . esc_attr( $key ) . '" id="' . esc_attr( $args['id'] ) . '" ' . implode( ' ', $custom_attributes ) . ' />';

				}

				break;
			case 'textarea':
				$field .= '<textarea name="' . esc_attr( $key ) . '" class="input-text ' . esc_attr( implode( ' ', $args['input_class'] ) ) . '" id="' . esc_attr( $args['id'] ) . '" placeholder="' . esc_attr( $args['placeholder'] ) . '" ' . ( empty( $args['custom_attributes']['rows'] ) ? ' rows="2"' : '' ) . ( empty( $args['custom_attributes']['cols'] ) ? ' cols="5"' : '' ) . implode( ' ', $custom_attributes ) . '>' . esc_textarea( $value ) . '</textarea>';

				break;
			case 'checkbox':
				$field = '<label class="checkbox ' . implode( ' ', $args['label_class'] ) . '" ' . implode( ' ', $custom_attributes ) . '>
						<input type="' . esc_attr( $args['type'] ) . '" class="input-checkbox ' . esc_attr( implode( ' ', $args['input_class'] ) ) . '" name="' . esc_attr( $key ) . '" id="' . esc_attr( $args['id'] ) . '" value="1" ' . checked( $value, 1, false ) . ' /> ' . $args['label'] . $required . '</label>';

				break;
			case 'text':
			case 'password':
			case 'datetime':
			case 'datetime-local':
			case 'date':
			case 'month':
			case 'time':
			case 'week':
			case 'number':
			case 'email':
			case 'url':
			case 'tel':
				$field .= '<input type="' . esc_attr( $args['type'] ) . '" class="input-text ' . esc_attr( implode( ' ', $args['input_class'] ) ) . '" name="' . esc_attr( $key ) . '" id="' . esc_attr( $args['id'] ) . '" placeholder="' . esc_attr( $args['placeholder'] ) . '"  value="' . esc_attr( $value ) . '" ' . implode( ' ', $custom_attributes ) . ' />';

				break;
			case 'select':
				$field   = '';
				$options = '';

				if ( ! empty( $args['options'] ) ) {
					foreach ( $args['options'] as $option_key => $option_text ) {
						if ( '' === $option_key ) {
							// If we have a blank option, select2 needs a placeholder.
							if ( empty( $args['placeholder'] ) ) {
								$args['placeholder'] = $option_text ? $option_text : __( 'Choose an option', 'woocommerce' );
							}
							$custom_attributes[] = 'data-allow_clear="true"';
						}
						$options .= '<option value="' . esc_attr( $option_key ) . '" ' . selected( $value, $option_key, false ) . '>' . esc_attr( $option_text ) . '</option>';
					}

					$field .= '<select name="' . esc_attr( $key ) . '" id="' . esc_attr( $args['id'] ) . '" class="select ' . esc_attr( implode( ' ', $args['input_class'] ) ) . '" ' . implode( ' ', $custom_attributes ) . ' data-placeholder="' . esc_attr( $args['placeholder'] ) . '">
							' . $options . '
						</select>';
				}

				break;
			case 'radio':
				$label_id = current( array_keys( $args['options'] ) );

				if ( ! empty( $args['options'] ) ) {
					foreach ( $args['options'] as $option_key => $option_text ) {
						$field .= '<input type="radio" class="input-radio ' . esc_attr( implode( ' ', $args['input_class'] ) ) . '" value="' . esc_attr( $option_key ) . '" name="' . esc_attr( $key ) . '" ' . implode( ' ', $custom_attributes ) . ' id="' . esc_attr( $args['id'] ) . '_' . esc_attr( $option_key ) . '"' . checked( $value, $option_key, false ) . ' />';
						$field .= '<label for="' . esc_attr( $args['id'] ) . '_' . esc_attr( $option_key ) . '" class="radio ' . implode( ' ', $args['label_class'] ) . '">' . $option_text . '</label>';
					}
				}

				break;
		}

		if ( ! empty( $field ) ) {
			$field_html = '';

			if ( $args['label'] && 'checkbox' !== $args['type'] ) {
				$field_html .= '<label for="' . esc_attr( $label_id ) . '" class="' . esc_attr( implode( ' ', $args['label_class'] ) ) . '">' . $args['label'] . $required . '</label>';
			}

			$field_html .= '<span class="woocommerce-input-wrapper">' . $field;

			if ( $args['description'] ) {
				$field_html .= '<span class="description" id="' . esc_attr( $args['id'] ) . '-description" aria-hidden="true">' . wp_kses_post( $args['description'] ) . '</span>';
			}

			$field_html .= '</span>';

			$container_class = esc_attr( implode( ' ', $args['class'] ) );
			$container_id    = esc_attr( $args['id'] ) . '_field';
			$field           = sprintf( $field_container, $container_class, $container_id, $field_html );
		}

		/**
		 * Filter by type.
		 */
		$field = apply_filters( 'woocommerce_form_field_' . $args['type'], $field, $key, $args, $value );

		/**
		 * General filter on form fields.
		 *
		 * @since 3.4.0
		 */
		$field = apply_filters( 'woocommerce_form_field', $field, $key, $args, $value );

		if ( $args['return'] ) {
			return $field;
		} else {
			echo $field; // WPCS: XSS ok.
		}
	}
}

if ( ! function_exists( 'get_product_search_form' ) ) {

	/**
	 * Display product search form.
	 *
	 * Will first attempt to locate the product-searchform.php file in either the child or.
	 * the parent, then load it. If it doesn't exist, then the default search form.
	 * will be displayed.
	 *
	 * The default searchform uses html5.
	 *
	 * @param bool $echo (default: true).
	 * @return string
	 */
	function get_product_search_form( $echo = true ) {
		global $product_search_form_index;

		ob_start();

		if ( empty( $product_search_form_index ) ) {
			$product_search_form_index = 0;
		}

		do_action( 'pre_get_product_search_form' );

		wc_get_template(
			'product-searchform.php',
			array(
				'index' => $product_search_form_index++,
			)
		);

		$form = apply_filters( 'get_product_search_form', ob_get_clean() );

		if ( ! $echo ) {
			return $form;
		}

		echo $form; // WPCS: XSS ok.
	}
}

if ( ! function_exists( 'woocommerce_output_auth_header' ) ) {

	/**
	 * Output the Auth header.
	 */
	function woocommerce_output_auth_header() {
		wc_get_template( 'auth/header.php' );
	}
}

if ( ! function_exists( 'woocommerce_output_auth_footer' ) ) {

	/**
	 * Output the Auth footer.
	 */
	function woocommerce_output_auth_footer() {
		wc_get_template( 'auth/footer.php' );
	}
}

if ( ! function_exists( 'woocommerce_single_variation' ) ) {

	/**
	 * Output placeholders for the single variation.
	 */
	function woocommerce_single_variation() {
		echo '<div class="woocommerce-variation single_variation"></div>';
	}
}

if ( ! function_exists( 'woocommerce_single_variation_add_to_cart_button' ) ) {

	/**
	 * Output the add to cart button for variations.
	 */
	function woocommerce_single_variation_add_to_cart_button() {
		wc_get_template( 'single-product/add-to-cart/variation-add-to-cart-button.php' );
	}
}

if ( ! function_exists( 'wc_dropdown_variation_attribute_options' ) ) {

	/**
	 * Output a list of variation attributes for use in the cart forms.
	 *
	 * @param array $args Arguments.
	 * @since 2.4.0
	 */
	function wc_dropdown_variation_attribute_options( $args = array() ) {
		$args = wp_parse_args(
			apply_filters( 'woocommerce_dropdown_variation_attribute_options_args', $args ),
			array(
				'options'          => false,
				'attribute'        => false,
				'product'          => false,
				'selected'         => false,
				'name'             => '',
				'id'               => '',
				'class'            => '',
				'show_option_none' => __( 'Choose an option', 'woocommerce' ),
			)
		);

		// Get selected value.
		if ( false === $args['selected'] && $args['attribute'] && $args['product'] instanceof WC_Product ) {
			$selected_key     = 'attribute_' . sanitize_title( $args['attribute'] );
			$args['selected'] = isset( $_REQUEST[ $selected_key ] ) ? wc_clean( wp_unslash( $_REQUEST[ $selected_key ] ) ) : $args['product']->get_variation_default_attribute( $args['attribute'] ); // WPCS: input var ok, CSRF ok, sanitization ok.
		}

		$options               = $args['options'];
		$product               = $args['product'];
		$attribute             = $args['attribute'];
		$name                  = $args['name'] ? $args['name'] : 'attribute_' . sanitize_title( $attribute );
		$id                    = $args['id'] ? $args['id'] : sanitize_title( $attribute );
		$class                 = $args['class'];
		$show_option_none      = (bool) $args['show_option_none'];
		$show_option_none_text = $args['show_option_none'] ? $args['show_option_none'] : __( 'Choose an option', 'woocommerce' ); // We'll do our best to hide the placeholder, but we'll need to show something when resetting options.

		if ( empty( $options ) && ! empty( $product ) && ! empty( $attribute ) ) {
			$attributes = $product->get_variation_attributes();
			$options    = $attributes[ $attribute ];
		}

		$html  = '<select id="' . esc_attr( $id ) . '" class="' . esc_attr( $class ) . '" name="' . esc_attr( $name ) . '" data-attribute_name="attribute_' . esc_attr( sanitize_title( $attribute ) ) . '" data-show_option_none="' . ( $show_option_none ? 'yes' : 'no' ) . '">';
		$html .= '<option value="">' . esc_html( $show_option_none_text ) . '</option>';

		if ( ! empty( $options ) ) {
			if ( $product && taxonomy_exists( $attribute ) ) {
				// Get terms if this is a taxonomy - ordered. We need the names too.
				$terms = wc_get_product_terms(
					$product->get_id(),
					$attribute,
					array(
						'fields' => 'all',
					)
				);

				foreach ( $terms as $term ) {
					if ( in_array( $term->slug, $options, true ) ) {
						$html .= '<option value="' . esc_attr( $term->slug ) . '" ' . selected( sanitize_title( $args['selected'] ), $term->slug, false ) . '>' . esc_html( apply_filters( 'woocommerce_variation_option_name', $term->name ) ) . '</option>';
					}
				}
			} else {
				foreach ( $options as $option ) {
					// This handles < 2.4.0 bw compatibility where text attributes were not sanitized.
					$selected = sanitize_title( $args['selected'] ) === $args['selected'] ? selected( $args['selected'], sanitize_title( $option ), false ) : selected( $args['selected'], $option, false );
					$html    .= '<option value="' . esc_attr( $option ) . '" ' . $selected . '>' . esc_html( apply_filters( 'woocommerce_variation_option_name', $option ) ) . '</option>';
				}
			}
		}

		$html .= '</select>';

		echo apply_filters( 'woocommerce_dropdown_variation_attribute_options_html', $html, $args ); // WPCS: XSS ok.
	}
}

if ( ! function_exists( 'woocommerce_account_content' ) ) {

	/**
	 * My Account content output.
	 */
	function woocommerce_account_content() {
		global $wp;

		if ( ! empty( $wp->query_vars ) ) {
			foreach ( $wp->query_vars as $key => $value ) {
				// Ignore pagename param.
				if ( 'pagename' === $key ) {
					continue;
				}

				if ( has_action( 'woocommerce_account_' . $key . '_endpoint' ) ) {
					do_action( 'woocommerce_account_' . $key . '_endpoint', $value );
					return;
				}
			}
		}

		// No endpoint found? Default to dashboard.
		wc_get_template(
			'myaccount/dashboard.php',
			array(
				'current_user' => get_user_by( 'id', get_current_user_id() ),
			)
		);
	}
}

if ( ! function_exists( 'woocommerce_account_navigation' ) ) {

	/**
	 * My Account navigation template.
	 */
	function woocommerce_account_navigation() {
		wc_get_template( 'myaccount/navigation.php' );
	}
}

if ( ! function_exists( 'woocommerce_account_orders' ) ) {

	/**
	 * My Account > Orders template.
	 *
	 * @param int $current_page Current page number.
	 */
	function woocommerce_account_orders( $current_page ) {
		$current_page    = empty( $current_page ) ? 1 : absint( $current_page );
		$customer_orders = wc_get_orders(
			apply_filters(
				'woocommerce_my_account_my_orders_query',
				array(
					'customer' => get_current_user_id(),
					'page'     => $current_page,
					'paginate' => true,
				)
			)
		);

		wc_get_template(
			'myaccount/orders.php',
			array(
				'current_page'    => absint( $current_page ),
				'customer_orders' => $customer_orders,
				'has_orders'      => 0 < $customer_orders->total,
			)
		);
	}
}

if ( ! function_exists( 'woocommerce_account_view_order' ) ) {

	/**
	 * My Account > View order template.
	 *
	 * @param int $order_id Order ID.
	 */
	function woocommerce_account_view_order( $order_id ) {
		WC_Shortcode_My_Account::view_order( absint( $order_id ) );
	}
}

if ( ! function_exists( 'woocommerce_account_downloads' ) ) {

	/**
	 * My Account > Downloads template.
	 */
	function woocommerce_account_downloads() {
		wc_get_template( 'myaccount/downloads.php' );
	}
}

if ( ! function_exists( 'woocommerce_account_edit_address' ) ) {

	/**
	 * My Account > Edit address template.
	 *
	 * @param string $type Address type.
	 */
	function woocommerce_account_edit_address( $type ) {
		$type = wc_edit_address_i18n( sanitize_title( $type ), true );

		WC_Shortcode_My_Account::edit_address( $type );
	}
}

if ( ! function_exists( 'woocommerce_account_payment_methods' ) ) {

	/**
	 * My Account > Downloads template.
	 */
	function woocommerce_account_payment_methods() {
		wc_get_template( 'myaccount/payment-methods.php' );
	}
}

if ( ! function_exists( 'woocommerce_account_add_payment_method' ) ) {

	/**
	 * My Account > Add payment method template.
	 */
	function woocommerce_account_add_payment_method() {
		WC_Shortcode_My_Account::add_payment_method();
	}
}

if ( ! function_exists( 'woocommerce_account_edit_account' ) ) {

	/**
	 * My Account > Edit account template.
	 */
	function woocommerce_account_edit_account() {
		WC_Shortcode_My_Account::edit_account();
	}
}

if ( ! function_exists( 'wc_no_products_found' ) ) {

	/**
	 * Handles the loop when no products were found/no product exist.
	 */
	function wc_no_products_found() {
		wc_get_template( 'loop/no-products-found.php' );
	}
}


if ( ! function_exists( 'wc_get_email_order_items' ) ) {
	/**
	 * Get HTML for the order items to be shown in emails.
	 *
	 * @param WC_Order $order Order object.
	 * @param array    $args Arguments.
	 *
	 * @since 3.0.0
	 * @return string
	 */
	function wc_get_email_order_items( $order, $args = array() ) {
		ob_start();

		$defaults = array(
			'show_sku'      => false,
			'show_image'    => false,
			'image_size'    => array( 32, 32 ),
			'plain_text'    => false,
			'sent_to_admin' => false,
		);

		$args     = wp_parse_args( $args, $defaults );
		$template = $args['plain_text'] ? 'emails/plain/email-order-items.php' : 'emails/email-order-items.php';

		wc_get_template(
			$template,
			apply_filters(
				'woocommerce_email_order_items_args',
				array(
					'order'               => $order,
					'items'               => $order->get_items(),
					'show_download_links' => $order->is_download_permitted() && ! $args['sent_to_admin'],
					'show_sku'            => $args['show_sku'],
					'show_purchase_note'  => $order->is_paid() && ! $args['sent_to_admin'],
					'show_image'          => $args['show_image'],
					'image_size'          => $args['image_size'],
					'plain_text'          => $args['plain_text'],
					'sent_to_admin'       => $args['sent_to_admin'],
				)
			)
		);

		return apply_filters( 'woocommerce_email_order_items_table', ob_get_clean(), $order );
	}
}

if ( ! function_exists( 'wc_display_item_meta' ) ) {
	/**
	 * Display item meta data.
	 *
	 * @since  3.0.0
	 * @param  WC_Order_Item $item Order Item.
	 * @param  array         $args Arguments.
	 * @return string|void
	 */
	function wc_display_item_meta( $item, $args = array() ) {
		$strings = array();
		$html    = '';
		$args    = wp_parse_args(
			$args,
			array(
				'before'       => '<ul class="wc-item-meta"><li>',
				'after'        => '</li></ul>',
				'separator'    => '</li><li>',
				'echo'         => true,
				'autop'        => false,
				'label_before' => '<strong class="wc-item-meta-label">',
				'label_after'  => ':</strong> ',
			)
		);

		foreach ( $item->get_formatted_meta_data() as $meta_id => $meta ) {
			$value     = $args['autop'] ? wp_kses_post( $meta->display_value ) : wp_kses_post( make_clickable( trim( $meta->display_value ) ) );
			$strings[] = $args['label_before'] . wp_kses_post( $meta->display_key ) . $args['label_after'] . $value;
		}

		if ( $strings ) {
			$html = $args['before'] . implode( $args['separator'], $strings ) . $args['after'];
		}

		$html = apply_filters( 'woocommerce_display_item_meta', $html, $item, $args );

		if ( $args['echo'] ) {
			echo $html; // WPCS: XSS ok.
		} else {
			return $html;
		}
	}
}

if ( ! function_exists( 'wc_display_item_downloads' ) ) {
	/**
	 * Display item download links.
	 *
	 * @since  3.0.0
	 * @param  WC_Order_Item $item Order Item.
	 * @param  array         $args Arguments.
	 * @return string|void
	 */
	function wc_display_item_downloads( $item, $args = array() ) {
		$strings = array();
		$html    = '';
		$args    = wp_parse_args(
			$args,
			array(
				'before'    => '<ul class ="wc-item-downloads"><li>',
				'after'     => '</li></ul>',
				'separator' => '</li><li>',
				'echo'      => true,
				'show_url'  => false,
			)
		);

		$downloads = is_object( $item ) && $item->is_type( 'line_item' ) ? $item->get_item_downloads() : array();

		if ( $downloads ) {
			$i = 0;
			foreach ( $downloads as $file ) {
				$i ++;

				if ( $args['show_url'] ) {
					$strings[] = '<strong class="wc-item-download-label">' . esc_html( $file['name'] ) . ':</strong> ' . esc_html( $file['download_url'] );
				} else {
					/* translators: %d: downloads count */
					$prefix    = count( $downloads ) > 1 ? sprintf( __( 'Download %d', 'woocommerce' ), $i ) : __( 'Download', 'woocommerce' );
					$strings[] = '<strong class="wc-item-download-label">' . $prefix . ':</strong> <a href="' . esc_url( $file['download_url'] ) . '" target="_blank">' . esc_html( $file['name'] ) . '</a>';
				}
			}
		}

		if ( $strings ) {
			$html = $args['before'] . implode( $args['separator'], $strings ) . $args['after'];
		}

		$html = apply_filters( 'woocommerce_display_item_downloads', $html, $item, $args );

		if ( $args['echo'] ) {
			echo $html; // WPCS: XSS ok.
		} else {
			return $html;
		}
	}
}

if ( ! function_exists( 'woocommerce_photoswipe' ) ) {

	/**
	 * Get the shop sidebar template.
	 */
	function woocommerce_photoswipe() {
		if ( current_theme_supports( 'wc-product-gallery-lightbox' ) ) {
			wc_get_template( 'single-product/photoswipe.php' );
		}
	}
}

/**
 * Outputs a list of product attributes for a product.
 *
 * @since  3.0.0
 * @param  WC_Product $product Product Object.
 */
function wc_display_product_attributes( $product ) {
	wc_get_template(
		'single-product/product-attributes.php',
		array(
			'product'            => $product,
			'attributes'         => array_filter( $product->get_attributes(), 'wc_attributes_array_filter_visible' ),
			'display_dimensions' => apply_filters( 'wc_product_enable_dimensions_display', $product->has_weight() || $product->has_dimensions() ),
		)
	);
}

/**
 * Get HTML to show product stock.
 *
 * @since  3.0.0
 * @param  WC_Product $product Product Object.
 * @return string
 */
function wc_get_stock_html( $product ) {
	$html         = '';
	$availability = $product->get_availability();

	if ( ! empty( $availability['availability'] ) ) {
		ob_start();

		wc_get_template(
			'single-product/stock.php',
			array(
				'product'      => $product,
				'class'        => $availability['class'],
				'availability' => $availability['availability'],
			)
		);

		$html = ob_get_clean();
	}

	if ( has_filter( 'woocommerce_stock_html' ) ) {
		wc_deprecated_function( 'The woocommerce_stock_html filter', '', 'woocommerce_get_stock_html' );
		$html = apply_filters( 'woocommerce_stock_html', $html, $availability['availability'], $product );
	}

	return apply_filters( 'woocommerce_get_stock_html', $html, $product );
}

/**
 * Get HTML for ratings.
 *
 * @since  3.0.0
 * @param  float $rating Rating being shown.
 * @param  int   $count  Total number of ratings.
 * @return string
 */
function wc_get_rating_html( $rating, $count = 0 ) {
	$html = 0 < $rating ? '<div class="star-rating">' . wc_get_star_rating_html( $rating, $count ) . '</div>' : '';
	return apply_filters( 'woocommerce_product_get_rating_html', $html, $rating, $count );
}

/**
 * Get HTML for star rating.
 *
 * @since  3.1.0
 * @param  float $rating Rating being shown.
 * @param  int   $count  Total number of ratings.
 * @return string
 */
function wc_get_star_rating_html( $rating, $count = 0 ) {
	$html = '<span style="width:' . ( ( $rating / 5 ) * 100 ) . '%">';

	if ( 0 < $count ) {
		/* translators: 1: rating 2: rating count */
		$html .= sprintf( _n( 'Rated %1$s out of 5 based on %2$s customer rating', 'Rated %1$s out of 5 based on %2$s customer ratings', $count, 'woocommerce' ), '<strong class="rating">' . esc_html( $rating ) . '</strong>', '<span class="rating">' . esc_html( $count ) . '</span>' );
	} else {
		/* translators: %s: rating */
		$html .= sprintf( esc_html__( 'Rated %s out of 5', 'woocommerce' ), '<strong class="rating">' . esc_html( $rating ) . '</strong>' );
	}

	$html .= '</span>';

	return apply_filters( 'woocommerce_get_star_rating_html', $html, $rating, $count );
}

/**
 * Returns a 'from' prefix if you want to show where prices start at.
 *
 * @since  3.0.0
 * @return string
 */
function wc_get_price_html_from_text() {
	return apply_filters( 'woocommerce_get_price_html_from_text', '<span class="from">' . _x( 'From:', 'min_price', 'woocommerce' ) . ' </span>' );
}

/**
 * Get logout endpoint.
 *
 * @since  2.6.9
 *
 * @param string $redirect Redirect URL.
 *
 * @return string
 */
function wc_logout_url( $redirect = '' ) {
	$redirect = $redirect ? $redirect : wc_get_page_permalink( 'myaccount' );

	if ( get_option( 'woocommerce_logout_endpoint' ) ) {
		return wp_nonce_url( wc_get_endpoint_url( 'customer-logout', '', $redirect ), 'customer-logout' );
	}

	return wp_logout_url( $redirect );
}

/**
 * Show notice if cart is empty.
 *
 * @since 3.1.0
 */
function wc_empty_cart_message() {
	echo '<p class="cart-empty">' . wp_kses_post( apply_filters( 'wc_empty_cart_message', __( 'Your cart is currently empty.', 'woocommerce' ) ) ) . '</p>';
}

/**
 * Disable search engines indexing core, dynamic, cart/checkout pages.
 *
 * @since 3.2.0
 */
function wc_page_noindex() {
	if ( is_page( wc_get_page_id( 'cart' ) ) || is_page( wc_get_page_id( 'checkout' ) ) || is_page( wc_get_page_id( 'myaccount' ) ) ) {
		wp_no_robots();
	}
}
add_action( 'wp_head', 'wc_page_noindex' );

/**
 * Get a slug identifying the current theme.
 *
 * @since 3.3.0
 * @return string
 */
function wc_get_theme_slug_for_templates() {
	return apply_filters( 'woocommerce_theme_slug_for_templates', get_option( 'template' ) );
}

/**
 * Gets and formats a list of cart item data + variations for display on the frontend.
 *
 * @since 3.3.0
 * @param array $cart_item Cart item object.
 * @param bool  $flat Should the data be returned flat or in a list.
 * @return string
 */
function wc_get_formatted_cart_item_data( $cart_item, $flat = false ) {
	$item_data = array();

	// Variation values are shown only if they are not found in the title as of 3.0.
	// This is because variation titles display the attributes.
	if ( $cart_item['data']->is_type( 'variation' ) && is_array( $cart_item['variation'] ) ) {
		foreach ( $cart_item['variation'] as $name => $value ) {
			$taxonomy = wc_attribute_taxonomy_name( str_replace( 'attribute_pa_', '', urldecode( $name ) ) );

			if ( taxonomy_exists( $taxonomy ) ) {
				// If this is a term slug, get the term's nice name.
				$term = get_term_by( 'slug', $value, $taxonomy );
				if ( ! is_wp_error( $term ) && $term && $term->name ) {
					$value = $term->name;
				}
				$label = wc_attribute_label( $taxonomy );
			} else {
				// If this is a custom option slug, get the options name.
				$value = apply_filters( 'woocommerce_variation_option_name', $value );
				$label = wc_attribute_label( str_replace( 'attribute_', '', $name ), $cart_item['data'] );
			}

			// Check the nicename against the title.
			if ( '' === $value || wc_is_attribute_in_product_name( $value, $cart_item['data']->get_name() ) ) {
				continue;
			}

			$item_data[] = array(
				'key'   => $label,
				'value' => $value,
			);
		}
	}

	// Filter item data to allow 3rd parties to add more to the array.
	$item_data = apply_filters( 'woocommerce_get_item_data', $item_data, $cart_item );

	// Format item data ready to display.
	foreach ( $item_data as $key => $data ) {
		// Set hidden to true to not display meta on cart.
		if ( ! empty( $data['hidden'] ) ) {
			unset( $item_data[ $key ] );
			continue;
		}
		$item_data[ $key ]['key']     = ! empty( $data['key'] ) ? $data['key'] : $data['name'];
		$item_data[ $key ]['display'] = ! empty( $data['display'] ) ? $data['display'] : $data['value'];
	}

	// Output flat or in list format.
	if ( count( $item_data ) > 0 ) {
		ob_start();

		if ( $flat ) {
			foreach ( $item_data as $data ) {
				echo esc_html( $data['key'] ) . ': ' . wp_kses_post( $data['display'] ) . "\n";
			}
		} else {
			wc_get_template( 'cart/cart-item-data.php', array( 'item_data' => $item_data ) );
		}

		return ob_get_clean();
	}

	return '';
}

/**
 * Gets the url to remove an item from the cart.
 *
 * @since 3.3.0
 * @param string $cart_item_key contains the id of the cart item.
 * @return string url to page
 */
function wc_get_cart_remove_url( $cart_item_key ) {
	$cart_page_url = wc_get_page_permalink( 'cart' );
	return apply_filters( 'woocommerce_get_remove_url', $cart_page_url ? wp_nonce_url( add_query_arg( 'remove_item', $cart_item_key, $cart_page_url ), 'woocommerce-cart' ) : '' );
}

/**
 * Gets the url to re-add an item into the cart.
 *
 * @since 3.3.0
 * @param  string $cart_item_key Cart item key to undo.
 * @return string url to page
 */
function wc_get_cart_undo_url( $cart_item_key ) {
	$cart_page_url = wc_get_page_permalink( 'cart' );

	$query_args = array(
		'undo_item' => $cart_item_key,
	);

	return apply_filters( 'woocommerce_get_undo_url', $cart_page_url ? wp_nonce_url( add_query_arg( $query_args, $cart_page_url ), 'woocommerce-cart' ) : '', $cart_item_key );
}

/**
 * Outputs all queued notices on WC pages.
 *
 * @since 3.5.0
 */
function woocommerce_output_all_notices() {
	echo '<div class="woocommerce-notices-wrapper">';
	wc_print_notices();
	echo '</div>';
}

/**
 * Products RSS Feed.
 *
 * @deprecated 2.6
 */
function wc_products_rss_feed() {
	wc_deprecated_function( 'wc_products_rss_feed', '2.6' );
}

if ( ! function_exists( 'woocommerce_reset_loop' ) ) {

	/**
	 * Reset the loop's index and columns when we're done outputting a product loop.
	 *
	 * @deprecated 3.3
	 */
	function woocommerce_reset_loop() {
		wc_reset_loop();
	}
}

if ( ! function_exists( 'woocommerce_product_reviews_tab' ) ) {
	/**
	 * Output the reviews tab content.
	 *
	 * @deprecated 2.4.0 Unused.
	 */
	function woocommerce_product_reviews_tab() {
		wc_deprecated_function( 'woocommerce_product_reviews_tab', '2.4' );
	}
}<|MERGE_RESOLUTION|>--- conflicted
+++ resolved
@@ -1614,27 +1614,16 @@
 		}
 
 		$defaults = array(
-<<<<<<< HEAD
-			'input_id'    => uniqid( 'quantity_' ),
-			'input_name'  => 'quantity',
-			'input_value' => '1',
-			'classes'     => apply_filters( 'woocommerce_quantity_input_classes', array( 'input-text', 'qty', 'text' ), $product ),
-			'max_value'   => apply_filters( 'woocommerce_quantity_input_max', -1, $product ),
-			'min_value'   => apply_filters( 'woocommerce_quantity_input_min', 0, $product ),
-			'step'        => apply_filters( 'woocommerce_quantity_input_step', 1, $product ),
-			'pattern'     => apply_filters( 'woocommerce_quantity_input_pattern', has_filter( 'woocommerce_stock_amount', 'intval' ) ? '[0-9]*' : '' ),
-			'inputmode'   => apply_filters( 'woocommerce_quantity_input_inputmode', has_filter( 'woocommerce_stock_amount', 'intval' ) ? 'numeric' : '' ),
-=======
 			'input_id'     => uniqid( 'quantity_' ),
 			'input_name'   => 'quantity',
 			'input_value'  => '1',
+			'classes'      => apply_filters( 'woocommerce_quantity_input_classes', array( 'input-text', 'qty', 'text' ), $product ),
 			'max_value'    => apply_filters( 'woocommerce_quantity_input_max', -1, $product ),
 			'min_value'    => apply_filters( 'woocommerce_quantity_input_min', 0, $product ),
 			'step'         => apply_filters( 'woocommerce_quantity_input_step', 1, $product ),
 			'pattern'      => apply_filters( 'woocommerce_quantity_input_pattern', has_filter( 'woocommerce_stock_amount', 'intval' ) ? '[0-9]*' : '' ),
 			'inputmode'    => apply_filters( 'woocommerce_quantity_input_inputmode', has_filter( 'woocommerce_stock_amount', 'intval' ) ? 'numeric' : '' ),
 			'product_name' => $product ? $product->get_title() : '',
->>>>>>> 3f9c57b7
 		);
 
 		$args = apply_filters( 'woocommerce_quantity_input_args', wp_parse_args( $args, $defaults ), $product );
