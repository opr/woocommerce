<?php
/**
 * WooCommerce Template
 *
 * Functions for the templating system.
 *
 * @package  WooCommerce\Functions
 * @version  2.5.0
 */

defined( 'ABSPATH' ) || exit;

/**
 * Handle redirects before content is output - hooked into template_redirect so is_page works.
 */
function wc_template_redirect() {
	global $wp_query, $wp;

	if ( ! empty( $_GET['page_id'] ) && '' === get_option( 'permalink_structure' ) && wc_get_page_id( 'shop' ) === absint( $_GET['page_id'] ) && get_post_type_archive_link( 'product' ) ) { // WPCS: input var ok, CSRF ok.

		// When default permalinks are enabled, redirect shop page to post type archive url.
		wp_safe_redirect( get_post_type_archive_link( 'product' ) );
		exit;

	} elseif ( is_page( wc_get_page_id( 'checkout' ) ) && wc_get_page_id( 'checkout' ) !== wc_get_page_id( 'cart' ) && WC()->cart->is_empty() && empty( $wp->query_vars['order-pay'] ) && ! isset( $wp->query_vars['order-received'] ) && ! is_customize_preview() && apply_filters( 'woocommerce_checkout_redirect_empty_cart', true ) ) {

		// When on the checkout with an empty cart, redirect to cart page.
		wc_add_notice( __( 'Checkout is not available whilst your cart is empty.', 'woocommerce' ), 'notice' );
		wp_safe_redirect( wc_get_page_permalink( 'cart' ) );
		exit;

	} elseif ( isset( $wp->query_vars['customer-logout'] ) && ! empty( $_REQUEST['_wpnonce'] ) && wp_verify_nonce( sanitize_key( $_REQUEST['_wpnonce'] ), 'customer-logout' ) ) { // WPCS: input var ok, CSRF ok.

		// Logout.
		wp_safe_redirect( str_replace( '&amp;', '&', wp_logout_url( wc_get_page_permalink( 'myaccount' ) ) ) );
		exit;

	} elseif ( isset( $wp->query_vars['customer-logout'] ) && 'true' === $wp->query_vars['customer-logout'] ) {
		// Redirect to the correct logout endpoint.
		wp_safe_redirect( esc_url_raw( wc_get_account_endpoint_url( 'customer-logout' ) ) );
		exit;

	} elseif ( is_search() && is_post_type_archive( 'product' ) && apply_filters( 'woocommerce_redirect_single_search_result', true ) && 1 === absint( $wp_query->found_posts ) ) {

		// Redirect to the product page if we have a single product.
		$product = wc_get_product( $wp_query->post );

		if ( $product && $product->is_visible() ) {
			wp_safe_redirect( get_permalink( $product->get_id() ), 302 );
			exit;
		}
	} elseif ( is_add_payment_method_page() ) {

		// Ensure payment gateways are loaded early.
		WC()->payment_gateways();

	} elseif ( is_checkout() ) {

		// Checkout pages handling
		// Buffer the checkout page.
		ob_start();

		// Ensure gateways and shipping methods are loaded early.
		WC()->payment_gateways();
		WC()->shipping();

	}
}
add_action( 'template_redirect', 'wc_template_redirect' );

/**
 * When loading sensitive checkout or account pages, send a HTTP header to limit rendering of pages to same origin iframes for security reasons.
 *
 * Can be disabled with: remove_action( 'template_redirect', 'wc_send_frame_options_header' );
 *
 * @since  2.3.10
 */
function wc_send_frame_options_header() {
	if ( is_checkout() || is_account_page() ) {
		send_frame_options_header();
	}
}
add_action( 'template_redirect', 'wc_send_frame_options_header' );

/**
 * No index our endpoints.
 * Prevent indexing pages like order-received.
 *
 * @since 2.5.3
 */
function wc_prevent_endpoint_indexing() {
	if ( is_wc_endpoint_url() || isset( $_GET['download_file'] ) ) { // WPCS: input var ok, CSRF ok.
		@header( 'X-Robots-Tag: noindex' ); // @codingStandardsIgnoreLine
	}
}
add_action( 'template_redirect', 'wc_prevent_endpoint_indexing' );

/**
 * Remove adjacent_posts_rel_link_wp_head - pointless for products.
 *
 * @since 3.0.0
 */
function wc_prevent_adjacent_posts_rel_link_wp_head() {
	if ( is_singular( 'product' ) ) {
		remove_action( 'wp_head', 'adjacent_posts_rel_link_wp_head', 10, 0 );
	}
}
add_action( 'template_redirect', 'wc_prevent_adjacent_posts_rel_link_wp_head' );

/**
 * Show the gallery if JS is disabled.
 *
 * @since 3.0.6
 */
function wc_gallery_noscript() {
	?>
	<noscript><style>.woocommerce-product-gallery{ opacity: 1 !important; }</style></noscript>
	<?php
}
add_action( 'wp_head', 'wc_gallery_noscript' );

/**
 * When the_post is called, put product data into a global.
 *
 * @param mixed $post Post Object.
 * @return WC_Product
 */
function wc_setup_product_data( $post ) {
	unset( $GLOBALS['product'] );

	if ( is_int( $post ) ) {
		$post = get_post( $post );
	}

	if ( empty( $post->post_type ) || ! in_array( $post->post_type, array( 'product', 'product_variation' ), true ) ) {
		return;
	}

	$GLOBALS['product'] = wc_get_product( $post );

	return $GLOBALS['product'];
}
add_action( 'the_post', 'wc_setup_product_data' );

/**
 * Sets up the woocommerce_loop global from the passed args or from the main query.
 *
 * @since 3.3.0
 * @param array $args Args to pass into the global.
 */
function wc_setup_loop( $args = array() ) {
	$default_args = array(
		'loop'         => 0,
		'columns'      => wc_get_default_products_per_row(),
		'name'         => '',
		'is_shortcode' => false,
		'is_paginated' => true,
		'is_search'    => false,
		'is_filtered'  => false,
		'total'        => 0,
		'total_pages'  => 0,
		'per_page'     => 0,
		'current_page' => 1,
	);

	// If this is a main WC query, use global args as defaults.
	if ( $GLOBALS['wp_query']->get( 'wc_query' ) ) {
		$default_args = array_merge(
			$default_args,
			array(
				'is_search'    => $GLOBALS['wp_query']->is_search(),
				'is_filtered'  => is_filtered(),
				'total'        => $GLOBALS['wp_query']->found_posts,
				'total_pages'  => $GLOBALS['wp_query']->max_num_pages,
				'per_page'     => $GLOBALS['wp_query']->get( 'posts_per_page' ),
				'current_page' => max( 1, $GLOBALS['wp_query']->get( 'paged', 1 ) ),
			)
		);
	}

	// Merge any existing values.
	if ( isset( $GLOBALS['woocommerce_loop'] ) ) {
		$default_args = array_merge( $default_args, $GLOBALS['woocommerce_loop'] );
	}

	$GLOBALS['woocommerce_loop'] = wp_parse_args( $args, $default_args );
}
add_action( 'woocommerce_before_shop_loop', 'wc_setup_loop' );

/**
 * Resets the woocommerce_loop global.
 *
 * @since 3.3.0
 */
function wc_reset_loop() {
	unset( $GLOBALS['woocommerce_loop'] );
}
add_action( 'woocommerce_after_shop_loop', 'woocommerce_reset_loop', 999 );

/**
 * Gets a property from the woocommerce_loop global.
 *
 * @since 3.3.0
 * @param string $prop Prop to get.
 * @param string $default Default if the prop does not exist.
 * @return mixed
 */
function wc_get_loop_prop( $prop, $default = '' ) {
	wc_setup_loop(); // Ensure shop loop is setup.

	return isset( $GLOBALS['woocommerce_loop'], $GLOBALS['woocommerce_loop'][ $prop ] ) ? $GLOBALS['woocommerce_loop'][ $prop ] : $default;
}

/**
 * Sets a property in the woocommerce_loop global.
 *
 * @since 3.3.0
 * @param string $prop Prop to set.
 * @param string $value Value to set.
 */
function wc_set_loop_prop( $prop, $value = '' ) {
	if ( ! isset( $GLOBALS['woocommerce_loop'] ) ) {
		wc_setup_loop();
	}
	$GLOBALS['woocommerce_loop'][ $prop ] = $value;
}

/**
 * Should the WooCommerce loop be displayed?
 *
 * This will return true if we have posts (products) or if we have subcats to display.
 *
 * @since 3.4.0
 * @return bool
 */
function woocommerce_product_loop() {
	return have_posts() || 'products' !== woocommerce_get_loop_display_mode();
}

/**
 * Output generator tag to aid debugging.
 *
 * @param string $gen Generator.
 * @param string $type Type.
 * @return string
 */
function wc_generator_tag( $gen, $type ) {
	switch ( $type ) {
		case 'html':
			$gen .= "\n" . '<meta name="generator" content="WooCommerce ' . esc_attr( WC_VERSION ) . '">';
			break;
		case 'xhtml':
			$gen .= "\n" . '<meta name="generator" content="WooCommerce ' . esc_attr( WC_VERSION ) . '" />';
			break;
	}
	return $gen;
}

/**
 * Add body classes for WC pages.
 *
 * @param  array $classes Body Classes.
 * @return array
 */
function wc_body_class( $classes ) {
	$classes = (array) $classes;

	if ( is_woocommerce() ) {

		$classes[] = 'woocommerce';
		$classes[] = 'woocommerce-page';

	} elseif ( is_checkout() ) {

		$classes[] = 'woocommerce-checkout';
		$classes[] = 'woocommerce-page';

	} elseif ( is_cart() ) {

		$classes[] = 'woocommerce-cart';
		$classes[] = 'woocommerce-page';

	} elseif ( is_account_page() ) {

		$classes[] = 'woocommerce-account';
		$classes[] = 'woocommerce-page';

	}

	if ( is_store_notice_showing() ) {
		$classes[] = 'woocommerce-demo-store';
	}

	foreach ( WC()->query->get_query_vars() as $key => $value ) {
		if ( is_wc_endpoint_url( $key ) ) {
			$classes[] = 'woocommerce-' . sanitize_html_class( $key );
		}
	}

	$classes[] = 'woocommerce-no-js';

	add_action( 'wp_footer', 'wc_no_js' );

	return array_unique( $classes );
}

/**
 * NO JS handling.
 *
 * @since 3.4.0
 */
function wc_no_js() {
	?>
	<script type="text/javascript">
		var c = document.body.className;
		c = c.replace(/woocommerce-no-js/, 'woocommerce-js');
		document.body.className = c;
	</script>
	<?php
}

/**
 * Display the classes for the product cat div.
 *
 * @since 2.4.0
 * @param string|array $class One or more classes to add to the class list.
 * @param object       $category object Optional.
 */
function wc_product_cat_class( $class = '', $category = null ) {
	// Separates classes with a single space, collates classes for post DIV.
	echo 'class="' . esc_attr( join( ' ', wc_get_product_cat_class( $class, $category ) ) ) . '"';
}

/**
 * Get the default columns setting - this is how many products will be shown per row in loops.
 *
 * @since 3.3.0
 * @return int
 */
function wc_get_default_products_per_row() {
	$columns      = get_option( 'woocommerce_catalog_columns', 4 );
	$product_grid = wc_get_theme_support( 'product_grid' );
	$min_columns  = isset( $product_grid['min_columns'] ) ? absint( $product_grid['min_columns'] ) : 0;
	$max_columns  = isset( $product_grid['max_columns'] ) ? absint( $product_grid['max_columns'] ) : 0;

	if ( $min_columns && $columns < $min_columns ) {
		$columns = $min_columns;
		update_option( 'woocommerce_catalog_columns', $columns );
	} elseif ( $max_columns && $columns > $max_columns ) {
		$columns = $max_columns;
		update_option( 'woocommerce_catalog_columns', $columns );
	}

	if ( has_filter( 'loop_shop_columns' ) ) { // Legacy filter handling.
		$columns = apply_filters( 'loop_shop_columns', $columns );
	}

	$columns = absint( $columns );

	return max( 1, $columns );
}

/**
 * Get the default rows setting - this is how many product rows will be shown in loops.
 *
 * @since 3.3.0
 * @return int
 */
function wc_get_default_product_rows_per_page() {
	$rows         = absint( get_option( 'woocommerce_catalog_rows', 4 ) );
	$product_grid = wc_get_theme_support( 'product_grid' );
	$min_rows     = isset( $product_grid['min_rows'] ) ? absint( $product_grid['min_rows'] ) : 0;
	$max_rows     = isset( $product_grid['max_rows'] ) ? absint( $product_grid['max_rows'] ) : 0;

	if ( $min_rows && $rows < $min_rows ) {
		$rows = $min_rows;
		update_option( 'woocommerce_catalog_rows', $rows );
	} elseif ( $max_rows && $rows > $max_rows ) {
		$rows = $max_rows;
		update_option( 'woocommerce_catalog_rows', $rows );
	}

	return $rows;
}

/**
 * Reset the product grid settings when a new theme is activated.
 *
 * @since 3.3.0
 */
function wc_reset_product_grid_settings() {
	$product_grid = wc_get_theme_support( 'product_grid' );

	if ( ! empty( $product_grid['default_rows'] ) ) {
		update_option( 'woocommerce_catalog_rows', absint( $product_grid['default_rows'] ) );
	}

	if ( ! empty( $product_grid['default_columns'] ) ) {
		update_option( 'woocommerce_catalog_columns', absint( $product_grid['default_columns'] ) );
	}
}
add_action( 'after_switch_theme', 'wc_reset_product_grid_settings' );

/**
 * Get classname for woocommerce loops.
 *
 * @since 2.6.0
 * @return string
 */
function wc_get_loop_class() {
	$loop_index = wc_get_loop_prop( 'loop', 0 );
	$columns    = absint( max( 1, wc_get_loop_prop( 'columns', wc_get_default_products_per_row() ) ) );

	$loop_index ++;
	wc_set_loop_prop( 'loop', $loop_index );

	if ( 0 === ( $loop_index - 1 ) % $columns || 1 === $columns ) {
		return 'first';
	}

	if ( 0 === $loop_index % $columns ) {
		return 'last';
	}

	return '';
}


/**
 * Get the classes for the product cat div.
 *
 * @since 2.4.0
 *
 * @param string|array $class One or more classes to add to the class list.
 * @param object       $category object Optional.
 *
 * @return array
 */
function wc_get_product_cat_class( $class = '', $category = null ) {
	$classes   = is_array( $class ) ? $class : array_map( 'trim', explode( ' ', $class ) );
	$classes[] = 'product-category';
	$classes[] = 'product';
	$classes[] = wc_get_loop_class();
	$classes   = apply_filters( 'product_cat_class', $classes, $class, $category );

	return array_unique( array_filter( $classes ) );
}

/**
 * Adds extra post classes for products.
 *
 * @since 2.1.0
 * @param array        $classes Current classes.
 * @param string|array $class Additional class.
 * @param int          $post_id Post ID.
 * @return array
 */
function wc_product_post_class( $classes, $class = '', $post_id = 0 ) {
	if ( ! $post_id || ! in_array( get_post_type( $post_id ), array( 'product', 'product_variation' ), true ) ) {
		return $classes;
	}

	$product = wc_get_product( $post_id );

	if ( $product ) {
		$classes[] = 'product';
		$classes[] = wc_get_loop_class();
		$classes[] = $product->get_stock_status();

		if ( $product->is_on_sale() ) {
			$classes[] = 'sale';
		}
		if ( $product->is_featured() ) {
			$classes[] = 'featured';
		}
		if ( $product->is_downloadable() ) {
			$classes[] = 'downloadable';
		}
		if ( $product->is_virtual() ) {
			$classes[] = 'virtual';
		}
		if ( $product->is_sold_individually() ) {
			$classes[] = 'sold-individually';
		}
		if ( $product->is_taxable() ) {
			$classes[] = 'taxable';
		}
		if ( $product->is_shipping_taxable() ) {
			$classes[] = 'shipping-taxable';
		}
		if ( $product->is_purchasable() ) {
			$classes[] = 'purchasable';
		}
		if ( $product->get_type() ) {
			$classes[] = 'product-type-' . $product->get_type();
		}
		if ( $product->is_type( 'variable' ) ) {
			if ( ! $product->get_default_attributes() ) {
				$classes[] = 'has-default-attributes';
			}
		}
	}

	$key = array_search( 'hentry', $classes, true );
	if ( false !== $key ) {
		unset( $classes[ $key ] );
	}

	return $classes;
}

/**
 * Get product taxonomy HTML classes.
 *
 * @since 3.4.0
 * @param array  $term_ids Array of terms IDs or objects.
 * @param string $taxonomy Taxonomy.
 * @return array
 */
function wc_get_product_taxonomy_class( $term_ids, $taxonomy ) {
	$classes = array();

	foreach ( $term_ids as $term_id ) {
		$term = get_term( $term_id, $taxonomy );

		if ( empty( $term->slug ) ) {
			continue;
		}

		$term_class = sanitize_html_class( $term->slug, $term->term_id );
		if ( is_numeric( $term_class ) || ! trim( $term_class, '-' ) ) {
			$term_class = $term->term_id;
		}

		// 'post_tag' uses the 'tag' prefix for backward compatibility.
		if ( 'post_tag' === $taxonomy ) {
			$classes[] = 'tag-' . $term_class;
		} else {
			$classes[] = sanitize_html_class( $taxonomy . '-' . $term_class, $taxonomy . '-' . $term->term_id );
		}
	}

	return $classes;
}

/**
 * Retrieves the classes for the post div as an array.
 *
 * This method is clone from WordPress's get_post_class(), allowing removing taxonomies.
 *
 * @since 3.4.0
 * @param string|array           $class      One or more classes to add to the class list.
 * @param int|WP_Post|WC_Product $product_id Product ID or product object.
 * @return array
 */
function wc_get_product_class( $class = '', $product_id = null ) {
	if ( is_a( $product_id, 'WC_Product' ) ) {
		$product    = $product_id;
		$product_id = $product_id->get_id();
		$post       = get_post( $product_id );
	} else {
		$post    = get_post( $product_id );
		$product = wc_get_product( $post->ID );
	}

	$classes = array();

	if ( $class ) {
		if ( ! is_array( $class ) ) {
			$class = preg_split( '#\s+#', $class );
		}
		$classes = array_map( 'esc_attr', $class );
	} else {
		// Ensure that we always coerce class to being an array.
		$class = array();
	}

	if ( ! $post || ! $product ) {
		return $classes;
	}

	$classes[] = 'post-' . $post->ID;
	if ( ! is_admin() ) {
		$classes[] = $post->post_type;
	}
	$classes[] = 'type-' . $post->post_type;
	$classes[] = 'status-' . $post->post_status;

	// Post format.
	if ( post_type_supports( $post->post_type, 'post-formats' ) ) {
		$post_format = get_post_format( $post->ID );

		if ( $post_format && ! is_wp_error( $post_format ) ) {
			$classes[] = 'format-' . sanitize_html_class( $post_format );
		} else {
			$classes[] = 'format-standard';
		}
	}

	// Post requires password.
	$post_password_required = post_password_required( $post->ID );
	if ( $post_password_required ) {
		$classes[] = 'post-password-required';
	} elseif ( ! empty( $post->post_password ) ) {
		$classes[] = 'post-password-protected';
	}

	// Post thumbnails.
	if ( current_theme_supports( 'post-thumbnails' ) && $product->get_image_id() && ! is_attachment( $post ) && ! $post_password_required ) {
		$classes[] = 'has-post-thumbnail';
	}

	// Sticky for Sticky Posts.
	if ( is_sticky( $post->ID ) ) {
		if ( is_home() && ! is_paged() ) {
			$classes[] = 'sticky';
		} elseif ( is_admin() ) {
			$classes[] = 'status-sticky';
		}
	}

	// Hentry for hAtom compliance.
	$classes[] = 'hentry';

	// Include attributes and any extra taxonomy.
	if ( apply_filters( 'woocommerce_get_product_class_include_taxonomies', false ) ) {
		$taxonomies = get_taxonomies( array( 'public' => true ) );
		foreach ( (array) $taxonomies as $taxonomy ) {
			if ( is_object_in_taxonomy( $post->post_type, $taxonomy ) && ! in_array( $taxonomy, array( 'product_cat', 'product_tag' ), true ) ) {
				$classes = array_merge( $classes, wc_get_product_taxonomy_class( (array) get_the_terms( $post->ID, $taxonomy ), $taxonomy ) );
			}
		}
	}
	// Categories.
	$classes = array_merge( $classes, wc_get_product_taxonomy_class( $product->get_category_ids(), 'product_cat' ) );

	// Tags.
	$classes = array_merge( $classes, wc_get_product_taxonomy_class( $product->get_tag_ids(), 'product_tag' ) );

	return array_filter( array_unique( apply_filters( 'post_class', $classes, $class, $post->ID ) ) );
}

/**
 * Display the classes for the product div.
 *
 * @since 3.4.0
 * @param string|array           $class      One or more classes to add to the class list.
 * @param int|WP_Post|WC_Product $product_id Product ID or product object.
 */
function wc_product_class( $class = '', $product_id = null ) {
	echo 'class="' . esc_attr( join( ' ', wc_get_product_class( $class, $product_id ) ) ) . '"';
}

/**
 * Outputs hidden form inputs for each query string variable.
 *
 * @since 3.0.0
 * @param string|array $values Name value pairs, or a URL to parse.
 * @param array        $exclude Keys to exclude.
 * @param string       $current_key Current key we are outputting.
 * @param bool         $return Whether to return.
 * @return string
 */
function wc_query_string_form_fields( $values = null, $exclude = array(), $current_key = '', $return = false ) {
	if ( is_null( $values ) ) {
		$values = $_GET; // WPCS: input var ok, CSRF ok.
	} elseif ( is_string( $values ) ) {
		$url_parts = wp_parse_url( $values );
		$values    = array();

		if ( ! empty( $url_parts['query'] ) ) {
			parse_str( $url_parts['query'], $values );
		}
	}
	$html = '';

	foreach ( $values as $key => $value ) {
		if ( in_array( $key, $exclude, true ) ) {
			continue;
		}
		if ( $current_key ) {
			$key = $current_key . '[' . $key . ']';
		}
		if ( is_array( $value ) ) {
			$html .= wc_query_string_form_fields( $value, $exclude, $key, true );
		} else {
			$html .= '<input type="hidden" name="' . esc_attr( $key ) . '" value="' . esc_attr( wp_unslash( $value ) ) . '" />';
		}
	}

	if ( $return ) {
		return $html;
	}

	echo $html; // WPCS: XSS ok.
}

/**
 * Get the terms and conditons page ID.
 *
 * @since 3.4.0
 * @return int
 */
function wc_terms_and_conditions_page_id() {
	$page_id = wc_get_page_id( 'terms' );
	return apply_filters( 'woocommerce_terms_and_conditions_page_id', 0 < $page_id ? absint( $page_id ) : 0 );
}

/**
 * Get the privacy policy page ID.
 *
 * @since 3.4.0
 * @return int
 */
function wc_privacy_policy_page_id() {
	$page_id = get_option( 'wp_page_for_privacy_policy', 0 );
	return apply_filters( 'woocommerce_privacy_policy_page_id', 0 < $page_id ? absint( $page_id ) : 0 );
}

/**
 * See if the checkbox is enabled or not based on the existance of the terms page and checkbox text.
 *
 * @since 3.4.0
 * @return bool
 */
function wc_terms_and_conditions_checkbox_enabled() {
	$page_id = wc_terms_and_conditions_page_id();
	$page    = $page_id ? get_post( $page_id ) : false;
	return $page && wc_get_terms_and_conditions_checkbox_text();
}

/**
 * Get the terms and conditons checkbox text, if set.
 *
 * @since 3.4.0
 * @return string
 */
function wc_get_terms_and_conditions_checkbox_text() {
	/* translators: %s terms and conditions page name and link */
	return trim( apply_filters( 'woocommerce_get_terms_and_conditions_checkbox_text', get_option( 'woocommerce_checkout_terms_and_conditions_checkbox_text', sprintf( __( 'I have read and agree to the website %s', 'woocommerce' ), '[terms]' ) ) ) );
}

/**
 * Get the privacy policy text, if set.
 *
 * @since 3.4.0
 * @param string $type Type of policy to load. Valid values include registration and checkout.
 * @return string
 */
function wc_get_privacy_policy_text( $type = '' ) {
	$text = '';

	switch ( $type ) {
		case 'checkout':
			/* translators: %s privacy policy page name and link */
			$text = get_option( 'woocommerce_checkout_privacy_policy_text', sprintf( __( 'Your personal data will be used to process your order, support your experience throughout this website, and for other purposes described in our %s.', 'woocommerce' ), '[privacy_policy]' ) );
			break;
		case 'registration':
			/* translators: %s privacy policy page name and link */
			$text = get_option( 'woocommerce_registration_privacy_policy_text', sprintf( __( 'Your personal data will be used to support your experience throughout this website, to manage access to your account, and for other purposes described in our %s.', 'woocommerce' ), '[privacy_policy]' ) );
			break;
	}

	return trim( apply_filters( 'woocommerce_get_privacy_policy_text', $text, $type ) );
}

/**
 * Output t&c checkbox text.
 *
 * @since 3.4.0
 */
function wc_terms_and_conditions_checkbox_text() {
	$text = wc_get_terms_and_conditions_checkbox_text();

	if ( ! $text ) {
		return;
	}

	echo wp_kses_post( wc_replace_policy_page_link_placeholders( $text ) );
}

/**
 * Output t&c page's content (if set). The page can be set from checkout settings.
 *
 * @since 3.4.0
 */
function wc_terms_and_conditions_page_content() {
	$terms_page_id = wc_terms_and_conditions_page_id();

	if ( ! $terms_page_id ) {
		return;
	}

	$page = get_post( $terms_page_id );

	if ( $page && 'publish' === $page->post_status && $page->post_content && ! has_shortcode( $page->post_content, 'woocommerce_checkout' ) ) {
		echo '<div class="woocommerce-terms-and-conditions" style="display: none; max-height: 200px; overflow: auto;">' . wp_kses_post( wc_format_content( $page->post_content ) ) . '</div>';
	}
}

/**
 * Render privacy policy text on the checkout.
 *
 * @since 3.4.0
 */
function wc_checkout_privacy_policy_text() {
	echo '<div class="woocommerce-privacy-policy-text">';
	wc_privacy_policy_text( 'checkout' );
	echo '</div>';
}

/**
 * Render privacy policy text on the register forms.
 *
 * @since 3.4.0
 */
function wc_registration_privacy_policy_text() {
	echo '<div class="woocommerce-privacy-policy-text">';
	wc_privacy_policy_text( 'registration' );
	echo '</div>';
}

/**
 * Output privacy policy text. This is custom text which can be added via the customizer/privacy settings section.
 *
 * Loads the relevant policy for the current page unless a specific policy text is required.
 *
 * @since 3.4.0
 * @param string $type Type of policy to load. Valid values include registration and checkout.
 */
function wc_privacy_policy_text( $type = 'checkout' ) {
	if ( ! wc_privacy_policy_page_id() ) {
		return;
	}
	echo wp_kses_post( wpautop( wc_replace_policy_page_link_placeholders( wc_get_privacy_policy_text( $type ) ) ) );
}

/**
 * Replaces placeholders with links to WooCommerce policy pages.
 *
 * @since 3.4.0
 * @param string $text Text to find/replace within.
 * @return string
 */
function wc_replace_policy_page_link_placeholders( $text ) {
	$privacy_page_id = wc_privacy_policy_page_id();
	$terms_page_id   = wc_terms_and_conditions_page_id();
	$privacy_link    = $privacy_page_id ? '<a href="' . esc_url( get_permalink( $privacy_page_id ) ) . '" class="woocommerce-privacy-policy-link" target="_blank">' . __( 'privacy policy', 'woocommerce' ) . '</a>' : __( 'privacy policy', 'woocommerce' );
	$terms_link      = $terms_page_id ? '<a href="' . esc_url( get_permalink( $terms_page_id ) ) . '" class="woocommerce-terms-and-conditions-link" target="_blank">' . __( 'terms and conditions', 'woocommerce' ) . '</a>' : __( 'terms and conditions', 'woocommerce' );

	$find_replace = array(
		'[terms]'          => $terms_link,
		'[privacy_policy]' => $privacy_link,
	);

	return str_replace( array_keys( $find_replace ), array_values( $find_replace ), $text );
}

/**
 * Template pages
 */

if ( ! function_exists( 'woocommerce_content' ) ) {

	/**
	 * Output WooCommerce content.
	 *
	 * This function is only used in the optional 'woocommerce.php' template.
	 * which people can add to their themes to add basic woocommerce support.
	 * without hooks or modifying core templates.
	 */
	function woocommerce_content() {

		if ( is_singular( 'product' ) ) {

			while ( have_posts() ) :
				the_post();
				wc_get_template_part( 'content', 'single-product' );
			endwhile;

		} else {
			?>

			<?php if ( apply_filters( 'woocommerce_show_page_title', true ) ) : ?>

				<h1 class="page-title"><?php woocommerce_page_title(); ?></h1>

			<?php endif; ?>

			<?php do_action( 'woocommerce_archive_description' ); ?>

			<?php if ( woocommerce_product_loop() ) : ?>

				<?php do_action( 'woocommerce_before_shop_loop' ); ?>

				<?php woocommerce_product_loop_start(); ?>

				<?php if ( wc_get_loop_prop( 'total' ) ) : ?>
					<?php while ( have_posts() ) : ?>
						<?php the_post(); ?>
						<?php wc_get_template_part( 'content', 'product' ); ?>
					<?php endwhile; ?>
				<?php endif; ?>

				<?php woocommerce_product_loop_end(); ?>

				<?php do_action( 'woocommerce_after_shop_loop' ); ?>

<<<<<<< HEAD
			<?php else : ?>

				<?php do_action( 'woocommerce_no_products_found' ); ?>

				<?php
=======
				<?php
			else :
				do_action( 'woocommerce_no_products_found' );
>>>>>>> 2ea7e4fb
			endif;
		}
	}
}

/**
 * Global
 */

if ( ! function_exists( 'woocommerce_output_content_wrapper' ) ) {

	/**
	 * Output the start of the page wrapper.
	 */
	function woocommerce_output_content_wrapper() {
		wc_get_template( 'global/wrapper-start.php' );
	}
}
if ( ! function_exists( 'woocommerce_output_content_wrapper_end' ) ) {

	/**
	 * Output the end of the page wrapper.
	 */
	function woocommerce_output_content_wrapper_end() {
		wc_get_template( 'global/wrapper-end.php' );
	}
}

if ( ! function_exists( 'woocommerce_get_sidebar' ) ) {

	/**
	 * Get the shop sidebar template.
	 */
	function woocommerce_get_sidebar() {
		wc_get_template( 'global/sidebar.php' );
	}
}

if ( ! function_exists( 'woocommerce_demo_store' ) ) {

	/**
	 * Adds a demo store banner to the site if enabled.
	 */
	function woocommerce_demo_store() {
		if ( ! is_store_notice_showing() ) {
			return;
		}

		$notice = get_option( 'woocommerce_demo_store_notice' );

		if ( empty( $notice ) ) {
			$notice = __( 'This is a demo store for testing purposes &mdash; no orders shall be fulfilled.', 'woocommerce' );
		}

		echo apply_filters( 'woocommerce_demo_store', '<p class="woocommerce-store-notice demo_store">' . wp_kses_post( $notice ) . ' <a href="#" class="woocommerce-store-notice__dismiss-link">' . esc_html__( 'Dismiss', 'woocommerce' ) . '</a></p>', $notice ); // WPCS: XSS ok.
	}
}

/**
 * Loop
 */

if ( ! function_exists( 'woocommerce_page_title' ) ) {

	/**
	 * Page Title function.
	 *
	 * @param  bool $echo Should echo title.
	 * @return string
	 */
	function woocommerce_page_title( $echo = true ) {

		if ( is_search() ) {
			/* translators: %s: search query */
			$page_title = sprintf( __( 'Search results: &ldquo;%s&rdquo;', 'woocommerce' ), get_search_query() );

			if ( get_query_var( 'paged' ) ) {
				/* translators: %s: page number */
				$page_title .= sprintf( __( '&nbsp;&ndash; Page %s', 'woocommerce' ), get_query_var( 'paged' ) );
			}
		} elseif ( is_tax() ) {

			$page_title = single_term_title( '', false );

		} else {

			$shop_page_id = wc_get_page_id( 'shop' );
			$page_title   = get_the_title( $shop_page_id );

		}

		$page_title = apply_filters( 'woocommerce_page_title', $page_title );

		if ( $echo ) {
			echo $page_title; // WPCS: XSS ok.
		} else {
			return $page_title;
		}
	}
}

if ( ! function_exists( 'woocommerce_product_loop_start' ) ) {

	/**
	 * Output the start of a product loop. By default this is a UL.
	 *
	 * @param bool $echo Should echo?.
	 * @return string
	 */
	function woocommerce_product_loop_start( $echo = true ) {
		ob_start();

		wc_set_loop_prop( 'loop', 0 );

		wc_get_template( 'loop/loop-start.php' );

		$loop_start = apply_filters( 'woocommerce_product_loop_start', ob_get_clean() );

		if ( $echo ) {
			echo $loop_start; // WPCS: XSS ok.
		} else {
			return $loop_start;
		}
	}
}

if ( ! function_exists( 'woocommerce_product_loop_end' ) ) {

	/**
	 * Output the end of a product loop. By default this is a UL.
	 *
	 * @param bool $echo Should echo?.
	 * @return string
	 */
	function woocommerce_product_loop_end( $echo = true ) {
		ob_start();

		wc_get_template( 'loop/loop-end.php' );

		$loop_end = apply_filters( 'woocommerce_product_loop_end', ob_get_clean() );

		if ( $echo ) {
			echo $loop_end; // WPCS: XSS ok.
		} else {
			return $loop_end;
		}
	}
}
if ( ! function_exists( 'woocommerce_template_loop_product_title' ) ) {

	/**
	 * Show the product title in the product loop. By default this is an H2.
	 */
	function woocommerce_template_loop_product_title() {
		echo '<h2 class="woocommerce-loop-product__title">' . get_the_title() . '</h2>'; // phpcs:ignore
	}
}
if ( ! function_exists( 'woocommerce_template_loop_category_title' ) ) {

	/**
	 * Show the subcategory title in the product loop.
	 *
	 * @param object $category Category object.
	 */
	function woocommerce_template_loop_category_title( $category ) {
		?>
		<h2 class="woocommerce-loop-category__title">
			<?php
			echo esc_html( $category->name );

			if ( $category->count > 0 ) {
				echo apply_filters( 'woocommerce_subcategory_count_html', ' <mark class="count">(' . esc_html( $category->count ) . ')</mark>', $category ); // WPCS: XSS ok.
			}
			?>
		</h2>
		<?php
	}
}

if ( ! function_exists( 'woocommerce_template_loop_product_link_open' ) ) {
	/**
	 * Insert the opening anchor tag for products in the loop.
	 */
	function woocommerce_template_loop_product_link_open() {
		global $product;

		$link = apply_filters( 'woocommerce_loop_product_link', get_the_permalink(), $product );

		echo '<a href="' . esc_url( $link ) . '" class="woocommerce-LoopProduct-link woocommerce-loop-product__link">';
	}
}

if ( ! function_exists( 'woocommerce_template_loop_product_link_close' ) ) {
	/**
	 * Insert the opening anchor tag for products in the loop.
	 */
	function woocommerce_template_loop_product_link_close() {
		echo '</a>';
	}
}

if ( ! function_exists( 'woocommerce_template_loop_category_link_open' ) ) {
	/**
	 * Insert the opening anchor tag for categories in the loop.
	 *
	 * @param int|object|string $category Category ID, Object or String.
	 */
	function woocommerce_template_loop_category_link_open( $category ) {
		echo '<a href="' . esc_url( get_term_link( $category, 'product_cat' ) ) . '">';
	}
}

if ( ! function_exists( 'woocommerce_template_loop_category_link_close' ) ) {
	/**
	 * Insert the closing anchor tag for categories in the loop.
	 */
	function woocommerce_template_loop_category_link_close() {
		echo '</a>';
	}
}

if ( ! function_exists( 'woocommerce_taxonomy_archive_description' ) ) {

	/**
	 * Show an archive description on taxonomy archives.
	 */
	function woocommerce_taxonomy_archive_description() {
		if ( is_product_taxonomy() && 0 === absint( get_query_var( 'paged' ) ) ) {
			$term = get_queried_object();

			if ( $term && ! empty( $term->description ) ) {
				echo '<div class="term-description">' . wc_format_content( $term->description ) . '</div>'; // WPCS: XSS ok.
			}
		}
	}
}
if ( ! function_exists( 'woocommerce_product_archive_description' ) ) {

	/**
	 * Show a shop page description on product archives.
	 */
	function woocommerce_product_archive_description() {
		// Don't display the description on search results page.
		if ( is_search() ) {
			return;
		}

		if ( is_post_type_archive( 'product' ) && in_array( absint( get_query_var( 'paged' ) ), array( 0, 1 ), true ) ) {
			$shop_page = get_post( wc_get_page_id( 'shop' ) );
			if ( $shop_page ) {
				$description = wc_format_content( $shop_page->post_content );
				if ( $description ) {
					echo '<div class="page-description">' . $description . '</div>'; // WPCS: XSS ok.
				}
			}
		}
	}
}

if ( ! function_exists( 'woocommerce_template_loop_add_to_cart' ) ) {

	/**
	 * Get the add to cart template for the loop.
	 *
	 * @param array $args Arguments.
	 */
	function woocommerce_template_loop_add_to_cart( $args = array() ) {
		global $product;

		if ( $product ) {
			$defaults = array(
				'quantity'   => 1,
				'class'      => implode(
					' ',
					array_filter(
						array(
							'button',
							'product_type_' . $product->get_type(),
							$product->is_purchasable() && $product->is_in_stock() ? 'add_to_cart_button' : '',
							$product->supports( 'ajax_add_to_cart' ) && $product->is_purchasable() && $product->is_in_stock() ? 'ajax_add_to_cart' : '',
						)
					)
				),
				'attributes' => array(
					'data-product_id'  => $product->get_id(),
					'data-product_sku' => $product->get_sku(),
					'aria-label'       => $product->add_to_cart_description(),
					'rel'              => 'nofollow',
				),
			);

			$args = apply_filters( 'woocommerce_loop_add_to_cart_args', wp_parse_args( $args, $defaults ), $product );

			if ( isset( $args['attributes']['aria-label'] ) ) {
				$args['attributes']['aria-label'] = wp_strip_all_tags( $args['attributes']['aria-label'] );
			}

			wc_get_template( 'loop/add-to-cart.php', $args );
		}
	}
}

if ( ! function_exists( 'woocommerce_template_loop_product_thumbnail' ) ) {

	/**
	 * Get the product thumbnail for the loop.
	 */
	function woocommerce_template_loop_product_thumbnail() {
		echo woocommerce_get_product_thumbnail(); // WPCS: XSS ok.
	}
}
if ( ! function_exists( 'woocommerce_template_loop_price' ) ) {

	/**
	 * Get the product price for the loop.
	 */
	function woocommerce_template_loop_price() {
		wc_get_template( 'loop/price.php' );
	}
}
if ( ! function_exists( 'woocommerce_template_loop_rating' ) ) {

	/**
	 * Display the average rating in the loop.
	 */
	function woocommerce_template_loop_rating() {
		wc_get_template( 'loop/rating.php' );
	}
}
if ( ! function_exists( 'woocommerce_show_product_loop_sale_flash' ) ) {

	/**
	 * Get the sale flash for the loop.
	 */
	function woocommerce_show_product_loop_sale_flash() {
		wc_get_template( 'loop/sale-flash.php' );
	}
}

if ( ! function_exists( 'woocommerce_get_product_thumbnail' ) ) {

	/**
	 * Get the product thumbnail, or the placeholder if not set.
	 *
	 * @param string $size (default: 'woocommerce_thumbnail').
	 * @param int    $deprecated1 Deprecated since WooCommerce 2.0 (default: 0).
	 * @param int    $deprecated2 Deprecated since WooCommerce 2.0 (default: 0).
	 * @return string
	 */
	function woocommerce_get_product_thumbnail( $size = 'woocommerce_thumbnail', $deprecated1 = 0, $deprecated2 = 0 ) {
		global $product;

		$image_size = apply_filters( 'single_product_archive_thumbnail_size', $size );

		return $product ? $product->get_image( $image_size ) : '';
	}
}

if ( ! function_exists( 'woocommerce_result_count' ) ) {

	/**
	 * Output the result count text (Showing x - x of x results).
	 */
	function woocommerce_result_count() {
		if ( ! wc_get_loop_prop( 'is_paginated' ) || ! woocommerce_products_will_display() ) {
			return;
		}
		$args = array(
			'total'    => wc_get_loop_prop( 'total' ),
			'per_page' => wc_get_loop_prop( 'per_page' ),
			'current'  => wc_get_loop_prop( 'current_page' ),
		);

		wc_get_template( 'loop/result-count.php', $args );
	}
}

if ( ! function_exists( 'woocommerce_catalog_ordering' ) ) {

	/**
	 * Output the product sorting options.
	 */
	function woocommerce_catalog_ordering() {
		if ( ! wc_get_loop_prop( 'is_paginated' ) || ! woocommerce_products_will_display() ) {
			return;
		}
		$show_default_orderby    = 'menu_order' === apply_filters( 'woocommerce_default_catalog_orderby', get_option( 'woocommerce_default_catalog_orderby' ) );
		$catalog_orderby_options = apply_filters(
			'woocommerce_catalog_orderby',
			array(
				'menu_order' => __( 'Default sorting', 'woocommerce' ),
				'popularity' => __( 'Sort by popularity', 'woocommerce' ),
				'rating'     => __( 'Sort by average rating', 'woocommerce' ),
				'date'       => __( 'Sort by latest', 'woocommerce' ),
				'price'      => __( 'Sort by price: low to high', 'woocommerce' ),
				'price-desc' => __( 'Sort by price: high to low', 'woocommerce' ),
			)
		);

		$default_orderby = wc_get_loop_prop( 'is_search' ) ? 'relevance' : apply_filters( 'woocommerce_default_catalog_orderby', get_option( 'woocommerce_default_catalog_orderby', '' ) );
		$orderby         = isset( $_GET['orderby'] ) ? wc_clean( wp_unslash( $_GET['orderby'] ) ) : $default_orderby; // WPCS: sanitization ok, input var ok, CSRF ok.

		if ( wc_get_loop_prop( 'is_search' ) ) {
			$catalog_orderby_options = array_merge( array( 'relevance' => __( 'Relevance', 'woocommerce' ) ), $catalog_orderby_options );

			unset( $catalog_orderby_options['menu_order'] );
		}

		if ( ! $show_default_orderby ) {
			unset( $catalog_orderby_options['menu_order'] );
		}

		if ( ! wc_review_ratings_enabled() ) {
			unset( $catalog_orderby_options['rating'] );
		}

		if ( ! array_key_exists( $orderby, $catalog_orderby_options ) ) {
			$orderby = current( array_keys( $catalog_orderby_options ) );
		}

		wc_get_template(
			'loop/orderby.php',
			array(
				'catalog_orderby_options' => $catalog_orderby_options,
				'orderby'                 => $orderby,
				'show_default_orderby'    => $show_default_orderby,
			)
		);
	}
}

if ( ! function_exists( 'woocommerce_pagination' ) ) {

	/**
	 * Output the pagination.
	 */
	function woocommerce_pagination() {
		if ( ! wc_get_loop_prop( 'is_paginated' ) || ! woocommerce_products_will_display() ) {
			return;
		}

		$args = array(
			'total'   => wc_get_loop_prop( 'total_pages' ),
			'current' => wc_get_loop_prop( 'current_page' ),
			'base'    => esc_url_raw( add_query_arg( 'product-page', '%#%', false ) ),
			'format'  => '?product-page=%#%',
		);

		if ( ! wc_get_loop_prop( 'is_shortcode' ) ) {
			$args['format'] = '';
			$args['base']   = esc_url_raw( str_replace( 999999999, '%#%', remove_query_arg( 'add-to-cart', get_pagenum_link( 999999999, false ) ) ) );
		}

		wc_get_template( 'loop/pagination.php', $args );
	}
}

/**
 * Single Product
 */

if ( ! function_exists( 'woocommerce_show_product_images' ) ) {

	/**
	 * Output the product image before the single product summary.
	 */
	function woocommerce_show_product_images() {
		wc_get_template( 'single-product/product-image.php' );
	}
}
if ( ! function_exists( 'woocommerce_show_product_thumbnails' ) ) {

	/**
	 * Output the product thumbnails.
	 */
	function woocommerce_show_product_thumbnails() {
		wc_get_template( 'single-product/product-thumbnails.php' );
	}
}

/**
 * Get HTML for a gallery image.
 *
 * Woocommerce_gallery_thumbnail_size, woocommerce_gallery_image_size and woocommerce_gallery_full_size accept name based image sizes, or an array of width/height values.
 *
 * @since 3.3.2
 * @param int  $attachment_id Attachment ID.
 * @param bool $main_image Is this the main image or a thumbnail?.
 * @return string
 */
function wc_get_gallery_image_html( $attachment_id, $main_image = false ) {
	$flexslider        = (bool) apply_filters( 'woocommerce_single_product_flexslider_enabled', get_theme_support( 'wc-product-gallery-slider' ) );
	$gallery_thumbnail = wc_get_image_size( 'gallery_thumbnail' );
	$thumbnail_size    = apply_filters( 'woocommerce_gallery_thumbnail_size', array( $gallery_thumbnail['width'], $gallery_thumbnail['height'] ) );
	$image_size        = apply_filters( 'woocommerce_gallery_image_size', $flexslider || $main_image ? 'woocommerce_single' : $thumbnail_size );
	$full_size         = apply_filters( 'woocommerce_gallery_full_size', apply_filters( 'woocommerce_product_thumbnails_large_size', 'full' ) );
	$thumbnail_src     = wp_get_attachment_image_src( $attachment_id, $thumbnail_size );
	$full_src          = wp_get_attachment_image_src( $attachment_id, $full_size );
	$image             = wp_get_attachment_image(
		$attachment_id,
		$image_size,
		false,
		apply_filters(
			'woocommerce_gallery_image_html_attachment_image_params',
			array(
				'title'                   => get_post_field( 'post_title', $attachment_id ),
				'data-caption'            => get_post_field( 'post_excerpt', $attachment_id ),
				'data-src'                => $full_src[0],
				'data-large_image'        => $full_src[0],
				'data-large_image_width'  => $full_src[1],
				'data-large_image_height' => $full_src[2],
				'class'                   => $main_image ? 'wp-post-image' : '',
			),
			$attachment_id,
			$image_size,
			$main_image
		)
	);

	return '<div data-thumb="' . esc_url( $thumbnail_src[0] ) . '" class="woocommerce-product-gallery__image"><a href="' . esc_url( $full_src[0] ) . '">' . $image . '</a></div>';
}

if ( ! function_exists( 'woocommerce_output_product_data_tabs' ) ) {

	/**
	 * Output the product tabs.
	 */
	function woocommerce_output_product_data_tabs() {
		wc_get_template( 'single-product/tabs/tabs.php' );
	}
}
if ( ! function_exists( 'woocommerce_template_single_title' ) ) {

	/**
	 * Output the product title.
	 */
	function woocommerce_template_single_title() {
		wc_get_template( 'single-product/title.php' );
	}
}
if ( ! function_exists( 'woocommerce_template_single_rating' ) ) {

	/**
	 * Output the product rating.
	 */
	function woocommerce_template_single_rating() {
		if ( post_type_supports( 'product', 'comments' ) ) {
			wc_get_template( 'single-product/rating.php' );
		}
	}
}
if ( ! function_exists( 'woocommerce_template_single_price' ) ) {

	/**
	 * Output the product price.
	 */
	function woocommerce_template_single_price() {
		wc_get_template( 'single-product/price.php' );
	}
}
if ( ! function_exists( 'woocommerce_template_single_excerpt' ) ) {

	/**
	 * Output the product short description (excerpt).
	 */
	function woocommerce_template_single_excerpt() {
		wc_get_template( 'single-product/short-description.php' );
	}
}
if ( ! function_exists( 'woocommerce_template_single_meta' ) ) {

	/**
	 * Output the product meta.
	 */
	function woocommerce_template_single_meta() {
		wc_get_template( 'single-product/meta.php' );
	}
}
if ( ! function_exists( 'woocommerce_template_single_sharing' ) ) {

	/**
	 * Output the product sharing.
	 */
	function woocommerce_template_single_sharing() {
		wc_get_template( 'single-product/share.php' );
	}
}
if ( ! function_exists( 'woocommerce_show_product_sale_flash' ) ) {

	/**
	 * Output the product sale flash.
	 */
	function woocommerce_show_product_sale_flash() {
		wc_get_template( 'single-product/sale-flash.php' );
	}
}

if ( ! function_exists( 'woocommerce_template_single_add_to_cart' ) ) {

	/**
	 * Trigger the single product add to cart action.
	 */
	function woocommerce_template_single_add_to_cart() {
		global $product;
		do_action( 'woocommerce_' . $product->get_type() . '_add_to_cart' );
	}
}
if ( ! function_exists( 'woocommerce_simple_add_to_cart' ) ) {

	/**
	 * Output the simple product add to cart area.
	 */
	function woocommerce_simple_add_to_cart() {
		wc_get_template( 'single-product/add-to-cart/simple.php' );
	}
}
if ( ! function_exists( 'woocommerce_grouped_add_to_cart' ) ) {

	/**
	 * Output the grouped product add to cart area.
	 */
	function woocommerce_grouped_add_to_cart() {
		global $product;

		$products = array_filter( array_map( 'wc_get_product', $product->get_children() ), 'wc_products_array_filter_visible_grouped' );

		if ( $products ) {
			wc_get_template(
				'single-product/add-to-cart/grouped.php',
				array(
					'grouped_product'    => $product,
					'grouped_products'   => $products,
					'quantites_required' => false,
				)
			);
		}
	}
}
if ( ! function_exists( 'woocommerce_variable_add_to_cart' ) ) {

	/**
	 * Output the variable product add to cart area.
	 */
	function woocommerce_variable_add_to_cart() {
		global $product;

		// Enqueue variation scripts.
		wp_enqueue_script( 'wc-add-to-cart-variation' );

		// Get Available variations?
		$get_variations = count( $product->get_children() ) <= apply_filters( 'woocommerce_ajax_variation_threshold', 30, $product );

		// Load the template.
		wc_get_template(
			'single-product/add-to-cart/variable.php',
			array(
				'available_variations' => $get_variations ? $product->get_available_variations() : false,
				'attributes'           => $product->get_variation_attributes(),
				'selected_attributes'  => $product->get_default_attributes(),
			)
		);
	}
}
if ( ! function_exists( 'woocommerce_external_add_to_cart' ) ) {

	/**
	 * Output the external product add to cart area.
	 */
	function woocommerce_external_add_to_cart() {
		global $product;

		if ( ! $product->add_to_cart_url() ) {
			return;
		}

		wc_get_template(
			'single-product/add-to-cart/external.php',
			array(
				'product_url' => $product->add_to_cart_url(),
				'button_text' => $product->single_add_to_cart_text(),
			)
		);
	}
}

if ( ! function_exists( 'woocommerce_quantity_input' ) ) {

	/**
	 * Output the quantity input for add to cart forms.
	 *
	 * @param  array           $args Args for the input.
	 * @param  WC_Product|null $product Product.
	 * @param  boolean         $echo Whether to return or echo|string.
	 *
	 * @return string
	 */
	function woocommerce_quantity_input( $args = array(), $product = null, $echo = true ) {
		if ( is_null( $product ) ) {
			$product = $GLOBALS['product'];
		}

		$defaults = array(
			'input_id'     => uniqid( 'quantity_' ),
			'input_name'   => 'quantity',
			'input_value'  => '1',
			'classes'      => apply_filters( 'woocommerce_quantity_input_classes', array( 'input-text', 'qty', 'text' ), $product ),
			'max_value'    => apply_filters( 'woocommerce_quantity_input_max', -1, $product ),
			'min_value'    => apply_filters( 'woocommerce_quantity_input_min', 0, $product ),
			'step'         => apply_filters( 'woocommerce_quantity_input_step', 1, $product ),
			'pattern'      => apply_filters( 'woocommerce_quantity_input_pattern', has_filter( 'woocommerce_stock_amount', 'intval' ) ? '[0-9]*' : '' ),
			'inputmode'    => apply_filters( 'woocommerce_quantity_input_inputmode', has_filter( 'woocommerce_stock_amount', 'intval' ) ? 'numeric' : '' ),
			'product_name' => $product ? $product->get_title() : '',
		);

		$args = apply_filters( 'woocommerce_quantity_input_args', wp_parse_args( $args, $defaults ), $product );

		// Apply sanity to min/max args - min cannot be lower than 0.
		$args['min_value'] = max( $args['min_value'], 0 );
		$args['max_value'] = 0 < $args['max_value'] ? $args['max_value'] : '';

		// Max cannot be lower than min if defined.
		if ( '' !== $args['max_value'] && $args['max_value'] < $args['min_value'] ) {
			$args['max_value'] = $args['min_value'];
		}

		ob_start();

		wc_get_template( 'global/quantity-input.php', $args );

		if ( $echo ) {
			echo ob_get_clean(); // WPCS: XSS ok.
		} else {
			return ob_get_clean();
		}
	}
}

if ( ! function_exists( 'woocommerce_product_description_tab' ) ) {

	/**
	 * Output the description tab content.
	 */
	function woocommerce_product_description_tab() {
		wc_get_template( 'single-product/tabs/description.php' );
	}
}
if ( ! function_exists( 'woocommerce_product_additional_information_tab' ) ) {

	/**
	 * Output the attributes tab content.
	 */
	function woocommerce_product_additional_information_tab() {
		wc_get_template( 'single-product/tabs/additional-information.php' );
	}
}
if ( ! function_exists( 'woocommerce_default_product_tabs' ) ) {

	/**
	 * Add default product tabs to product pages.
	 *
	 * @param array $tabs Array of tabs.
	 * @return array
	 */
	function woocommerce_default_product_tabs( $tabs = array() ) {
		global $product, $post;

		// Description tab - shows product content.
		if ( $post->post_content ) {
			$tabs['description'] = array(
				'title'    => __( 'Description', 'woocommerce' ),
				'priority' => 10,
				'callback' => 'woocommerce_product_description_tab',
			);
		}

		// Additional information tab - shows attributes.
		if ( $product && ( $product->has_attributes() || apply_filters( 'wc_product_enable_dimensions_display', $product->has_weight() || $product->has_dimensions() ) ) ) {
			$tabs['additional_information'] = array(
				'title'    => __( 'Additional information', 'woocommerce' ),
				'priority' => 20,
				'callback' => 'woocommerce_product_additional_information_tab',
			);
		}

		// Reviews tab - shows comments.
		if ( comments_open() ) {
			$tabs['reviews'] = array(
				/* translators: %s: reviews count */
				'title'    => sprintf( __( 'Reviews (%d)', 'woocommerce' ), $product->get_review_count() ),
				'priority' => 30,
				'callback' => 'comments_template',
			);
		}

		return $tabs;
	}
}

if ( ! function_exists( 'woocommerce_sort_product_tabs' ) ) {

	/**
	 * Sort tabs by priority.
	 *
	 * @param array $tabs Array of tabs.
	 * @return array
	 */
	function woocommerce_sort_product_tabs( $tabs = array() ) {

		// Make sure the $tabs parameter is an array.
		if ( ! is_array( $tabs ) ) {
			trigger_error( 'Function woocommerce_sort_product_tabs() expects an array as the first parameter. Defaulting to empty array.' ); // @codingStandardsIgnoreLine
			$tabs = array();
		}

		// Re-order tabs by priority.
		if ( ! function_exists( '_sort_priority_callback' ) ) {
			/**
			 * Sort Priority Callback Function
			 *
			 * @param array $a Comparison A.
			 * @param array $b Comparison B.
			 * @return bool
			 */
			function _sort_priority_callback( $a, $b ) {
				if ( ! isset( $a['priority'], $b['priority'] ) || $a['priority'] === $b['priority'] ) {
					return 0;
				}
				return ( $a['priority'] < $b['priority'] ) ? -1 : 1;
			}
		}

		uasort( $tabs, '_sort_priority_callback' );

		return $tabs;
	}
}

if ( ! function_exists( 'woocommerce_comments' ) ) {

	/**
	 * Output the Review comments template.
	 *
	 * @param WP_Comment $comment Comment object.
	 * @param array      $args Arguments.
	 * @param int        $depth Depth.
	 */
	function woocommerce_comments( $comment, $args, $depth ) {
		$GLOBALS['comment'] = $comment; // WPCS: override ok.
		wc_get_template(
			'single-product/review.php',
			array(
				'comment' => $comment,
				'args'    => $args,
				'depth'   => $depth,
			)
		);
	}
}

if ( ! function_exists( 'woocommerce_review_display_gravatar' ) ) {
	/**
	 * Display the review authors gravatar
	 *
	 * @param array $comment WP_Comment.
	 * @return void
	 */
	function woocommerce_review_display_gravatar( $comment ) {
		echo get_avatar( $comment, apply_filters( 'woocommerce_review_gravatar_size', '60' ), '' );
	}
}

if ( ! function_exists( 'woocommerce_review_display_rating' ) ) {
	/**
	 * Display the reviewers star rating
	 *
	 * @return void
	 */
	function woocommerce_review_display_rating() {
		if ( post_type_supports( 'product', 'comments' ) ) {
			wc_get_template( 'single-product/review-rating.php' );
		}
	}
}

if ( ! function_exists( 'woocommerce_review_display_meta' ) ) {
	/**
	 * Display the review authors meta (name, verified owner, review date)
	 *
	 * @return void
	 */
	function woocommerce_review_display_meta() {
		wc_get_template( 'single-product/review-meta.php' );
	}
}

if ( ! function_exists( 'woocommerce_review_display_comment_text' ) ) {

	/**
	 * Display the review content.
	 */
	function woocommerce_review_display_comment_text() {
		echo '<div class="description">';
		comment_text();
		echo '</div>';
	}
}

if ( ! function_exists( 'woocommerce_output_related_products' ) ) {

	/**
	 * Output the related products.
	 */
	function woocommerce_output_related_products() {

		$args = array(
			'posts_per_page' => 4,
			'columns'        => 4,
			'orderby'        => 'rand', // @codingStandardsIgnoreLine.
		);

		woocommerce_related_products( apply_filters( 'woocommerce_output_related_products_args', $args ) );
	}
}

if ( ! function_exists( 'woocommerce_related_products' ) ) {

	/**
	 * Output the related products.
	 *
	 * @param array $args Provided arguments.
	 */
	function woocommerce_related_products( $args = array() ) {
		global $product;

		if ( ! $product ) {
			return;
		}

		$defaults = array(
			'posts_per_page' => 2,
			'columns'        => 2,
			'orderby'        => 'rand', // @codingStandardsIgnoreLine.
			'order'          => 'desc',
		);

		$args = wp_parse_args( $args, $defaults );

		// Get visible related products then sort them at random.
		$args['related_products'] = array_filter( array_map( 'wc_get_product', wc_get_related_products( $product->get_id(), $args['posts_per_page'], $product->get_upsell_ids() ) ), 'wc_products_array_filter_visible' );

		// Handle orderby.
		$args['related_products'] = wc_products_array_orderby( $args['related_products'], $args['orderby'], $args['order'] );

		// Set global loop values.
		wc_set_loop_prop( 'name', 'related' );
		wc_set_loop_prop( 'columns', apply_filters( 'woocommerce_related_products_columns', $args['columns'] ) );

		wc_get_template( 'single-product/related.php', $args );
	}
}

if ( ! function_exists( 'woocommerce_upsell_display' ) ) {

	/**
	 * Output product up sells.
	 *
	 * @param int    $limit (default: -1).
	 * @param int    $columns (default: 4).
	 * @param string $orderby Supported values - rand, title, ID, date, modified, menu_order, price.
	 * @param string $order Sort direction.
	 */
	function woocommerce_upsell_display( $limit = '-1', $columns = 4, $orderby = 'rand', $order = 'desc' ) {
		global $product;

		if ( ! $product ) {
			return;
		}

		// Handle the legacy filter which controlled posts per page etc.
		$args = apply_filters(
			'woocommerce_upsell_display_args',
			array(
				'posts_per_page' => $limit,
				'orderby'        => $orderby,
				'columns'        => $columns,
			)
		);
		wc_set_loop_prop( 'name', 'up-sells' );
		wc_set_loop_prop( 'columns', apply_filters( 'woocommerce_upsells_columns', isset( $args['columns'] ) ? $args['columns'] : $columns ) );

		$orderby = apply_filters( 'woocommerce_upsells_orderby', isset( $args['orderby'] ) ? $args['orderby'] : $orderby );
		$limit   = apply_filters( 'woocommerce_upsells_total', isset( $args['posts_per_page'] ) ? $args['posts_per_page'] : $limit );

		// Get visible upsells then sort them at random, then limit result set.
		$upsells = wc_products_array_orderby( array_filter( array_map( 'wc_get_product', $product->get_upsell_ids() ), 'wc_products_array_filter_visible' ), $orderby, $order );
		$upsells = $limit > 0 ? array_slice( $upsells, 0, $limit ) : $upsells;

		wc_get_template(
			'single-product/up-sells.php',
			array(
				'upsells'        => $upsells,

				// Not used now, but used in previous version of up-sells.php.
				'posts_per_page' => $limit,
				'orderby'        => $orderby,
				'columns'        => $columns,
			)
		);
	}
}

/** Cart */

if ( ! function_exists( 'woocommerce_shipping_calculator' ) ) {

	/**
	 * Output the cart shipping calculator.
	 *
	 * @param string $button_text Text for the shipping calculation toggle.
	 */
	function woocommerce_shipping_calculator( $button_text = '' ) {
		if ( 'no' === get_option( 'woocommerce_enable_shipping_calc' ) || ! WC()->cart->needs_shipping() ) {
			return;
		}
		wp_enqueue_script( 'wc-country-select' );
		wc_get_template(
			'cart/shipping-calculator.php',
			array(
				'button_text' => $button_text,
			)
		);
	}
}

if ( ! function_exists( 'woocommerce_cart_totals' ) ) {

	/**
	 * Output the cart totals.
	 */
	function woocommerce_cart_totals() {
		if ( is_checkout() ) {
			return;
		}
		wc_get_template( 'cart/cart-totals.php' );
	}
}

if ( ! function_exists( 'woocommerce_cross_sell_display' ) ) {

	/**
	 * Output the cart cross-sells.
	 *
	 * @param  int    $limit (default: 2).
	 * @param  int    $columns (default: 2).
	 * @param  string $orderby (default: 'rand').
	 * @param  string $order (default: 'desc').
	 */
	function woocommerce_cross_sell_display( $limit = 2, $columns = 2, $orderby = 'rand', $order = 'desc' ) {
		if ( is_checkout() ) {
			return;
		}
		// Get visible cross sells then sort them at random.
		$cross_sells = array_filter( array_map( 'wc_get_product', WC()->cart->get_cross_sells() ), 'wc_products_array_filter_visible' );

		wc_set_loop_prop( 'name', 'cross-sells' );
		wc_set_loop_prop( 'columns', apply_filters( 'woocommerce_cross_sells_columns', $columns ) );

		// Handle orderby and limit results.
		$orderby     = apply_filters( 'woocommerce_cross_sells_orderby', $orderby );
		$order       = apply_filters( 'woocommerce_cross_sells_order', $order );
		$cross_sells = wc_products_array_orderby( $cross_sells, $orderby, $order );
		$limit       = apply_filters( 'woocommerce_cross_sells_total', $limit );
		$cross_sells = $limit > 0 ? array_slice( $cross_sells, 0, $limit ) : $cross_sells;

		wc_get_template(
			'cart/cross-sells.php',
			array(
				'cross_sells'    => $cross_sells,

				// Not used now, but used in previous version of up-sells.php.
				'posts_per_page' => $limit,
				'orderby'        => $orderby,
				'columns'        => $columns,
			)
		);
	}
}

if ( ! function_exists( 'woocommerce_button_proceed_to_checkout' ) ) {

	/**
	 * Output the proceed to checkout button.
	 */
	function woocommerce_button_proceed_to_checkout() {
		wc_get_template( 'cart/proceed-to-checkout-button.php' );
	}
}

if ( ! function_exists( 'woocommerce_widget_shopping_cart_button_view_cart' ) ) {

	/**
	 * Output the view cart button.
	 */
	function woocommerce_widget_shopping_cart_button_view_cart() {
		echo '<a href="' . esc_url( wc_get_cart_url() ) . '" class="button wc-forward">' . esc_html__( 'View cart', 'woocommerce' ) . '</a>';
	}
}

if ( ! function_exists( 'woocommerce_widget_shopping_cart_proceed_to_checkout' ) ) {

	/**
	 * Output the proceed to checkout button.
	 */
	function woocommerce_widget_shopping_cart_proceed_to_checkout() {
		echo '<a href="' . esc_url( wc_get_checkout_url() ) . '" class="button checkout wc-forward">' . esc_html__( 'Checkout', 'woocommerce' ) . '</a>';
	}
}

/** Mini-Cart */

if ( ! function_exists( 'woocommerce_mini_cart' ) ) {

	/**
	 * Output the Mini-cart - used by cart widget.
	 *
	 * @param array $args Arguments.
	 */
	function woocommerce_mini_cart( $args = array() ) {

		$defaults = array(
			'list_class' => '',
		);

		$args = wp_parse_args( $args, $defaults );

		wc_get_template( 'cart/mini-cart.php', $args );
	}
}

/** Login */

if ( ! function_exists( 'woocommerce_login_form' ) ) {

	/**
	 * Output the WooCommerce Login Form.
	 *
	 * @param array $args Arguments.
	 */
	function woocommerce_login_form( $args = array() ) {

		$defaults = array(
			'message'  => '',
			'redirect' => '',
			'hidden'   => false,
		);

		$args = wp_parse_args( $args, $defaults );

		wc_get_template( 'global/form-login.php', $args );
	}
}

if ( ! function_exists( 'woocommerce_checkout_login_form' ) ) {

	/**
	 * Output the WooCommerce Checkout Login Form.
	 */
	function woocommerce_checkout_login_form() {
		wc_get_template(
			'checkout/form-login.php',
			array(
				'checkout' => WC()->checkout(),
			)
		);
	}
}

if ( ! function_exists( 'woocommerce_breadcrumb' ) ) {

	/**
	 * Output the WooCommerce Breadcrumb.
	 *
	 * @param array $args Arguments.
	 */
	function woocommerce_breadcrumb( $args = array() ) {
		$args = wp_parse_args(
			$args,
			apply_filters(
				'woocommerce_breadcrumb_defaults',
				array(
					'delimiter'   => '&nbsp;&#47;&nbsp;',
					'wrap_before' => '<nav class="woocommerce-breadcrumb">',
					'wrap_after'  => '</nav>',
					'before'      => '',
					'after'       => '',
					'home'        => _x( 'Home', 'breadcrumb', 'woocommerce' ),
				)
			)
		);

		$breadcrumbs = new WC_Breadcrumb();

		if ( ! empty( $args['home'] ) ) {
			$breadcrumbs->add_crumb( $args['home'], apply_filters( 'woocommerce_breadcrumb_home_url', home_url() ) );
		}

		$args['breadcrumb'] = $breadcrumbs->generate();

		/**
		 * WooCommerce Breadcrumb hook
		 *
		 * @hooked WC_Structured_Data::generate_breadcrumblist_data() - 10
		 */
		do_action( 'woocommerce_breadcrumb', $breadcrumbs, $args );

		wc_get_template( 'global/breadcrumb.php', $args );
	}
}

if ( ! function_exists( 'woocommerce_order_review' ) ) {

	/**
	 * Output the Order review table for the checkout.
	 *
	 * @param bool $deprecated Deprecated param.
	 */
	function woocommerce_order_review( $deprecated = false ) {
		wc_get_template(
			'checkout/review-order.php',
			array(
				'checkout' => WC()->checkout(),
			)
		);
	}
}

if ( ! function_exists( 'woocommerce_checkout_payment' ) ) {

	/**
	 * Output the Payment Methods on the checkout.
	 */
	function woocommerce_checkout_payment() {
		if ( WC()->cart->needs_payment() ) {
			$available_gateways = WC()->payment_gateways()->get_available_payment_gateways();
			WC()->payment_gateways()->set_current_gateway( $available_gateways );
		} else {
			$available_gateways = array();
		}

		wc_get_template(
			'checkout/payment.php',
			array(
				'checkout'           => WC()->checkout(),
				'available_gateways' => $available_gateways,
				'order_button_text'  => apply_filters( 'woocommerce_order_button_text', __( 'Place order', 'woocommerce' ) ),
			)
		);
	}
}

if ( ! function_exists( 'woocommerce_checkout_coupon_form' ) ) {

	/**
	 * Output the Coupon form for the checkout.
	 */
	function woocommerce_checkout_coupon_form() {
		wc_get_template(
			'checkout/form-coupon.php',
			array(
				'checkout' => WC()->checkout(),
			)
		);
	}
}

if ( ! function_exists( 'woocommerce_products_will_display' ) ) {

	/**
	 * Check if we will be showing products or not (and not sub-categories only).
	 *
	 * @return bool
	 */
	function woocommerce_products_will_display() {
		$display_type = woocommerce_get_loop_display_mode();

		return 0 < wc_get_loop_prop( 'total', 0 ) && 'subcategories' !== $display_type;
	}
}

if ( ! function_exists( 'woocommerce_get_loop_display_mode' ) ) {

	/**
	 * See what is going to display in the loop.
	 *
	 * @since 3.3.0
	 * @return string Either products, subcategories, or both, based on current page.
	 */
	function woocommerce_get_loop_display_mode() {
		// Only return products when filtering things.
		if ( 1 < wc_get_loop_prop( 'current_page' ) || wc_get_loop_prop( 'is_search' ) || wc_get_loop_prop( 'is_filtered' ) ) {
			return 'products';
		}

		$parent_id    = 0;
		$display_type = '';

		if ( is_shop() ) {
			$display_type = get_option( 'woocommerce_shop_page_display', '' );
		} elseif ( is_product_category() ) {
			$parent_id    = get_queried_object_id();
			$display_type = get_woocommerce_term_meta( $parent_id, 'display_type', true );
			$display_type = '' === $display_type ? get_option( 'woocommerce_category_archive_display', '' ) : $display_type;
		}

		// Ensure valid value.
		if ( '' === $display_type || ! in_array( $display_type, array( 'products', 'subcategories', 'both' ), true ) ) {
			$display_type = 'products';
		}

		// If we're showing categories, ensure we actually have something to show.
		if ( in_array( $display_type, array( 'subcategories', 'both' ), true ) ) {
			$subcategories = woocommerce_get_product_subcategories( $parent_id );

			if ( empty( $subcategories ) ) {
				$display_type = 'products';
			}
		}

		return $display_type;
	}
}

if ( ! function_exists( 'woocommerce_maybe_show_product_subcategories' ) ) {

	/**
	 * Maybe display categories before, or instead of, a product loop.
	 *
	 * @since 3.3.0
	 * @param string $loop_html HTML.
	 * @return string
	 */
	function woocommerce_maybe_show_product_subcategories( $loop_html = '' ) {
		if ( wc_get_loop_prop( 'is_shortcode' ) && ! WC_Template_Loader::in_content_filter() ) {
			return $loop_html;
		}

		$display_type = woocommerce_get_loop_display_mode();

		// If displaying categories, append to the loop.
		if ( 'subcategories' === $display_type || 'both' === $display_type ) {
			ob_start();
			woocommerce_output_product_categories(
				array(
					'parent_id' => is_product_category() ? get_queried_object_id() : 0,
				)
			);
			$loop_html .= ob_get_clean();

			if ( 'subcategories' === $display_type ) {
				wc_set_loop_prop( 'total', 0 );

				// This removes pagination and products from display for themes not using wc_get_loop_prop in their product loops.  @todo Remove in future major version.
				global $wp_query;

				if ( $wp_query->is_main_query() ) {
					$wp_query->post_count    = 0;
					$wp_query->max_num_pages = 0;
				}
			}
		}

		return $loop_html;
	}
}

if ( ! function_exists( 'woocommerce_product_subcategories' ) ) {
	/**
	 * This is a legacy function which used to check if we needed to display subcats and then output them. It was called by templates.
	 *
	 * From 3.3 onwards this is all handled via hooks and the woocommerce_maybe_show_product_subcategories function.
	 *
	 * Since some templates have not updated compatibility, to avoid showing incorrect categories this function has been deprecated and will
	 * return nothing. Replace usage with woocommerce_output_product_categories to render the category list manually.
	 *
	 * This is a legacy function which also checks if things should display.
	 * Themes no longer need to call these functions. It's all done via hooks.
	 *
	 * @deprecated 3.3.1 @todo Add a notice in a future version.
	 * @param array $args Arguments.
	 * @return null|boolean
	 */
	function woocommerce_product_subcategories( $args = array() ) {
		$defaults = array(
			'before'        => '',
			'after'         => '',
			'force_display' => false,
		);

		$args = wp_parse_args( $args, $defaults );

		if ( $args['force_display'] ) {
			// We can still render if display is forced.
			woocommerce_output_product_categories(
				array(
					'before'    => $args['before'],
					'after'     => $args['after'],
					'parent_id' => is_product_category() ? get_queried_object_id() : 0,
				)
			);
			return true;
		} else {
			// Output nothing. woocommerce_maybe_show_product_subcategories will handle the output of cats.
			$display_type = woocommerce_get_loop_display_mode();

			if ( 'subcategories' === $display_type ) {
				// This removes pagination and products from display for themes not using wc_get_loop_prop in their product loops. @todo Remove in future major version.
				global $wp_query;

				if ( $wp_query->is_main_query() ) {
					$wp_query->post_count    = 0;
					$wp_query->max_num_pages = 0;
				}
			}

			return 'subcategories' === $display_type || 'both' === $display_type;
		}
	}
}

if ( ! function_exists( 'woocommerce_output_product_categories' ) ) {
	/**
	 * Display product sub categories as thumbnails.
	 *
	 * This is a replacement for woocommerce_product_subcategories which also does some logic
	 * based on the loop. This function however just outputs when called.
	 *
	 * @since 3.3.1
	 * @param array $args Arguments.
	 * @return boolean
	 */
	function woocommerce_output_product_categories( $args = array() ) {
		$args = wp_parse_args(
			$args,
			array(
				'before'    => apply_filters( 'woocommerce_before_output_product_categories', '' ),
				'after'     => apply_filters( 'woocommerce_after_output_product_categories', '' ),
				'parent_id' => 0,
			)
		);

		$product_categories = woocommerce_get_product_subcategories( $args['parent_id'] );

		if ( ! $product_categories ) {
			return false;
		}

		echo $args['before']; // WPCS: XSS ok.

		foreach ( $product_categories as $category ) {
			wc_get_template(
				'content-product_cat.php',
				array(
					'category' => $category,
				)
			);
		}

		echo $args['after']; // WPCS: XSS ok.

		return true;
	}
}

if ( ! function_exists( 'woocommerce_get_product_subcategories' ) ) {
	/**
	 * Get (and cache) product subcategories.
	 *
	 * @param int $parent_id Get subcategories of this ID.
	 * @return array
	 */
	function woocommerce_get_product_subcategories( $parent_id = 0 ) {
		$parent_id          = absint( $parent_id );
		$product_categories = wp_cache_get( 'product-category-hierarchy-' . $parent_id, 'product_cat' );

		if ( false === $product_categories ) {
			// NOTE: using child_of instead of parent - this is not ideal but due to a WP bug ( https://core.trac.wordpress.org/ticket/15626 ) pad_counts won't work.
			$product_categories = get_categories(
				apply_filters(
					'woocommerce_product_subcategories_args',
					array(
						'parent'       => $parent_id,
						'menu_order'   => 'ASC',
						'hide_empty'   => 0,
						'hierarchical' => 1,
						'taxonomy'     => 'product_cat',
						'pad_counts'   => 1,
					)
				)
			);

			wp_cache_set( 'product-category-hierarchy-' . $parent_id, $product_categories, 'product_cat' );
		}

		if ( apply_filters( 'woocommerce_product_subcategories_hide_empty', true ) ) {
			$product_categories = wp_list_filter( $product_categories, array( 'count' => 0 ), 'NOT' );
		}

		return $product_categories;
	}
}

if ( ! function_exists( 'woocommerce_subcategory_thumbnail' ) ) {

	/**
	 * Show subcategory thumbnails.
	 *
	 * @param mixed $category Category.
	 */
	function woocommerce_subcategory_thumbnail( $category ) {
		$small_thumbnail_size = apply_filters( 'subcategory_archive_thumbnail_size', 'woocommerce_thumbnail' );
		$dimensions           = wc_get_image_size( $small_thumbnail_size );
		$thumbnail_id         = get_woocommerce_term_meta( $category->term_id, 'thumbnail_id', true );

		if ( $thumbnail_id ) {
			$image        = wp_get_attachment_image_src( $thumbnail_id, $small_thumbnail_size );
			$image        = $image[0];
			$image_srcset = function_exists( 'wp_get_attachment_image_srcset' ) ? wp_get_attachment_image_srcset( $thumbnail_id, $small_thumbnail_size ) : false;
			$image_sizes  = function_exists( 'wp_get_attachment_image_sizes' ) ? wp_get_attachment_image_sizes( $thumbnail_id, $small_thumbnail_size ) : false;
		} else {
			$image        = wc_placeholder_img_src();
			$image_srcset = false;
			$image_sizes  = false;
		}

		if ( $image ) {
			// Prevent esc_url from breaking spaces in urls for image embeds.
			// Ref: https://core.trac.wordpress.org/ticket/23605.
			$image = str_replace( ' ', '%20', $image );

			// Add responsive image markup if available.
			if ( $image_srcset && $image_sizes ) {
				echo '<img src="' . esc_url( $image ) . '" alt="' . esc_attr( $category->name ) . '" width="' . esc_attr( $dimensions['width'] ) . '" height="' . esc_attr( $dimensions['height'] ) . '" srcset="' . esc_attr( $image_srcset ) . '" sizes="' . esc_attr( $image_sizes ) . '" />';
			} else {
				echo '<img src="' . esc_url( $image ) . '" alt="' . esc_attr( $category->name ) . '" width="' . esc_attr( $dimensions['width'] ) . '" height="' . esc_attr( $dimensions['height'] ) . '" />';
			}
		}
	}
}

if ( ! function_exists( 'woocommerce_order_details_table' ) ) {

	/**
	 * Displays order details in a table.
	 *
	 * @param mixed $order_id Order ID.
	 */
	function woocommerce_order_details_table( $order_id ) {
		if ( ! $order_id ) {
			return;
		}

		wc_get_template(
			'order/order-details.php',
			array(
				'order_id' => $order_id,
			)
		);
	}
}

if ( ! function_exists( 'woocommerce_order_downloads_table' ) ) {

	/**
	 * Displays order downloads in a table.
	 *
	 * @since 3.2.0
	 * @param array $downloads Downloads.
	 */
	function woocommerce_order_downloads_table( $downloads ) {
		if ( ! $downloads ) {
			return;
		}
		wc_get_template(
			'order/order-downloads.php',
			array(
				'downloads' => $downloads,
			)
		);
	}
}

if ( ! function_exists( 'woocommerce_order_again_button' ) ) {

	/**
	 * Display an 'order again' button on the view order page.
	 *
	 * @param object $order Order.
	 */
	function woocommerce_order_again_button( $order ) {
		if ( ! $order || ! $order->has_status( apply_filters( 'woocommerce_valid_order_statuses_for_order_again', array( 'completed' ) ) ) || ! is_user_logged_in() ) {
			return;
		}

		wc_get_template(
			'order/order-again.php',
			array(
				'order'           => $order,
				'order_again_url' => wp_nonce_url( add_query_arg( 'order_again', $order->get_id(), wc_get_cart_url() ), 'woocommerce-order_again' ),
			)
		);
	}
}

/** Forms */

if ( ! function_exists( 'woocommerce_form_field' ) ) {

	/**
	 * Outputs a checkout/address form field.
	 *
	 * @param string $key Key.
	 * @param mixed  $args Arguments.
	 * @param string $value (default: null).
	 * @return string
	 */
	function woocommerce_form_field( $key, $args, $value = null ) {
		$defaults = array(
			'type'              => 'text',
			'label'             => '',
			'description'       => '',
			'placeholder'       => '',
			'maxlength'         => false,
			'required'          => false,
			'autocomplete'      => false,
			'id'                => $key,
			'class'             => array(),
			'label_class'       => array(),
			'input_class'       => array(),
			'return'            => false,
			'options'           => array(),
			'custom_attributes' => array(),
			'validate'          => array(),
			'default'           => '',
			'autofocus'         => '',
			'priority'          => '',
		);

		$args = wp_parse_args( $args, $defaults );
		$args = apply_filters( 'woocommerce_form_field_args', $args, $key, $value );

		if ( $args['required'] ) {
			$args['class'][] = 'validate-required';
			$required        = '&nbsp;<abbr class="required" title="' . esc_attr__( 'required', 'woocommerce' ) . '">*</abbr>';
		} else {
			$required = '&nbsp;<span class="optional">(' . esc_html__( 'optional', 'woocommerce' ) . ')</span>';
		}

		if ( is_string( $args['label_class'] ) ) {
			$args['label_class'] = array( $args['label_class'] );
		}

		if ( is_null( $value ) ) {
			$value = $args['default'];
		}

		// Custom attribute handling.
		$custom_attributes         = array();
		$args['custom_attributes'] = array_filter( (array) $args['custom_attributes'], 'strlen' );

		if ( $args['maxlength'] ) {
			$args['custom_attributes']['maxlength'] = absint( $args['maxlength'] );
		}

		if ( ! empty( $args['autocomplete'] ) ) {
			$args['custom_attributes']['autocomplete'] = $args['autocomplete'];
		}

		if ( true === $args['autofocus'] ) {
			$args['custom_attributes']['autofocus'] = 'autofocus';
		}

		if ( $args['description'] ) {
			$args['custom_attributes']['aria-describedby'] = $args['id'] . '-description';
		}

		if ( ! empty( $args['custom_attributes'] ) && is_array( $args['custom_attributes'] ) ) {
			foreach ( $args['custom_attributes'] as $attribute => $attribute_value ) {
				$custom_attributes[] = esc_attr( $attribute ) . '="' . esc_attr( $attribute_value ) . '"';
			}
		}

		if ( ! empty( $args['validate'] ) ) {
			foreach ( $args['validate'] as $validate ) {
				$args['class'][] = 'validate-' . $validate;
			}
		}

		$field           = '';
		$label_id        = $args['id'];
		$sort            = $args['priority'] ? $args['priority'] : '';
		$field_container = '<p class="form-row %1$s" id="%2$s" data-priority="' . esc_attr( $sort ) . '">%3$s</p>';

		switch ( $args['type'] ) {
			case 'country':
				$countries = 'shipping_country' === $key ? WC()->countries->get_shipping_countries() : WC()->countries->get_allowed_countries();

				if ( 1 === count( $countries ) ) {

					$field .= '<strong>' . current( array_values( $countries ) ) . '</strong>';

					$field .= '<input type="hidden" name="' . esc_attr( $key ) . '" id="' . esc_attr( $args['id'] ) . '" value="' . current( array_keys( $countries ) ) . '" ' . implode( ' ', $custom_attributes ) . ' class="country_to_state" readonly="readonly" />';

				} else {

					$field = '<select name="' . esc_attr( $key ) . '" id="' . esc_attr( $args['id'] ) . '" class="country_to_state country_select ' . esc_attr( implode( ' ', $args['input_class'] ) ) . '" ' . implode( ' ', $custom_attributes ) . '><option value="">' . esc_html__( 'Select a country&hellip;', 'woocommerce' ) . '</option>';

					foreach ( $countries as $ckey => $cvalue ) {
						$field .= '<option value="' . esc_attr( $ckey ) . '" ' . selected( $value, $ckey, false ) . '>' . $cvalue . '</option>';
					}

					$field .= '</select>';

					$field .= '<noscript><button type="submit" name="woocommerce_checkout_update_totals" value="' . esc_attr__( 'Update country', 'woocommerce' ) . '">' . esc_html__( 'Update country', 'woocommerce' ) . '</button></noscript>';

				}

				break;
			case 'state':
				/* Get country this state field is representing */
				$for_country = isset( $args['country'] ) ? $args['country'] : WC()->checkout->get_value( 'billing_state' === $key ? 'billing_country' : 'shipping_country' );
				$states      = WC()->countries->get_states( $for_country );

				if ( is_array( $states ) && empty( $states ) ) {

					$field_container = '<p class="form-row %1$s" id="%2$s" style="display: none">%3$s</p>';

					$field .= '<input type="hidden" class="hidden" name="' . esc_attr( $key ) . '" id="' . esc_attr( $args['id'] ) . '" value="" ' . implode( ' ', $custom_attributes ) . ' placeholder="' . esc_attr( $args['placeholder'] ) . '" readonly="readonly" />';

				} elseif ( ! is_null( $for_country ) && is_array( $states ) ) {

					$field .= '<select name="' . esc_attr( $key ) . '" id="' . esc_attr( $args['id'] ) . '" class="state_select ' . esc_attr( implode( ' ', $args['input_class'] ) ) . '" ' . implode( ' ', $custom_attributes ) . ' data-placeholder="' . esc_attr( $args['placeholder'] ) . '">
						<option value="">' . esc_html__( 'Select an option&hellip;', 'woocommerce' ) . '</option>';

					foreach ( $states as $ckey => $cvalue ) {
						$field .= '<option value="' . esc_attr( $ckey ) . '" ' . selected( $value, $ckey, false ) . '>' . $cvalue . '</option>';
					}

					$field .= '</select>';

				} else {

					$field .= '<input type="text" class="input-text ' . esc_attr( implode( ' ', $args['input_class'] ) ) . '" value="' . esc_attr( $value ) . '"  placeholder="' . esc_attr( $args['placeholder'] ) . '" name="' . esc_attr( $key ) . '" id="' . esc_attr( $args['id'] ) . '" ' . implode( ' ', $custom_attributes ) . ' />';

				}

				break;
			case 'textarea':
				$field .= '<textarea name="' . esc_attr( $key ) . '" class="input-text ' . esc_attr( implode( ' ', $args['input_class'] ) ) . '" id="' . esc_attr( $args['id'] ) . '" placeholder="' . esc_attr( $args['placeholder'] ) . '" ' . ( empty( $args['custom_attributes']['rows'] ) ? ' rows="2"' : '' ) . ( empty( $args['custom_attributes']['cols'] ) ? ' cols="5"' : '' ) . implode( ' ', $custom_attributes ) . '>' . esc_textarea( $value ) . '</textarea>';

				break;
			case 'checkbox':
				$field = '<label class="checkbox ' . implode( ' ', $args['label_class'] ) . '" ' . implode( ' ', $custom_attributes ) . '>
						<input type="' . esc_attr( $args['type'] ) . '" class="input-checkbox ' . esc_attr( implode( ' ', $args['input_class'] ) ) . '" name="' . esc_attr( $key ) . '" id="' . esc_attr( $args['id'] ) . '" value="1" ' . checked( $value, 1, false ) . ' /> ' . $args['label'] . $required . '</label>';

				break;
			case 'text':
			case 'password':
			case 'datetime':
			case 'datetime-local':
			case 'date':
			case 'month':
			case 'time':
			case 'week':
			case 'number':
			case 'email':
			case 'url':
			case 'tel':
				$field .= '<input type="' . esc_attr( $args['type'] ) . '" class="input-text ' . esc_attr( implode( ' ', $args['input_class'] ) ) . '" name="' . esc_attr( $key ) . '" id="' . esc_attr( $args['id'] ) . '" placeholder="' . esc_attr( $args['placeholder'] ) . '"  value="' . esc_attr( $value ) . '" ' . implode( ' ', $custom_attributes ) . ' />';

				break;
			case 'select':
				$field   = '';
				$options = '';

				if ( ! empty( $args['options'] ) ) {
					foreach ( $args['options'] as $option_key => $option_text ) {
						if ( '' === $option_key ) {
							// If we have a blank option, select2 needs a placeholder.
							if ( empty( $args['placeholder'] ) ) {
								$args['placeholder'] = $option_text ? $option_text : __( 'Choose an option', 'woocommerce' );
							}
							$custom_attributes[] = 'data-allow_clear="true"';
						}
						$options .= '<option value="' . esc_attr( $option_key ) . '" ' . selected( $value, $option_key, false ) . '>' . esc_attr( $option_text ) . '</option>';
					}

					$field .= '<select name="' . esc_attr( $key ) . '" id="' . esc_attr( $args['id'] ) . '" class="select ' . esc_attr( implode( ' ', $args['input_class'] ) ) . '" ' . implode( ' ', $custom_attributes ) . ' data-placeholder="' . esc_attr( $args['placeholder'] ) . '">
							' . $options . '
						</select>';
				}

				break;
			case 'radio':
				$label_id = current( array_keys( $args['options'] ) );

				if ( ! empty( $args['options'] ) ) {
					foreach ( $args['options'] as $option_key => $option_text ) {
						$field .= '<input type="radio" class="input-radio ' . esc_attr( implode( ' ', $args['input_class'] ) ) . '" value="' . esc_attr( $option_key ) . '" name="' . esc_attr( $key ) . '" ' . implode( ' ', $custom_attributes ) . ' id="' . esc_attr( $args['id'] ) . '_' . esc_attr( $option_key ) . '"' . checked( $value, $option_key, false ) . ' />';
						$field .= '<label for="' . esc_attr( $args['id'] ) . '_' . esc_attr( $option_key ) . '" class="radio ' . implode( ' ', $args['label_class'] ) . '">' . $option_text . '</label>';
					}
				}

				break;
		}

		if ( ! empty( $field ) ) {
			$field_html = '';

			if ( $args['label'] && 'checkbox' !== $args['type'] ) {
				$field_html .= '<label for="' . esc_attr( $label_id ) . '" class="' . esc_attr( implode( ' ', $args['label_class'] ) ) . '">' . $args['label'] . $required . '</label>';
			}

			$field_html .= '<span class="woocommerce-input-wrapper">' . $field;

			if ( $args['description'] ) {
				$field_html .= '<span class="description" id="' . esc_attr( $args['id'] ) . '-description" aria-hidden="true">' . wp_kses_post( $args['description'] ) . '</span>';
			}

			$field_html .= '</span>';

			$container_class = esc_attr( implode( ' ', $args['class'] ) );
			$container_id    = esc_attr( $args['id'] ) . '_field';
			$field           = sprintf( $field_container, $container_class, $container_id, $field_html );
		}

		/**
		 * Filter by type.
		 */
		$field = apply_filters( 'woocommerce_form_field_' . $args['type'], $field, $key, $args, $value );

		/**
		 * General filter on form fields.
		 *
		 * @since 3.4.0
		 */
		$field = apply_filters( 'woocommerce_form_field', $field, $key, $args, $value );

		if ( $args['return'] ) {
			return $field;
		} else {
			echo $field; // WPCS: XSS ok.
		}
	}
}

if ( ! function_exists( 'get_product_search_form' ) ) {

	/**
	 * Display product search form.
	 *
	 * Will first attempt to locate the product-searchform.php file in either the child or.
	 * the parent, then load it. If it doesn't exist, then the default search form.
	 * will be displayed.
	 *
	 * The default searchform uses html5.
	 *
	 * @param bool $echo (default: true).
	 * @return string
	 */
	function get_product_search_form( $echo = true ) {
		global $product_search_form_index;

		ob_start();

		if ( empty( $product_search_form_index ) ) {
			$product_search_form_index = 0;
		}

		do_action( 'pre_get_product_search_form' );

		wc_get_template(
			'product-searchform.php',
			array(
				'index' => $product_search_form_index++,
			)
		);

		$form = apply_filters( 'get_product_search_form', ob_get_clean() );

		if ( ! $echo ) {
			return $form;
		}

		echo $form; // WPCS: XSS ok.
	}
}

if ( ! function_exists( 'woocommerce_output_auth_header' ) ) {

	/**
	 * Output the Auth header.
	 */
	function woocommerce_output_auth_header() {
		wc_get_template( 'auth/header.php' );
	}
}

if ( ! function_exists( 'woocommerce_output_auth_footer' ) ) {

	/**
	 * Output the Auth footer.
	 */
	function woocommerce_output_auth_footer() {
		wc_get_template( 'auth/footer.php' );
	}
}

if ( ! function_exists( 'woocommerce_single_variation' ) ) {

	/**
	 * Output placeholders for the single variation.
	 */
	function woocommerce_single_variation() {
		echo '<div class="woocommerce-variation single_variation"></div>';
	}
}

if ( ! function_exists( 'woocommerce_single_variation_add_to_cart_button' ) ) {

	/**
	 * Output the add to cart button for variations.
	 */
	function woocommerce_single_variation_add_to_cart_button() {
		wc_get_template( 'single-product/add-to-cart/variation-add-to-cart-button.php' );
	}
}

if ( ! function_exists( 'wc_dropdown_variation_attribute_options' ) ) {

	/**
	 * Output a list of variation attributes for use in the cart forms.
	 *
	 * @param array $args Arguments.
	 * @since 2.4.0
	 */
	function wc_dropdown_variation_attribute_options( $args = array() ) {
		$args = wp_parse_args(
			apply_filters( 'woocommerce_dropdown_variation_attribute_options_args', $args ),
			array(
				'options'          => false,
				'attribute'        => false,
				'product'          => false,
				'selected'         => false,
				'name'             => '',
				'id'               => '',
				'class'            => '',
				'show_option_none' => __( 'Choose an option', 'woocommerce' ),
			)
		);

		// Get selected value.
		if ( false === $args['selected'] && $args['attribute'] && $args['product'] instanceof WC_Product ) {
			$selected_key     = 'attribute_' . sanitize_title( $args['attribute'] );
			$args['selected'] = isset( $_REQUEST[ $selected_key ] ) ? wc_clean( wp_unslash( $_REQUEST[ $selected_key ] ) ) : $args['product']->get_variation_default_attribute( $args['attribute'] ); // WPCS: input var ok, CSRF ok, sanitization ok.
		}

		$options               = $args['options'];
		$product               = $args['product'];
		$attribute             = $args['attribute'];
		$name                  = $args['name'] ? $args['name'] : 'attribute_' . sanitize_title( $attribute );
		$id                    = $args['id'] ? $args['id'] : sanitize_title( $attribute );
		$class                 = $args['class'];
		$show_option_none      = (bool) $args['show_option_none'];
		$show_option_none_text = $args['show_option_none'] ? $args['show_option_none'] : __( 'Choose an option', 'woocommerce' ); // We'll do our best to hide the placeholder, but we'll need to show something when resetting options.

		if ( empty( $options ) && ! empty( $product ) && ! empty( $attribute ) ) {
			$attributes = $product->get_variation_attributes();
			$options    = $attributes[ $attribute ];
		}

		$html  = '<select id="' . esc_attr( $id ) . '" class="' . esc_attr( $class ) . '" name="' . esc_attr( $name ) . '" data-attribute_name="attribute_' . esc_attr( sanitize_title( $attribute ) ) . '" data-show_option_none="' . ( $show_option_none ? 'yes' : 'no' ) . '">';
		$html .= '<option value="">' . esc_html( $show_option_none_text ) . '</option>';

		if ( ! empty( $options ) ) {
			if ( $product && taxonomy_exists( $attribute ) ) {
				// Get terms if this is a taxonomy - ordered. We need the names too.
				$terms = wc_get_product_terms(
					$product->get_id(),
					$attribute,
					array(
						'fields' => 'all',
					)
				);

				foreach ( $terms as $term ) {
					if ( in_array( $term->slug, $options, true ) ) {
						$html .= '<option value="' . esc_attr( $term->slug ) . '" ' . selected( sanitize_title( $args['selected'] ), $term->slug, false ) . '>' . esc_html( apply_filters( 'woocommerce_variation_option_name', $term->name, $term, $attribute, $product ) ) . '</option>';
					}
				}
			} else {
				foreach ( $options as $option ) {
					// This handles < 2.4.0 bw compatibility where text attributes were not sanitized.
					$selected = sanitize_title( $args['selected'] ) === $args['selected'] ? selected( $args['selected'], sanitize_title( $option ), false ) : selected( $args['selected'], $option, false );
					$html    .= '<option value="' . esc_attr( $option ) . '" ' . $selected . '>' . esc_html( apply_filters( 'woocommerce_variation_option_name', $option, null, $attribute, $product ) ) . '</option>';
				}
			}
		}

		$html .= '</select>';

		echo apply_filters( 'woocommerce_dropdown_variation_attribute_options_html', $html, $args ); // WPCS: XSS ok.
	}
}

if ( ! function_exists( 'woocommerce_account_content' ) ) {

	/**
	 * My Account content output.
	 */
	function woocommerce_account_content() {
		global $wp;

		if ( ! empty( $wp->query_vars ) ) {
			foreach ( $wp->query_vars as $key => $value ) {
				// Ignore pagename param.
				if ( 'pagename' === $key ) {
					continue;
				}

				if ( has_action( 'woocommerce_account_' . $key . '_endpoint' ) ) {
					do_action( 'woocommerce_account_' . $key . '_endpoint', $value );
					return;
				}
			}
		}

		// No endpoint found? Default to dashboard.
		wc_get_template(
			'myaccount/dashboard.php',
			array(
				'current_user' => get_user_by( 'id', get_current_user_id() ),
			)
		);
	}
}

if ( ! function_exists( 'woocommerce_account_navigation' ) ) {

	/**
	 * My Account navigation template.
	 */
	function woocommerce_account_navigation() {
		wc_get_template( 'myaccount/navigation.php' );
	}
}

if ( ! function_exists( 'woocommerce_account_orders' ) ) {

	/**
	 * My Account > Orders template.
	 *
	 * @param int $current_page Current page number.
	 */
	function woocommerce_account_orders( $current_page ) {
		$current_page    = empty( $current_page ) ? 1 : absint( $current_page );
		$customer_orders = wc_get_orders(
			apply_filters(
				'woocommerce_my_account_my_orders_query',
				array(
					'customer' => get_current_user_id(),
					'page'     => $current_page,
					'paginate' => true,
				)
			)
		);

		wc_get_template(
			'myaccount/orders.php',
			array(
				'current_page'    => absint( $current_page ),
				'customer_orders' => $customer_orders,
				'has_orders'      => 0 < $customer_orders->total,
			)
		);
	}
}

if ( ! function_exists( 'woocommerce_account_view_order' ) ) {

	/**
	 * My Account > View order template.
	 *
	 * @param int $order_id Order ID.
	 */
	function woocommerce_account_view_order( $order_id ) {
		WC_Shortcode_My_Account::view_order( absint( $order_id ) );
	}
}

if ( ! function_exists( 'woocommerce_account_downloads' ) ) {

	/**
	 * My Account > Downloads template.
	 */
	function woocommerce_account_downloads() {
		wc_get_template( 'myaccount/downloads.php' );
	}
}

if ( ! function_exists( 'woocommerce_account_edit_address' ) ) {

	/**
	 * My Account > Edit address template.
	 *
	 * @param string $type Address type.
	 */
	function woocommerce_account_edit_address( $type ) {
		$type = wc_edit_address_i18n( sanitize_title( $type ), true );

		WC_Shortcode_My_Account::edit_address( $type );
	}
}

if ( ! function_exists( 'woocommerce_account_payment_methods' ) ) {

	/**
	 * My Account > Downloads template.
	 */
	function woocommerce_account_payment_methods() {
		wc_get_template( 'myaccount/payment-methods.php' );
	}
}

if ( ! function_exists( 'woocommerce_account_add_payment_method' ) ) {

	/**
	 * My Account > Add payment method template.
	 */
	function woocommerce_account_add_payment_method() {
		WC_Shortcode_My_Account::add_payment_method();
	}
}

if ( ! function_exists( 'woocommerce_account_edit_account' ) ) {

	/**
	 * My Account > Edit account template.
	 */
	function woocommerce_account_edit_account() {
		WC_Shortcode_My_Account::edit_account();
	}
}

if ( ! function_exists( 'wc_no_products_found' ) ) {

	/**
	 * Handles the loop when no products were found/no product exist.
	 */
	function wc_no_products_found() {
		wc_get_template( 'loop/no-products-found.php' );
	}
}


if ( ! function_exists( 'wc_get_email_order_items' ) ) {
	/**
	 * Get HTML for the order items to be shown in emails.
	 *
	 * @param WC_Order $order Order object.
	 * @param array    $args Arguments.
	 *
	 * @since 3.0.0
	 * @return string
	 */
	function wc_get_email_order_items( $order, $args = array() ) {
		ob_start();

		$defaults = array(
			'show_sku'      => false,
			'show_image'    => false,
			'image_size'    => array( 32, 32 ),
			'plain_text'    => false,
			'sent_to_admin' => false,
		);

		$args     = wp_parse_args( $args, $defaults );
		$template = $args['plain_text'] ? 'emails/plain/email-order-items.php' : 'emails/email-order-items.php';

		wc_get_template(
			$template,
			apply_filters(
				'woocommerce_email_order_items_args',
				array(
					'order'               => $order,
					'items'               => $order->get_items(),
					'show_download_links' => $order->is_download_permitted() && ! $args['sent_to_admin'],
					'show_sku'            => $args['show_sku'],
					'show_purchase_note'  => $order->is_paid() && ! $args['sent_to_admin'],
					'show_image'          => $args['show_image'],
					'image_size'          => $args['image_size'],
					'plain_text'          => $args['plain_text'],
					'sent_to_admin'       => $args['sent_to_admin'],
				)
			)
		);

		return apply_filters( 'woocommerce_email_order_items_table', ob_get_clean(), $order );
	}
}

if ( ! function_exists( 'wc_display_item_meta' ) ) {
	/**
	 * Display item meta data.
	 *
	 * @since  3.0.0
	 * @param  WC_Order_Item $item Order Item.
	 * @param  array         $args Arguments.
	 * @return string|void
	 */
	function wc_display_item_meta( $item, $args = array() ) {
		$strings = array();
		$html    = '';
		$args    = wp_parse_args(
			$args,
			array(
				'before'       => '<ul class="wc-item-meta"><li>',
				'after'        => '</li></ul>',
				'separator'    => '</li><li>',
				'echo'         => true,
				'autop'        => false,
				'label_before' => '<strong class="wc-item-meta-label">',
				'label_after'  => ':</strong> ',
			)
		);

		foreach ( $item->get_formatted_meta_data() as $meta_id => $meta ) {
			$value     = $args['autop'] ? wp_kses_post( $meta->display_value ) : wp_kses_post( make_clickable( trim( $meta->display_value ) ) );
			$strings[] = $args['label_before'] . wp_kses_post( $meta->display_key ) . $args['label_after'] . $value;
		}

		if ( $strings ) {
			$html = $args['before'] . implode( $args['separator'], $strings ) . $args['after'];
		}

		$html = apply_filters( 'woocommerce_display_item_meta', $html, $item, $args );

		if ( $args['echo'] ) {
			echo $html; // WPCS: XSS ok.
		} else {
			return $html;
		}
	}
}

if ( ! function_exists( 'wc_display_item_downloads' ) ) {
	/**
	 * Display item download links.
	 *
	 * @since  3.0.0
	 * @param  WC_Order_Item $item Order Item.
	 * @param  array         $args Arguments.
	 * @return string|void
	 */
	function wc_display_item_downloads( $item, $args = array() ) {
		$strings = array();
		$html    = '';
		$args    = wp_parse_args(
			$args,
			array(
				'before'    => '<ul class ="wc-item-downloads"><li>',
				'after'     => '</li></ul>',
				'separator' => '</li><li>',
				'echo'      => true,
				'show_url'  => false,
			)
		);

		$downloads = is_object( $item ) && $item->is_type( 'line_item' ) ? $item->get_item_downloads() : array();

		if ( $downloads ) {
			$i = 0;
			foreach ( $downloads as $file ) {
				$i ++;

				if ( $args['show_url'] ) {
					$strings[] = '<strong class="wc-item-download-label">' . esc_html( $file['name'] ) . ':</strong> ' . esc_html( $file['download_url'] );
				} else {
					/* translators: %d: downloads count */
					$prefix    = count( $downloads ) > 1 ? sprintf( __( 'Download %d', 'woocommerce' ), $i ) : __( 'Download', 'woocommerce' );
					$strings[] = '<strong class="wc-item-download-label">' . $prefix . ':</strong> <a href="' . esc_url( $file['download_url'] ) . '" target="_blank">' . esc_html( $file['name'] ) . '</a>';
				}
			}
		}

		if ( $strings ) {
			$html = $args['before'] . implode( $args['separator'], $strings ) . $args['after'];
		}

		$html = apply_filters( 'woocommerce_display_item_downloads', $html, $item, $args );

		if ( $args['echo'] ) {
			echo $html; // WPCS: XSS ok.
		} else {
			return $html;
		}
	}
}

if ( ! function_exists( 'woocommerce_photoswipe' ) ) {

	/**
	 * Get the shop sidebar template.
	 */
	function woocommerce_photoswipe() {
		if ( current_theme_supports( 'wc-product-gallery-lightbox' ) ) {
			wc_get_template( 'single-product/photoswipe.php' );
		}
	}
}

/**
 * Outputs a list of product attributes for a product.
 *
 * @since  3.0.0
 * @param  WC_Product $product Product Object.
 */
function wc_display_product_attributes( $product ) {
	$product_attributes = array();

	// Display weight and dimensions before attribute list.
	$display_dimensions = apply_filters( 'wc_product_enable_dimensions_display', $product->has_weight() || $product->has_dimensions() );

	if ( $display_dimensions && $product->has_weight() ) {
		$product_attributes['weight'] = array(
			'label' => __( 'Weight', 'woocommerce' ),
			'value' => wc_format_weight( $product->get_weight() ),
		);
	}

	if ( $display_dimensions && $product->has_dimensions() ) {
		$product_attributes['dimensions'] = array(
			'label' => __( 'Dimensions', 'woocommerce' ),
			'value' => wc_format_dimensions( $product->get_dimensions( false ) ),
		);
	}

	// Add product attributes to list.
	$attributes = array_filter( $product->get_attributes(), 'wc_attributes_array_filter_visible' );

	foreach ( $attributes as $attribute ) {
		$values = array();

		if ( $attribute->is_taxonomy() ) {
			$attribute_taxonomy = $attribute->get_taxonomy_object();
			$attribute_values   = wc_get_product_terms( $product->get_id(), $attribute->get_name(), array( 'fields' => 'all' ) );

			foreach ( $attribute_values as $attribute_value ) {
				$value_name = esc_html( $attribute_value->name );

				if ( $attribute_taxonomy->attribute_public ) {
					$values[] = '<a href="' . esc_url( get_term_link( $attribute_value->term_id, $attribute->get_name() ) ) . '" rel="tag">' . $value_name . '</a>';
				} else {
					$values[] = $value_name;
				}
			}
		} else {
			$values = $attribute->get_options();

			foreach ( $values as &$value ) {
				$value = make_clickable( esc_html( $value ) );
			}
		}

		$product_attributes[ 'attribute_' . sanitize_title_with_dashes( $attribute->get_name() ) ] = array(
			'label' => wc_attribute_label( $attribute->get_name() ),
			'value' => apply_filters( 'woocommerce_attribute', wpautop( wptexturize( implode( ', ', $values ) ) ), $attribute, $values ),
		);
	}

	/**
	 * Hook: woocommerce_display_product_attributes.
	 *
	 * @since 3.6.0.
	 * @param array $product_attributes Array of atributes to display; label, value.
	 * @param WC_Product $product Showing attributes for this product.
	 */
	$product_attributes = apply_filters( 'woocommerce_display_product_attributes', $product_attributes, $product );

	wc_get_template(
		'single-product/product-attributes.php',
		array(
			'product_attributes' => $product_attributes,
			// Legacy params.
			'product'            => $product,
			'attributes'         => $attributes,
			'display_dimensions' => $display_dimensions,
		)
	);
}

/**
 * Get HTML to show product stock.
 *
 * @since  3.0.0
 * @param  WC_Product $product Product Object.
 * @return string
 */
function wc_get_stock_html( $product ) {
	$html         = '';
	$availability = $product->get_availability();

	if ( ! empty( $availability['availability'] ) ) {
		ob_start();

		wc_get_template(
			'single-product/stock.php',
			array(
				'product'      => $product,
				'class'        => $availability['class'],
				'availability' => $availability['availability'],
			)
		);

		$html = ob_get_clean();
	}

	if ( has_filter( 'woocommerce_stock_html' ) ) {
		wc_deprecated_function( 'The woocommerce_stock_html filter', '', 'woocommerce_get_stock_html' );
		$html = apply_filters( 'woocommerce_stock_html', $html, $availability['availability'], $product );
	}

	return apply_filters( 'woocommerce_get_stock_html', $html, $product );
}

/**
 * Get HTML for ratings.
 *
 * @since  3.0.0
 * @param  float $rating Rating being shown.
 * @param  int   $count  Total number of ratings.
 * @return string
 */
function wc_get_rating_html( $rating, $count = 0 ) {
	$html = 0 < $rating ? '<div class="star-rating" aria-hidden="true">' . wc_get_star_rating_html( $rating, $count ) . '</div>' : '';
	return apply_filters( 'woocommerce_product_get_rating_html', $html, $rating, $count );
}

/**
 * Get HTML for star rating.
 *
 * @since  3.1.0
 * @param  float $rating Rating being shown.
 * @param  int   $count  Total number of ratings.
 * @return string
 */
function wc_get_star_rating_html( $rating, $count = 0 ) {
	$html = '<span style="width:' . ( ( $rating / 5 ) * 100 ) . '%">';

	if ( 0 < $count ) {
		/* translators: 1: rating 2: rating count */
		$html .= sprintf( _n( 'Rated %1$s out of 5 based on %2$s customer rating', 'Rated %1$s out of 5 based on %2$s customer ratings', $count, 'woocommerce' ), '<strong class="rating">' . esc_html( $rating ) . '</strong>', '<span class="rating">' . esc_html( $count ) . '</span>' );
	} else {
		/* translators: %s: rating */
		$html .= sprintf( esc_html__( 'Rated %s out of 5', 'woocommerce' ), '<strong class="rating">' . esc_html( $rating ) . '</strong>' );
	}

	$html .= '</span>';

	return apply_filters( 'woocommerce_get_star_rating_html', $html, $rating, $count );
}

/**
 * Returns a 'from' prefix if you want to show where prices start at.
 *
 * @since  3.0.0
 * @return string
 */
function wc_get_price_html_from_text() {
	return apply_filters( 'woocommerce_get_price_html_from_text', '<span class="from">' . _x( 'From:', 'min_price', 'woocommerce' ) . ' </span>' );
}

/**
 * Get logout endpoint.
 *
 * @since  2.6.9
 *
 * @param string $redirect Redirect URL.
 *
 * @return string
 */
function wc_logout_url( $redirect = '' ) {
	$redirect = $redirect ? $redirect : wc_get_page_permalink( 'myaccount' );

	if ( get_option( 'woocommerce_logout_endpoint' ) ) {
		return wp_nonce_url( wc_get_endpoint_url( 'customer-logout', '', $redirect ), 'customer-logout' );
	}

	return wp_logout_url( $redirect );
}

/**
 * Show notice if cart is empty.
 *
 * @since 3.1.0
 */
function wc_empty_cart_message() {
	echo '<p class="cart-empty">' . wp_kses_post( apply_filters( 'wc_empty_cart_message', __( 'Your cart is currently empty.', 'woocommerce' ) ) ) . '</p>';
}

/**
 * Disable search engines indexing core, dynamic, cart/checkout pages.
 *
 * @since 3.2.0
 */
function wc_page_noindex() {
	if ( is_page( wc_get_page_id( 'cart' ) ) || is_page( wc_get_page_id( 'checkout' ) ) || is_page( wc_get_page_id( 'myaccount' ) ) ) {
		wp_no_robots();
	}
}
add_action( 'wp_head', 'wc_page_noindex' );

/**
 * Get a slug identifying the current theme.
 *
 * @since 3.3.0
 * @return string
 */
function wc_get_theme_slug_for_templates() {
	return apply_filters( 'woocommerce_theme_slug_for_templates', get_option( 'template' ) );
}

/**
 * Gets and formats a list of cart item data + variations for display on the frontend.
 *
 * @since 3.3.0
 * @param array $cart_item Cart item object.
 * @param bool  $flat Should the data be returned flat or in a list.
 * @return string
 */
function wc_get_formatted_cart_item_data( $cart_item, $flat = false ) {
	$item_data = array();

	// Variation values are shown only if they are not found in the title as of 3.0.
	// This is because variation titles display the attributes.
	if ( $cart_item['data']->is_type( 'variation' ) && is_array( $cart_item['variation'] ) ) {
		foreach ( $cart_item['variation'] as $name => $value ) {
			$taxonomy = wc_attribute_taxonomy_name( str_replace( 'attribute_pa_', '', urldecode( $name ) ) );

			if ( taxonomy_exists( $taxonomy ) ) {
				// If this is a term slug, get the term's nice name.
				$term = get_term_by( 'slug', $value, $taxonomy );
				if ( ! is_wp_error( $term ) && $term && $term->name ) {
					$value = $term->name;
				}
				$label = wc_attribute_label( $taxonomy );
			} else {
				// If this is a custom option slug, get the options name.
				$value = apply_filters( 'woocommerce_variation_option_name', $value, null, $taxonomy, $cart_item['data'] );
				$label = wc_attribute_label( str_replace( 'attribute_', '', $name ), $cart_item['data'] );
			}

			// Check the nicename against the title.
			if ( '' === $value || wc_is_attribute_in_product_name( $value, $cart_item['data']->get_name() ) ) {
				continue;
			}

			$item_data[] = array(
				'key'   => $label,
				'value' => $value,
			);
		}
	}

	// Filter item data to allow 3rd parties to add more to the array.
	$item_data = apply_filters( 'woocommerce_get_item_data', $item_data, $cart_item );

	// Format item data ready to display.
	foreach ( $item_data as $key => $data ) {
		// Set hidden to true to not display meta on cart.
		if ( ! empty( $data['hidden'] ) ) {
			unset( $item_data[ $key ] );
			continue;
		}
		$item_data[ $key ]['key']     = ! empty( $data['key'] ) ? $data['key'] : $data['name'];
		$item_data[ $key ]['display'] = ! empty( $data['display'] ) ? $data['display'] : $data['value'];
	}

	// Output flat or in list format.
	if ( count( $item_data ) > 0 ) {
		ob_start();

		if ( $flat ) {
			foreach ( $item_data as $data ) {
				echo esc_html( $data['key'] ) . ': ' . wp_kses_post( $data['display'] ) . "\n";
			}
		} else {
			wc_get_template( 'cart/cart-item-data.php', array( 'item_data' => $item_data ) );
		}

		return ob_get_clean();
	}

	return '';
}

/**
 * Gets the url to remove an item from the cart.
 *
 * @since 3.3.0
 * @param string $cart_item_key contains the id of the cart item.
 * @return string url to page
 */
function wc_get_cart_remove_url( $cart_item_key ) {
	$cart_page_url = wc_get_page_permalink( 'cart' );
	return apply_filters( 'woocommerce_get_remove_url', $cart_page_url ? wp_nonce_url( add_query_arg( 'remove_item', $cart_item_key, $cart_page_url ), 'woocommerce-cart' ) : '' );
}

/**
 * Gets the url to re-add an item into the cart.
 *
 * @since 3.3.0
 * @param  string $cart_item_key Cart item key to undo.
 * @return string url to page
 */
function wc_get_cart_undo_url( $cart_item_key ) {
	$cart_page_url = wc_get_page_permalink( 'cart' );

	$query_args = array(
		'undo_item' => $cart_item_key,
	);

	return apply_filters( 'woocommerce_get_undo_url', $cart_page_url ? wp_nonce_url( add_query_arg( $query_args, $cart_page_url ), 'woocommerce-cart' ) : '', $cart_item_key );
}

/**
 * Outputs all queued notices on WC pages.
 *
 * @since 3.5.0
 */
function woocommerce_output_all_notices() {
	echo '<div class="woocommerce-notices-wrapper">';
	wc_print_notices();
	echo '</div>';
}

/**
 * Products RSS Feed.
 *
 * @deprecated 2.6
 */
function wc_products_rss_feed() {
	wc_deprecated_function( 'wc_products_rss_feed', '2.6' );
}

if ( ! function_exists( 'woocommerce_reset_loop' ) ) {

	/**
	 * Reset the loop's index and columns when we're done outputting a product loop.
	 *
	 * @deprecated 3.3
	 */
	function woocommerce_reset_loop() {
		wc_reset_loop();
	}
}

if ( ! function_exists( 'woocommerce_product_reviews_tab' ) ) {
	/**
	 * Output the reviews tab content.
	 *
	 * @deprecated 2.4.0 Unused.
	 */
	function woocommerce_product_reviews_tab() {
		wc_deprecated_function( 'woocommerce_product_reviews_tab', '2.4' );
	}
}<|MERGE_RESOLUTION|>--- conflicted
+++ resolved
@@ -906,17 +906,9 @@
 
 				<?php do_action( 'woocommerce_after_shop_loop' ); ?>
 
-<<<<<<< HEAD
-			<?php else : ?>
-
-				<?php do_action( 'woocommerce_no_products_found' ); ?>
-
-				<?php
-=======
 				<?php
 			else :
 				do_action( 'woocommerce_no_products_found' );
->>>>>>> 2ea7e4fb
 			endif;
 		}
 	}
