<?php
if ( ! defined( 'ABSPATH' ) ) {
	exit;
}

/**
 * Abstract WC Data Class
 *
 * Implemented by classes using the same CRUD(s) pattern.
 *
 * @version  2.6.0
 * @package  WooCommerce/Abstracts
 * @category Abstract Class
 * @author   WooThemes
 */
abstract class WC_Data {

	/**
	 * ID for this object.
	 *
	 * @since 3.0.0
	 * @var int
	 */
	protected $id = 0;

	/**
	 * Core data for this object. Name value pairs (name + default value).
	 *
	 * @since 3.0.0
	 * @var array
	 */
	protected $data = array();

	/**
	 * Core data changes for this object.
	 *
	 * @since 3.0.0
	 * @var array
	 */
	protected $changes = array();

	/**
	 * This is false until the object is read from the DB.
	 *
	 * @since 3.0.0
	 * @var bool
	 */
	protected $object_read = false;

	/**
	 * This is the name of this object type.
	 *
	 * @since 3.0.0
	 * @var string
	 */
	protected $object_type = 'data';

	/**
	 * Extra data for this object. Name value pairs (name + default value).
	 * Used as a standard way for sub classes (like product types) to add
	 * additional information to an inherited class.
	 *
	 * @since 3.0.0
	 * @var array
	 */
	protected $extra_data = array();

	/**
	 * Set to _data on construct so we can track and reset data if needed.
	 *
	 * @since 3.0.0
	 * @var array
	 */
	protected $default_data = array();

	/**
	 * Contains a reference to the data store for this class.
	 *
	 * @since 3.0.0
	 * @var object
	 */
	protected $data_store;

	/**
	 * Stores meta in cache for future reads.
	 * A group must be set to to enable caching.
	 *
	 * @since 3.0.0
	 * @var string
	 */
	protected $cache_group = '';

	/**
	 * Stores additional meta data.
	 *
	 * @since 3.0.0
	 * @var array
	 */
	protected $meta_data = null;

	/**
	 * Default constructor.
	 *
	 * @param int|object|array $read ID to load from the DB (optional) or already queried data.
	 */
	public function __construct( $read = 0 ) {
		$this->data         = array_merge( $this->data, $this->extra_data );
		$this->default_data = $this->data;
	}

	/**
	 * Only store the object ID to avoid serializing the data object instance.
	 *
	 * @return array
	 */
	public function __sleep() {
		return array( 'id' );
	}

	/**
	 * Re-run the constructor with the object ID.
	 *
	 * If the object no longer exists, remove the ID.
	 */
	public function __wakeup() {
		try {
			$this->__construct( absint( $this->id ) );
		} catch ( Exception $e ) {
			$this->set_id( 0 );
			$this->set_object_read( true );
		}
	}

	/**
	 * When the object is cloned, make sure meta is duplicated correctly.
	 *
	 * @since 3.0.2
	 */
	public function __clone() {
		$this->maybe_read_meta_data();
		if ( ! empty( $this->meta_data ) ) {
			foreach ( $this->meta_data as $array_key => $meta ) {
				if ( ! empty( $meta->id ) ) {
					unset( $this->meta_data[ $array_key ]->id );
				}
			}
		}
	}

	/**
	 * Get the data store.
	 *
	 * @since  3.0.0
	 * @return object
	 */
	public function get_data_store() {
		return $this->data_store;
	}

	/**
	 * Returns the unique ID for this object.
	 *
	 * @since  2.6.0
	 * @return int
	 */
	public function get_id() {
		return $this->id;
	}

	/**
	 * Delete an object, set the ID to 0, and return result.
	 *
	 * @since  2.6.0
	 * @param  bool $force_delete
	 * @return bool result
	 */
	public function delete( $force_delete = false ) {
		if ( $this->data_store ) {
			$this->data_store->delete( $this, array( 'force_delete' => $force_delete ) );
			$this->set_id( 0 );
			return true;
		}
		return false;
	}

	/**
	 * Save should create or update based on object existence.
	 *
	 * @since  2.6.0
	 * @return int
	 */
	public function save() {
		if ( $this->data_store ) {
			// Trigger action before saving to the DB. Allows you to adjust object props before save.
			do_action( 'woocommerce_before_' . $this->object_type . '_object_save', $this, $this->data_store );

			if ( $this->get_id() ) {
				$this->data_store->update( $this );
			} else {
				$this->data_store->create( $this );
			}
			return $this->get_id();
		}
	}

	/**
	 * Change data to JSON format.
	 *
	 * @since  2.6.0
	 * @return string Data in JSON format.
	 */
	public function __toString() {
		return json_encode( $this->get_data() );
	}

	/**
	 * Returns all data for this object.
	 *
	 * @since  2.6.0
	 * @return array
	 */
	public function get_data() {
		return array_merge( array( 'id' => $this->get_id() ), $this->data, array( 'meta_data' => $this->get_meta_data() ) );
	}

	/**
	 * Returns array of expected data keys for this object.
	 *
	 * @since   3.0.0
	 * @return array
	 */
	public function get_data_keys() {
		return array_keys( $this->data );
	}

	/**
	 * Returns all "extra" data keys for an object (for sub objects like product types).
	 *
	 * @since  3.0.0
	 * @return array
	 */
	public function get_extra_data_keys() {
		return array_keys( $this->extra_data );
	}

	/**
	 * Filter null meta values from array.
	 *
	 * @since  3.0.0
	 * @return bool
	 */
	protected function filter_null_meta( $meta ) {
		return ! is_null( $meta->value );
	}

	/**
	 * Get All Meta Data.
	 *
	 * @since 2.6.0
	 * @return array
	 */
	public function get_meta_data() {
		$this->maybe_read_meta_data();
		return array_filter( $this->meta_data, array( $this, 'filter_null_meta' ) );
	}

	/**
	 * Get Meta Data by Key.
	 *
	 * @since  2.6.0
	 * @param  string $key
	 * @param  bool $single return first found meta with key, or all with $key
	 * @param  string $context What the value is for. Valid values are view and edit.
	 * @return mixed
	 */
	public function get_meta( $key = '', $single = true, $context = 'view' ) {
		$this->maybe_read_meta_data();
		$meta_data  = $this->get_meta_data();
		$array_keys = array_keys( wp_list_pluck( $meta_data, 'key' ), $key );
		$value      = $single ? '' : array();

		if ( ! empty( $array_keys ) ) {
			// We don't use the $this->meta_data property directly here because we don't want meta with a null value (i.e. meta which has been deleted via $this->delete_meta_data())
			if ( $single ) {
				$value = $meta_data[ current( $array_keys ) ]->value;
			} else {
				$value = array_intersect_key( $meta_data, array_flip( $array_keys ) );
			}

			if ( 'view' === $context ) {
				$value = apply_filters( $this->get_hook_prefix() . $key, $value, $this );
			}
		}

		return $value;
	}

	/**
	 * See if meta data exists, since get_meta always returns a '' or array().
	 *
	 * @since  3.0.0
	 * @param  string $key
	 * @return boolean
	 */
	public function meta_exists( $key = '' ) {
		$this->maybe_read_meta_data();
		$array_keys = wp_list_pluck( $this->get_meta_data(), 'key' );
		return in_array( $key, $array_keys );
	}

	/**
	 * Set all meta data from array.
	 *
	 * @since 2.6.0
	 * @param array $data Key/Value pairs
	 */
	public function set_meta_data( $data ) {
		if ( ! empty( $data ) && is_array( $data ) ) {
			$this->maybe_read_meta_data();
			foreach ( $data as $meta ) {
				$meta = (array) $meta;
				if ( isset( $meta['key'], $meta['value'], $meta['id'] ) ) {
					$this->meta_data[] = new WC_Meta_Data( array(
						'id'    => $meta['id'],
						'key'   => $meta['key'],
						'value' => $meta['value'],
					) );
				}
			}
		}
	}

	/**
	 * Add meta data.
	 *
	 * @since 2.6.0
	 * @param string $key Meta key
	 * @param string $value Meta value
	 * @param bool $unique Should this be a unique key?
	 */
	public function add_meta_data( $key, $value, $unique = false ) {
		$this->maybe_read_meta_data();
		if ( $unique ) {
			$this->delete_meta_data( $key );
		}
		$this->meta_data[] = new WC_Meta_Data( array(
			'key'   => $key,
			'value' => $value,
		) );
	}

	/**
	 * Update meta data by key or ID, if provided.
	 *
	 * @since  2.6.0
	 * @param  string $key
	 * @param  string $value
	 * @param  int $meta_id
	 */
	public function update_meta_data( $key, $value, $meta_id = '' ) {
		$this->maybe_read_meta_data();
		if ( $array_key = $meta_id ? array_keys( wp_list_pluck( $this->meta_data, 'id' ), $meta_id ) : '' ) {
			$meta = $this->meta_data[ current( $array_key ) ];
			$meta->key = $key;
			$meta->value = $value;
		} else {
			$this->add_meta_data( $key, $value, true );
		}
	}

	/**
	 * Delete meta data.
	 *
	 * @since 2.6.0
	 * @param array $key Meta key
	 */
	public function delete_meta_data( $key ) {
		$this->maybe_read_meta_data();
		if ( $array_keys = array_keys( wp_list_pluck( $this->meta_data, 'key' ), $key ) ) {
			foreach ( $array_keys as $array_key ) {
				$this->meta_data[ $array_key ]->value = null;
			}
		}
	}

	/**
	 * Delete meta data.
	 *
	 * @since 2.6.0
	 * @param int $mid Meta ID
	 */
	public function delete_meta_data_by_mid( $mid ) {
		$this->maybe_read_meta_data();
		if ( $array_keys = array_keys( wp_list_pluck( $this->meta_data, 'id' ), $mid ) ) {
			foreach ( $array_keys as $array_key ) {
				$this->meta_data[ $array_key ]->value = null;
			}
		}
	}

	/**
	 * Read meta data if null.
	 *
	 * @since 3.0.0
	 */
	protected function maybe_read_meta_data() {
		if ( is_null( $this->meta_data ) ) {
			$this->read_meta_data();
		}
	}

	/**
	 * Read Meta Data from the database. Ignore any internal properties.
	 * Uses it's own caches because get_metadata does not provide meta_ids.
	 *
	 * @since 2.6.0
	 * @param bool $force_read True to force a new DB read (and update cache).
	 */
	public function read_meta_data( $force_read = false ) {
		$this->meta_data  = array();
		$cache_loaded     = false;

		if ( ! $this->get_id() ) {
			return;
		}

		if ( ! $this->data_store ) {
			return;
		}

		if ( ! empty( $this->cache_group ) ) {
			$cache_key = WC_Cache_Helper::get_cache_prefix( $this->cache_group ) . 'object_meta_' . $this->get_id();
		}

		if ( ! $force_read ) {
			if ( ! empty( $this->cache_group ) ) {
				$cached_meta  = wp_cache_get( $cache_key, $this->cache_group );
				$cache_loaded = ! empty( $cached_meta );
			}
		}

<<<<<<< HEAD
		if ( ! $cache_loaded ) {
			$raw_meta_data   = $this->data_store->read_meta( $this );
			if ( $raw_meta_data ) {
				foreach ( $raw_meta_data as $meta ) {
					$this->meta_data[] = new WC_Meta_Data( array(
						'id'    => (int) $meta->meta_id,
						'key'   => $meta->meta_key,
						'value' => maybe_unserialize( $meta->meta_value ),
					) );
				}
=======
		$raw_meta_data = $cache_loaded ? $cached_meta : $this->data_store->read_meta( $this );
		if ( $raw_meta_data ) {
			foreach ( $raw_meta_data as $meta ) {
				$this->meta_data[] = (object) array(
					'id'    => (int) $meta->meta_id,
					'key'   => $meta->meta_key,
					'value' => maybe_unserialize( $meta->meta_value ),
				);
			}
>>>>>>> a68934d7

			if ( ! $cache_loaded && ! empty( $this->cache_group ) ) {
				wp_cache_set( $cache_key, $raw_meta_data, $this->cache_group );
			}
		}
	}

	/**
	 * Update Meta Data in the database.
	 *
	 * @since 2.6.0
	 */
	public function save_meta_data() {
		if ( ! $this->data_store || is_null( $this->meta_data ) ) {
			return;
		}
		foreach ( $this->meta_data as $array_key => $meta ) {
			if ( is_null( $meta->value ) ) {
				if ( ! empty( $meta->id ) ) {
					$this->data_store->delete_meta( $this, $meta );
					unset( $this->meta_data[ $array_key ] );
				}
			} elseif ( empty( $meta->id ) ) {
				$new_meta_id                       = $this->data_store->add_meta( $this, $meta );
				$this->meta_data[ $array_key ]->id = $new_meta_id;
				$meta->apply_changes();
			} else {
				if ( $meta->get_changes() ) {
					$this->data_store->update_meta( $this, $meta );
					$meta->apply_changes();
				}
			}
		}

		if ( ! empty( $this->cache_group ) ) {
			WC_Cache_Helper::incr_cache_prefix( $this->cache_group );
		}
	}

	/**
	 * Set ID.
	 *
	 * @since 3.0.0
	 * @param int $id
	 */
	public function set_id( $id ) {
		$this->id = absint( $id );
	}

	/**
	 * Set all props to default values.
	 *
	 * @since 3.0.0
	 */
	public function set_defaults() {
		$this->data        = $this->default_data;
		$this->changes     = array();
		$this->set_object_read( false );
 	}

	/**
	 * Set object read property.
	 *
	 * @since 3.0.0
	 * @param boolean $read
	 */
	public function set_object_read( $read = true ) {
		$this->object_read = (bool) $read;
	}

	/**
	 * Get object read property.
	 *
	 * @since  3.0.0
	 * @return boolean
	 */
	public function get_object_read() {
		return (bool) $this->object_read;
	}

	/**
	 * Set a collection of props in one go, collect any errors, and return the result.
	 * Only sets using public methods.
	 *
	 * @since  3.0.0
	 * @param  array $props Key value pairs to set. Key is the prop and should map to a setter function name.
	 * @return WP_Error|bool
	 */
	public function set_props( $props, $context = 'set' ) {
		$errors = new WP_Error();

		foreach ( $props as $prop => $value ) {
			try {
				if ( 'meta_data' === $prop ) {
					continue;
				}
				$setter = "set_$prop";
				if ( ! is_null( $value ) && is_callable( array( $this, $setter ) ) ) {
					$reflection = new ReflectionMethod( $this, $setter );

					if ( $reflection->isPublic() ) {
						$this->{$setter}( $value );
					}
				}
			} catch ( WC_Data_Exception $e ) {
				$errors->add( $e->getErrorCode(), $e->getMessage() );
			}
		}

		return sizeof( $errors->get_error_codes() ) ? $errors : true;
	}

	/**
	 * Sets a prop for a setter method.
	 *
	 * This stores changes in a special array so we can track what needs saving
	 * the the DB later.
	 *
	 * @since 3.0.0
	 * @param string $prop Name of prop to set.
	 * @param mixed  $value Value of the prop.
	 */
	protected function set_prop( $prop, $value ) {
		if ( array_key_exists( $prop, $this->data ) ) {
			if ( true === $this->object_read ) {
				if ( $value !== $this->data[ $prop ] || array_key_exists( $prop, $this->changes ) ) {
					$this->changes[ $prop ] = $value;
				}
			} else {
				$this->data[ $prop ] = $value;
			}
		}
	}

	/**
	 * Return data changes only.
	 *
	 * @since 3.0.0
	 * @return array
	 */
	public function get_changes() {
		return $this->changes;
	}

	/**
	 * Merge changes with data and clear.
	 *
	 * @since 3.0.0
	 */
	public function apply_changes() {
		$this->data    = array_replace_recursive( $this->data, $this->changes );
		$this->changes = array();
	}

	/**
	 * Prefix for action and filter hooks on data.
	 *
	 * @since  3.0.0
	 * @return string
	 */
	protected function get_hook_prefix() {
		return 'woocommerce_' . $this->object_type . '_get_';
	}

	/**
	 * Gets a prop for a getter method.
	 *
	 * Gets the value from either current pending changes, or the data itself.
	 * Context controls what happens to the value before it's returned.
	 *
	 * @since  3.0.0
	 * @param  string $prop Name of prop to get.
	 * @param  string $context What the value is for. Valid values are view and edit.
	 * @return mixed
	 */
	protected function get_prop( $prop, $context = 'view' ) {
		$value = null;

		if ( array_key_exists( $prop, $this->data ) ) {
			$value = array_key_exists( $prop, $this->changes ) ? $this->changes[ $prop ] : $this->data[ $prop ];

			if ( 'view' === $context ) {
				$value = apply_filters( $this->get_hook_prefix() . $prop, $value, $this );
			}
		}

		return $value;
	}

	/**
	 * Sets a date prop whilst handling formatting and datatime objects.
	 *
	 * @since 3.0.0
	 * @param string $prop Name of prop to set.
	 * @param string|integer $value Value of the prop.
	 */
	protected function set_date_prop( $prop, $value ) {
		try {
			if ( empty( $value ) ) {
				$this->set_prop( $prop, null );
				return;
			}

			if ( is_a( $value, 'WC_DateTime' ) ) {
				$datetime = $value;
			} elseif ( is_numeric( $value ) ) {
				// Timestamps are handled as UTC timestamps in all cases.
				$datetime = new WC_DateTime( "@{$value}", new DateTimeZone( 'UTC' ) );
			} else {
				// Strings are defined in local WP timezone. Convert to UTC.
				if ( 1 === preg_match( '/^(\d{4})-(\d{2})-(\d{2})T(\d{2}):(\d{2}):(\d{2})(Z|((-|\+)\d{2}:\d{2}))$/', $value, $date_bits ) ) {
					$offset    = ! empty( $date_bits[7] ) ? iso8601_timezone_to_offset( $date_bits[7] ) : wc_timezone_offset();
					$timestamp = gmmktime( $date_bits[4], $date_bits[5], $date_bits[6], $date_bits[2], $date_bits[3], $date_bits[1] ) - $offset;
				} else {
					$timestamp = wc_string_to_timestamp( get_gmt_from_date( gmdate( 'Y-m-d H:i:s', wc_string_to_timestamp( $value ) ) ) );
				}
				$datetime  = new WC_DateTime( "@{$timestamp}", new DateTimeZone( 'UTC' ) );
			}

			// Set local timezone or offset.
			if ( get_option( 'timezone_string' ) ) {
				$datetime->setTimezone( new DateTimeZone( wc_timezone_string() ) );
			} else {
				$datetime->set_utc_offset( wc_timezone_offset() );
			}

			$this->set_prop( $prop, $datetime );
		} catch ( Exception $e ) {}
	}

	/**
	 * When invalid data is found, throw an exception unless reading from the DB.
	 *
	 * @throws WC_Data_Exception
	 * @since 3.0.0
	 * @param string $code             Error code.
	 * @param string $message          Error message.
	 * @param int    $http_status_code HTTP status code.
	 * @param array  $data             Extra error data.
	 */
	protected function error( $code, $message, $http_status_code = 400, $data = array() ) {
		throw new WC_Data_Exception( $code, $message, $http_status_code, $data );
	}
}<|MERGE_RESOLUTION|>--- conflicted
+++ resolved
@@ -439,28 +439,15 @@
 			}
 		}
 
-<<<<<<< HEAD
-		if ( ! $cache_loaded ) {
-			$raw_meta_data   = $this->data_store->read_meta( $this );
-			if ( $raw_meta_data ) {
-				foreach ( $raw_meta_data as $meta ) {
-					$this->meta_data[] = new WC_Meta_Data( array(
-						'id'    => (int) $meta->meta_id,
-						'key'   => $meta->meta_key,
-						'value' => maybe_unserialize( $meta->meta_value ),
-					) );
-				}
-=======
 		$raw_meta_data = $cache_loaded ? $cached_meta : $this->data_store->read_meta( $this );
 		if ( $raw_meta_data ) {
 			foreach ( $raw_meta_data as $meta ) {
-				$this->meta_data[] = (object) array(
+				$this->meta_data[] = new WC_Meta_Data( array(
 					'id'    => (int) $meta->meta_id,
 					'key'   => $meta->meta_key,
 					'value' => maybe_unserialize( $meta->meta_value ),
-				);
-			}
->>>>>>> a68934d7
+				) );
+			}
 
 			if ( ! $cache_loaded && ! empty( $this->cache_group ) ) {
 				wp_cache_set( $cache_key, $raw_meta_data, $this->cache_group );
