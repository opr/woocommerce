<?php

if ( ! defined( 'ABSPATH' ) ) {
	exit; // Exit if accessed directly
}

/**
 * WooCommerce Language Pack Upgrader class
 *
 * Downloads the last language pack.
 *
 * @class    WC_Language_Pack_Upgrader
 * @version  2.2.0
 * @package  WooCommerce/Classes/Language
 * @category Class
 * @author   WooThemes
 */
class WC_Language_Pack_Upgrader {

	/**
	 * Languages repository
	 *
	 * @var string
	 */
	protected $repo = 'https://github.com/woothemes/woocommerce-language-packs/raw/v';

	/**
	 * Initialize the language pack upgrader
	 */
	public function __construct() {
		add_filter( 'pre_set_site_transient_update_plugins', array( $this, 'check_for_update' ) );
		add_filter( 'upgrader_pre_download', array( $this, 'version_update' ), 10, 2 );
		add_action( 'woocommerce_installed', array( $this, 'has_available_update' ) );
		add_action( 'update_option_WPLANG', array( $this, 'updated_language_option' ), 10, 2 );
		add_filter( 'admin_init', array( $this, 'manual_language_update' ), 999 );
	}

	/**
	 * Get language package URI.
	 *
	 * @return string
	 */
	public function get_language_package_uri( $locale = null ) {
		if ( is_null( $locale ) ) {
			$locale = get_locale();
		}
		return $this->repo . WC_VERSION . '/packages/' . $locale . '.zip';
	}

	/**
	 * Check for language updates
	 *
	 * @param  object $data Transient update data
	 *
	 * @return object
	 */
	public function check_for_update( $data ) {
		if ( $this->has_available_update() ) {
			$data->translations[] = array(
				'type'       => 'plugin',
				'slug'       => 'woocommerce',
				'language'   => get_locale(),
				'version'    => WC_VERSION,
				'updated'    => date( 'Y-m-d H:i:s' ),
				'package'    => $this->get_language_package_uri(),
				'autoupdate' => 1
			);
		}

		return $data;
	}

	/**
	 * Triggered when WPLANG is changed
	 * @param  string $old
	 * @param  string $new
	 */
	public function updated_language_option( $old, $new ) {
		$this->has_available_update( $new );
	}

	/**
	 * Check if has available translation update
	 *
	 * @return bool
	 */
	public function has_available_update( $locale = null ) {
		if ( is_null( $locale ) ) {
			$locale = get_locale();
		}

		if ( 'en_US' === $locale ) {
			return false;
		}

		$version = get_option( 'woocommerce_language_pack_version', array( '0', $locale ) );

		if ( ! is_array( $version ) || version_compare( $version[0], WC_VERSION, '<' ) || $version[1] !== $locale ) {
			if ( $this->check_if_language_pack_exists( $locale ) ) {
				$this->configure_woocommerce_upgrade_notice();
				return true;
			} else {
				// Updated the woocommerce_language_pack_version to avoid searching translations for this release again
				update_option( 'woocommerce_language_pack_version', array( WC_VERSION, $locale ) );
			}
		}

		return false;
	}

	/**
	 * Configure the WooCommerce translation upgrade notice
	 *
	 * @return void
	 */
	public function configure_woocommerce_upgrade_notice() {
		WC_Admin_Notices::add_notice( 'translation_upgrade' );
	}

	/**
	 * Check if language pack exists
	 *
	 * @return bool
	 */
<<<<<<< HEAD
	public function check_if_language_pack_exists() {
		$response = wp_safe_remote_get( $this->get_language_package_uri(), array( 'timeout' => 60 ) );
=======
	public function check_if_language_pack_exists( $locale ) {
		$response = wp_remote_get( $this->get_language_package_uri( $locale ), array( 'sslverify' => false, 'timeout' => 60 ) );
>>>>>>> 12573430

		if ( ! is_wp_error( $response ) && $response['response']['code'] >= 200 && $response['response']['code'] < 300 ) {
			return true;
		} else {
			return false;
		}
	}

	/**
	 * Update the language version in database
	 *
	 * This updates the database while the download the translation package and ensures that not generate download loop
	 * If the installation fails you can redo it in: WooCommerce > Sistem Status > Tools > Force Translation Upgrade
	 *
	 * @param  bool   $reply   Whether to bail without returning the package (default: false)
	 * @param  string $package Package URL
	 *
	 * @return bool
	 */
	public function version_update( $reply, $package ) {
		if ( $package === $this->get_language_package_uri() ) {
			$this->save_language_version();
		}

		return $reply;
	}

	/**
	 * Save language version
	 *
	 * @return void
	 */
	protected function save_language_version() {
		// Update the language pack version
		update_option( 'woocommerce_language_pack_version', array( WC_VERSION, get_locale() ) );

		// Remove the translation upgrade notice
		$notices = get_option( 'woocommerce_admin_notices', array() );
		$notices = array_diff( $notices, array( 'translation_upgrade' ) );
		update_option( 'woocommerce_admin_notices', $notices );
	}

	/**
	 * Manual language update
	 *
	 * @return void
	 */
	public function manual_language_update() {
		if (
			is_admin()
			&& current_user_can( 'update_plugins' )
			&& isset( $_GET['page'] )
			&& 'wc-status' == $_GET['page']
			&& isset( $_GET['action'] )
			&& 'translation_upgrade' == $_GET['action']
		) {

			$url       = wp_nonce_url( admin_url( 'admin.php?page=wc-status&tab=tools&action=translation_upgrade' ), 'language_update' );
			$tools_url = admin_url( 'admin.php?page=wc-status&tab=tools' );

			if ( ! isset( $_REQUEST['_wpnonce'] ) && wp_verify_nonce( $_REQUEST['_wpnonce'], 'debug_action' ) ) {
				wp_redirect( add_query_arg( array( 'translation_updated' => 2 ), $tools_url ) );
				exit;
			}

			if ( false === ( $creds = request_filesystem_credentials( $url, '', false, false, null ) ) ) {
				wp_redirect( add_query_arg( array( 'translation_updated' => 3 ), $tools_url ) );
				exit;
			}

			if ( ! WP_Filesystem( $creds ) ) {
				request_filesystem_credentials( $url, '', true, false, null );

				wp_redirect( add_query_arg( array( 'translation_updated' => 3 ), $tools_url ) );
				exit;
			}

			// Download the language pack
			$response = wp_safe_remote_get( $this->get_language_package_uri(), array( 'timeout' => 60 ) );
			if ( ! is_wp_error( $response ) && $response['response']['code'] >= 200 && $response['response']['code'] < 300 ) {
				global $wp_filesystem;

				$upload_dir = wp_upload_dir();
				$file       = trailingslashit( $upload_dir['path'] ) . get_locale() . '.zip';

				// Save the zip file
				if ( ! $wp_filesystem->put_contents( $file, $response['body'], FS_CHMOD_FILE ) ) {
					wp_redirect( add_query_arg( array( 'translation_updated' => 3 ), $tools_url ) );
					exit;
				}

				// Unzip the file to wp-content/languages/plugins directory
				$dir   = trailingslashit( WP_LANG_DIR ) . 'plugins/';
				$unzip = unzip_file( $file, $dir );
				if ( true !== $unzip ) {
					wp_redirect( add_query_arg( array( 'translation_updated' => 3 ), $tools_url ) );
					exit;
				}

				// Delete the package file
				$wp_filesystem->delete( $file );

				// Update the language pack version
				$this->save_language_version();

				// Redirect and show a success message
				wp_redirect( add_query_arg( array( 'translation_updated' => 1 ), $tools_url ) );
				exit;
			} else {
				// Don't have a valid package for the current language!
				wp_redirect( add_query_arg( array( 'translation_updated' => 4 ), $tools_url ) );
				exit;
			}
		}
	}

}

new WC_Language_Pack_Upgrader();<|MERGE_RESOLUTION|>--- conflicted
+++ resolved
@@ -122,13 +122,8 @@
 	 *
 	 * @return bool
 	 */
-<<<<<<< HEAD
 	public function check_if_language_pack_exists() {
 		$response = wp_safe_remote_get( $this->get_language_package_uri(), array( 'timeout' => 60 ) );
-=======
-	public function check_if_language_pack_exists( $locale ) {
-		$response = wp_remote_get( $this->get_language_package_uri( $locale ), array( 'sslverify' => false, 'timeout' => 60 ) );
->>>>>>> 12573430
 
 		if ( ! is_wp_error( $response ) && $response['response']['code'] >= 200 && $response['response']['code'] < 300 ) {
 			return true;
