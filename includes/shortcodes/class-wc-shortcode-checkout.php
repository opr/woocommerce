--- conflicted
+++ resolved
@@ -222,11 +222,7 @@
 		wc_print_notices();
 
 		// Check cart has contents.
-<<<<<<< HEAD
-		if ( WC()->cart->is_empty() && !apply_filters( 'woocommerce_checkout_skip_cart_is_empty_check', false ) ) {
-=======
-		if ( WC()->cart->is_empty() && ! is_customize_preview() ) {
->>>>>>> 216dce4f
+		if ( WC()->cart->is_empty() && ! is_customize_preview() && ! apply_filters( 'woocommerce_checkout_skip_cart_is_empty_check', false ) ) {
 			return;
 		}
 
