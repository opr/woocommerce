--- conflicted
+++ resolved
@@ -753,20 +753,8 @@
 
 		// Add constraint to download logs if the columns matches.
 		if ( ! empty( $download_permissions_column_type ) && ! empty( $download_log_column_type ) && $download_permissions_column_type === $download_log_column_type ) {
-<<<<<<< HEAD
-			$fk_result = $wpdb->get_row(
-				"SELECT COUNT(*) AS fk_count
-				FROM information_schema.TABLE_CONSTRAINTS
-				WHERE CONSTRAINT_SCHEMA = '{$wpdb->dbname}'
-				AND CONSTRAINT_NAME = 'fk_{$wpdb->prefix}wc_download_log_permission_id'
-				AND CONSTRAINT_TYPE = 'FOREIGN KEY'
-				AND TABLE_NAME = '{$wpdb->prefix}wc_download_log'"
-			);
-			if ( 0 === (int) $fk_result->fk_count ) {
-=======
 			$fk_result = $wpdb->get_row( "SHOW CREATE TABLE {$wpdb->prefix}wc_download_log" ); // WPCS: unprepared SQL ok.
 			if ( false === strpos( $fk_result->{'Create Table'}, "fk_{$wpdb->prefix}wc_download_log_permission_id" ) ) {
->>>>>>> b554eea4
 				$wpdb->query(
 					"ALTER TABLE `{$wpdb->prefix}wc_download_log`
 					ADD CONSTRAINT `fk_{$wpdb->prefix}wc_download_log_permission_id`
