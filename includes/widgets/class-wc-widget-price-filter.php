<?php
/**
 * Price Filter Widget and related functions.
 *
 * Generates a range slider to filter products by price.
 *
 * @package WooCommerce/Widgets
 * @version 2.3.0
 */

defined( 'ABSPATH' ) || exit;

/**
 * Widget price filter class.
 */
class WC_Widget_Price_Filter extends WC_Widget {

	/**
	 * Constructor.
	 */
	public function __construct() {
		$this->widget_cssclass    = 'woocommerce widget_price_filter';
		$this->widget_description = __( 'Display a slider to filter products in your store by price.', 'woocommerce' );
		$this->widget_id          = 'woocommerce_price_filter';
		$this->widget_name        = __( 'Filter Products by Price', 'woocommerce' );
		$this->settings           = array(
			'title' => array(
				'type'  => 'text',
				'std'   => __( 'Filter by price', 'woocommerce' ),
				'label' => __( 'Title', 'woocommerce' ),
			),
		);
		$suffix                   = defined( 'SCRIPT_DEBUG' ) && SCRIPT_DEBUG ? '' : '.min';
		wp_register_script( 'accounting', WC()->plugin_url() . '/assets/js/accounting/accounting' . $suffix . '.js', array( 'jquery' ), '0.4.2' );
		wp_register_script( 'wc-jquery-ui-touchpunch', WC()->plugin_url() . '/assets/js/jquery-ui-touch-punch/jquery-ui-touch-punch' . $suffix . '.js', array( 'jquery-ui-slider' ), WC_VERSION, true );
		wp_register_script( 'wc-price-slider', WC()->plugin_url() . '/assets/js/frontend/price-slider' . $suffix . '.js', array( 'jquery-ui-slider', 'wc-jquery-ui-touchpunch', 'accounting' ), WC_VERSION, true );
		wp_localize_script(
			'wc-price-slider', 'woocommerce_price_slider_params', array(
				'currency_format_num_decimals' => 0,
				'currency_format_symbol'       => get_woocommerce_currency_symbol(),
				'currency_format_decimal_sep'  => esc_attr( wc_get_price_decimal_separator() ),
				'currency_format_thousand_sep' => esc_attr( wc_get_price_thousand_separator() ),
				'currency_format'              => esc_attr( str_replace( array( '%1$s', '%2$s' ), array( '%s', '%v' ), get_woocommerce_price_format() ) ),
			)
		);

		if ( is_customize_preview() ) {
			wp_enqueue_script( 'wc-price-slider' );
		}

		parent::__construct();
	}

	/**
	 * Output widget.
	 *
	 * @see WP_Widget
	 *
	 * @param array $args     Arguments.
	 * @param array $instance Widget instance.
	 */
	public function widget( $args, $instance ) {
		global $wp;

		if ( ! is_shop() && ! is_product_taxonomy() ) {
			return;
		}

		if ( ! wc()->query->get_main_query()->post_count ) {
			return;
		}

		wp_enqueue_script( 'wc-price-slider' );

		// Find min and max price in current result set.
		$prices = $this->get_filtered_price();
		$min    = floor( $prices->min_price );
		$max    = ceil( $prices->max_price );

		if ( $min === $max ) {
			return;
		}

		$this->widget_start( $args, $instance );

		if ( '' === get_option( 'permalink_structure' ) ) {
			$form_action = remove_query_arg( array( 'page', 'paged', 'product-page' ), add_query_arg( $wp->query_string, '', home_url( $wp->request ) ) );
		} else {
			$form_action = preg_replace( '%\/page/[0-9]+%', '', home_url( trailingslashit( $wp->request ) ) );
		}

		$min_price = isset( $_GET['min_price'] ) ? wc_clean( wp_unslash( $_GET['min_price'] ) ) : apply_filters( 'woocommerce_price_filter_widget_min_amount', $min ); // WPCS: input var ok, CSRF ok.
		$max_price = isset( $_GET['max_price'] ) ? wc_clean( wp_unslash( $_GET['max_price'] ) ) : apply_filters( 'woocommerce_price_filter_widget_max_amount', $max ); // WPCS: input var ok, CSRF ok.

		echo '<form method="get" action="' . esc_url( $form_action ) . '">
			<div class="price_slider_wrapper">
				<div class="price_slider" style="display:none;"></div>
				<div class="price_slider_amount">
					<input type="text" id="min_price" name="min_price" value="' . esc_attr( $min_price ) . '" data-min="' . esc_attr( apply_filters( 'woocommerce_price_filter_widget_min_amount', $min ) ) . '" placeholder="' . esc_attr__( 'Min price', 'woocommerce' ) . '" />
					<input type="text" id="max_price" name="max_price" value="' . esc_attr( $max_price ) . '" data-max="' . esc_attr( apply_filters( 'woocommerce_price_filter_widget_max_amount', $max ) ) . '" placeholder="' . esc_attr__( 'Max price', 'woocommerce' ) . '" />
					<button type="submit" class="button">' . esc_html__( 'Filter', 'woocommerce' ) . '</button>
					<div class="price_label" style="display:none;">
						' . esc_html__( 'Price:', 'woocommerce' ) . ' <span class="from"></span> &mdash; <span class="to"></span>
					</div>
					' . wc_query_string_form_fields( null, array( 'min_price', 'max_price' ), '', true ) . '
					<div class="clear"></div>
				</div>
			</div>
		</form>'; // WPCS: XSS ok.

		$this->widget_end( $args );
	}

	/**
	 * Get filtered min price for current products.
	 *
	 * @return int
	 */
	protected function get_filtered_price() {
		global $wpdb;

		$args       = wc()->query->get_main_query()->query_vars;
		$tax_query  = isset( $args['tax_query'] ) ? $args['tax_query'] : array();
		$meta_query = isset( $args['meta_query'] ) ? $args['meta_query'] : array();

		if ( ! is_post_type_archive( 'product' ) && ! empty( $args['taxonomy'] ) && ! empty( $args['term'] ) ) {
			$tax_query[] = array(
				'taxonomy' => $args['taxonomy'],
				'terms'    => array( $args['term'] ),
				'field'    => 'slug',
			);
		}

		foreach ( $meta_query + $tax_query as $key => $query ) {
			if ( ! empty( $query['price_filter'] ) || ! empty( $query['rating_filter'] ) ) {
				unset( $meta_query[ $key ] );
			}
		}

		$meta_query = new WP_Meta_Query( $meta_query );
		$tax_query  = new WP_Tax_Query( $tax_query );

		$meta_query_sql = $meta_query->get_sql( 'post', $wpdb->posts, 'ID' );
		$tax_query_sql  = $tax_query->get_sql( $wpdb->posts, 'ID' );

		$sql  = "SELECT min( FLOOR( price_meta.meta_value ) ) as min_price, max( CEILING( price_meta.meta_value ) ) as max_price FROM {$wpdb->posts} ";
		$sql .= " LEFT JOIN {$wpdb->postmeta} as price_meta ON {$wpdb->posts}.ID = price_meta.post_id " . $tax_query_sql['join'] . $meta_query_sql['join'];
		$sql .= " 	WHERE {$wpdb->posts}.post_type IN ('" . implode( "','", array_map( 'esc_sql', apply_filters( 'woocommerce_price_filter_post_type', array( 'product' ) ) ) ) . "')
			AND {$wpdb->posts}.post_status = 'publish'
			AND price_meta.meta_key IN ('" . implode( "','", array_map( 'esc_sql', apply_filters( 'woocommerce_price_filter_meta_keys', array( '_price' ) ) ) ) . "')
			AND price_meta.meta_value > '' ";
		$sql .= $tax_query_sql['where'] . $meta_query_sql['where'];

		$search = WC_Query::get_main_search_query_sql();
		if ( $search ) {
			$sql .= ' AND ' . $search;
		}

<<<<<<< HEAD
		$sql = apply_filters( 'woocommerce_price_filter_sql', $sql, $meta_query_sql, $tax_query_sql );

		return $wpdb->get_row( $sql );
=======
		return $wpdb->get_row( $sql ); // WPCS: unprepared SQL ok.
>>>>>>> 4a6c5262
	}
}<|MERGE_RESOLUTION|>--- conflicted
+++ resolved
@@ -156,12 +156,8 @@
 			$sql .= ' AND ' . $search;
 		}
 
-<<<<<<< HEAD
 		$sql = apply_filters( 'woocommerce_price_filter_sql', $sql, $meta_query_sql, $tax_query_sql );
 
-		return $wpdb->get_row( $sql );
-=======
 		return $wpdb->get_row( $sql ); // WPCS: unprepared SQL ok.
->>>>>>> 4a6c5262
 	}
 }