{
    "_readme": [
        "This file locks the dependencies of your project to a known state",
        "Read more about it at https://getcomposer.org/doc/01-basic-usage.md#installing-dependencies",
        "This file is @generated automatically"
    ],
<<<<<<< HEAD
    "content-hash": "53a42d8b784be158ed63326799141724",
=======
    "content-hash": "40f5093efaa7b957a9322fedb2c378fe",
>>>>>>> f19471a6
    "packages": [
        {
            "name": "automattic/jetpack-autoloader",
            "version": "v1.3.2",
            "source": {
                "type": "git",
                "url": "https://github.com/Automattic/jetpack-autoloader.git",
                "reference": "301c2fbcf070d4f0147753447616b6e982bda09e"
            },
            "dist": {
                "type": "zip",
                "url": "https://api.github.com/repos/Automattic/jetpack-autoloader/zipball/301c2fbcf070d4f0147753447616b6e982bda09e",
                "reference": "301c2fbcf070d4f0147753447616b6e982bda09e",
                "shasum": ""
            },
            "require": {
                "composer-plugin-api": "^1.1"
            },
            "require-dev": {
                "phpunit/phpunit": "^5.7 || ^6.5 || ^7.5"
            },
            "type": "composer-plugin",
            "extra": {
                "class": "Automattic\\Jetpack\\Autoloader\\CustomAutoloaderPlugin"
            },
            "autoload": {
                "psr-4": {
                    "Automattic\\Jetpack\\Autoloader\\": "src"
                }
            },
            "notification-url": "https://packagist.org/downloads/",
            "license": [
                "GPL-2.0-or-later"
            ],
            "description": "Creates a custom autoloader for a plugin or theme.",
            "time": "2019-09-24T06:39:29+00:00"
        },
        {
            "name": "composer/installers",
            "version": "v1.7.0",
            "source": {
                "type": "git",
                "url": "https://github.com/composer/installers.git",
                "reference": "141b272484481432cda342727a427dc1e206bfa0"
            },
            "dist": {
                "type": "zip",
                "url": "https://api.github.com/repos/composer/installers/zipball/141b272484481432cda342727a427dc1e206bfa0",
                "reference": "141b272484481432cda342727a427dc1e206bfa0",
                "shasum": ""
            },
            "require": {
                "composer-plugin-api": "^1.0"
            },
            "replace": {
                "roundcube/plugin-installer": "*",
                "shama/baton": "*"
            },
            "require-dev": {
                "composer/composer": "1.0.*@dev",
                "phpunit/phpunit": "^4.8.36"
            },
            "type": "composer-plugin",
            "extra": {
                "class": "Composer\\Installers\\Plugin",
                "branch-alias": {
                    "dev-master": "1.0-dev"
                }
            },
            "autoload": {
                "psr-4": {
                    "Composer\\Installers\\": "src/Composer/Installers"
                }
            },
            "notification-url": "https://packagist.org/downloads/",
            "license": [
                "MIT"
            ],
            "authors": [
                {
                    "name": "Kyle Robinson Young",
                    "email": "kyle@dontkry.com",
                    "homepage": "https://github.com/shama"
                }
            ],
            "description": "A multi-framework Composer library installer",
            "homepage": "https://composer.github.io/installers/",
            "keywords": [
                "Craft",
                "Dolibarr",
                "Eliasis",
                "Hurad",
                "ImageCMS",
                "Kanboard",
                "Lan Management System",
                "MODX Evo",
                "Mautic",
                "Maya",
                "OXID",
                "Plentymarkets",
                "Porto",
                "RadPHP",
                "SMF",
                "Thelia",
                "Whmcs",
                "WolfCMS",
                "agl",
                "aimeos",
                "annotatecms",
                "attogram",
                "bitrix",
                "cakephp",
                "chef",
                "cockpit",
                "codeigniter",
                "concrete5",
                "croogo",
                "dokuwiki",
                "drupal",
                "eZ Platform",
                "elgg",
                "expressionengine",
                "fuelphp",
                "grav",
                "installer",
                "itop",
                "joomla",
                "known",
                "kohana",
                "laravel",
                "lavalite",
                "lithium",
                "magento",
                "majima",
                "mako",
                "mediawiki",
                "modulework",
                "modx",
                "moodle",
                "osclass",
                "phpbb",
                "piwik",
                "ppi",
                "puppet",
                "pxcms",
                "reindex",
                "roundcube",
                "shopware",
                "silverstripe",
                "sydes",
                "symfony",
                "typo3",
                "wordpress",
                "yawik",
                "zend",
                "zikula"
            ],
            "time": "2019-08-12T15:00:31+00:00"
        },
        {
            "name": "woocommerce/woocommerce-blocks",
            "version": "v2.5.3",
            "source": {
                "type": "git",
                "url": "https://github.com/woocommerce/woocommerce-gutenberg-products-block.git",
                "reference": "0f9220ef14e63447d81c60e68366ddf194e3ab40"
            },
            "dist": {
                "type": "zip",
                "url": "https://api.github.com/repos/woocommerce/woocommerce-gutenberg-products-block/zipball/0f9220ef14e63447d81c60e68366ddf194e3ab40",
                "reference": "0f9220ef14e63447d81c60e68366ddf194e3ab40",
                "shasum": ""
            },
            "require": {
                "automattic/jetpack-autoloader": "1.3.2",
                "composer/installers": "1.7.0"
            },
            "require-dev": {
                "phpunit/phpunit": "6.5.14",
                "woocommerce/woocommerce-sniffs": "0.0.7"
            },
            "type": "wordpress-plugin",
            "extra": {
                "scripts-description": {
                    "phpcs": "Analyze code against the WordPress coding standards with PHP_CodeSniffer",
                    "phpcbf": "Fix coding standards warnings/errors automatically with PHP Code Beautifier"
                }
            },
            "autoload": {
                "psr-4": {
                    "Automattic\\WooCommerce\\Blocks\\": "src/"
                }
            },
            "notification-url": "https://packagist.org/downloads/",
            "license": [
                "GPL-3.0-or-later"
            ],
            "description": "WooCommerce blocks for the Gutenberg editor.",
            "homepage": "https://woocommerce.com/",
            "keywords": [
                "blocks",
                "gutenberg",
                "woocommerce"
            ],
            "time": "2019-12-09T16:58:15+00:00"
        },
        {
            "name": "woocommerce/woocommerce-rest-api",
            "version": "1.0.4",
            "source": {
                "type": "git",
                "url": "https://github.com/woocommerce/woocommerce-rest-api.git",
                "reference": "8d2eb27637184add937e5bbd6b13b486b70da355"
            },
            "dist": {
                "type": "zip",
                "url": "https://api.github.com/repos/woocommerce/woocommerce-rest-api/zipball/8d2eb27637184add937e5bbd6b13b486b70da355",
                "reference": "8d2eb27637184add937e5bbd6b13b486b70da355",
                "shasum": ""
            },
            "require": {
                "automattic/jetpack-autoloader": "^1.2.0"
            },
            "require-dev": {
                "phpunit/phpunit": "6.5.14",
                "woocommerce/woocommerce-sniffs": "0.0.9"
            },
            "type": "wordpress-plugin",
            "autoload": {
                "classmap": [
                    "src/Controllers/Version1",
                    "src/Controllers/Version2",
                    "src/Controllers/Version3"
                ],
                "psr-4": {
                    "Automattic\\WooCommerce\\RestApi\\": "src"
                }
            },
            "notification-url": "https://packagist.org/downloads/",
            "license": [
                "GPL-3.0-or-later"
            ],
            "description": "The WooCommerce core REST API.",
            "homepage": "https://github.com/woocommerce/woocommerce-rest-api",
            "time": "2019-12-06T01:44:20+00:00"
        }
    ],
    "packages-dev": [
        {
            "name": "dealerdirect/phpcodesniffer-composer-installer",
            "version": "v0.5.0",
            "source": {
                "type": "git",
                "url": "https://github.com/Dealerdirect/phpcodesniffer-composer-installer.git",
                "reference": "e749410375ff6fb7a040a68878c656c2e610b132"
            },
            "dist": {
                "type": "zip",
                "url": "https://api.github.com/repos/Dealerdirect/phpcodesniffer-composer-installer/zipball/e749410375ff6fb7a040a68878c656c2e610b132",
                "reference": "e749410375ff6fb7a040a68878c656c2e610b132",
                "shasum": ""
            },
            "require": {
                "composer-plugin-api": "^1.0",
                "php": "^5.3|^7",
                "squizlabs/php_codesniffer": "^2|^3"
            },
            "require-dev": {
                "composer/composer": "*",
                "phpcompatibility/php-compatibility": "^9.0",
                "sensiolabs/security-checker": "^4.1.0"
            },
            "type": "composer-plugin",
            "extra": {
                "class": "Dealerdirect\\Composer\\Plugin\\Installers\\PHPCodeSniffer\\Plugin"
            },
            "autoload": {
                "psr-4": {
                    "Dealerdirect\\Composer\\Plugin\\Installers\\PHPCodeSniffer\\": "src/"
                }
            },
            "notification-url": "https://packagist.org/downloads/",
            "license": [
                "MIT"
            ],
            "authors": [
                {
                    "name": "Franck Nijhof",
                    "email": "franck.nijhof@dealerdirect.com",
                    "homepage": "http://www.frenck.nl",
                    "role": "Developer / IT Manager"
                }
            ],
            "description": "PHP_CodeSniffer Standards Composer Installer Plugin",
            "homepage": "http://www.dealerdirect.com",
            "keywords": [
                "PHPCodeSniffer",
                "PHP_CodeSniffer",
                "code quality",
                "codesniffer",
                "composer",
                "installer",
                "phpcs",
                "plugin",
                "qa",
                "quality",
                "standard",
                "standards",
                "style guide",
                "stylecheck",
                "tests"
            ],
            "time": "2018-10-26T13:21:45+00:00"
        },
        {
            "name": "doctrine/instantiator",
            "version": "1.3.0",
            "source": {
                "type": "git",
                "url": "https://github.com/doctrine/instantiator.git",
                "reference": "ae466f726242e637cebdd526a7d991b9433bacf1"
            },
            "dist": {
                "type": "zip",
                "url": "https://api.github.com/repos/doctrine/instantiator/zipball/ae466f726242e637cebdd526a7d991b9433bacf1",
                "reference": "ae466f726242e637cebdd526a7d991b9433bacf1",
                "shasum": ""
            },
            "require": {
                "php": "^7.1"
            },
            "require-dev": {
                "doctrine/coding-standard": "^6.0",
                "ext-pdo": "*",
                "ext-phar": "*",
                "phpbench/phpbench": "^0.13",
                "phpstan/phpstan-phpunit": "^0.11",
                "phpstan/phpstan-shim": "^0.11",
                "phpunit/phpunit": "^7.0"
            },
            "type": "library",
            "extra": {
                "branch-alias": {
                    "dev-master": "1.2.x-dev"
                }
            },
            "autoload": {
                "psr-4": {
                    "Doctrine\\Instantiator\\": "src/Doctrine/Instantiator/"
                }
            },
            "notification-url": "https://packagist.org/downloads/",
            "license": [
                "MIT"
            ],
            "authors": [
                {
                    "name": "Marco Pivetta",
                    "email": "ocramius@gmail.com",
                    "homepage": "http://ocramius.github.com/"
                }
            ],
            "description": "A small, lightweight utility to instantiate objects in PHP without invoking their constructors",
            "homepage": "https://www.doctrine-project.org/projects/instantiator.html",
            "keywords": [
                "constructor",
                "instantiate"
            ],
            "time": "2019-10-21T16:45:58+00:00"
        },
        {
            "name": "myclabs/deep-copy",
            "version": "1.9.3",
            "source": {
                "type": "git",
                "url": "https://github.com/myclabs/DeepCopy.git",
                "reference": "007c053ae6f31bba39dfa19a7726f56e9763bbea"
            },
            "dist": {
                "type": "zip",
                "url": "https://api.github.com/repos/myclabs/DeepCopy/zipball/007c053ae6f31bba39dfa19a7726f56e9763bbea",
                "reference": "007c053ae6f31bba39dfa19a7726f56e9763bbea",
                "shasum": ""
            },
            "require": {
                "php": "^7.1"
            },
            "replace": {
                "myclabs/deep-copy": "self.version"
            },
            "require-dev": {
                "doctrine/collections": "^1.0",
                "doctrine/common": "^2.6",
                "phpunit/phpunit": "^7.1"
            },
            "type": "library",
            "autoload": {
                "psr-4": {
                    "DeepCopy\\": "src/DeepCopy/"
                },
                "files": [
                    "src/DeepCopy/deep_copy.php"
                ]
            },
            "notification-url": "https://packagist.org/downloads/",
            "license": [
                "MIT"
            ],
            "description": "Create deep copies (clones) of your objects",
            "keywords": [
                "clone",
                "copy",
                "duplicate",
                "object",
                "object graph"
            ],
            "time": "2019-08-09T12:45:53+00:00"
        },
        {
            "name": "phar-io/manifest",
            "version": "1.0.3",
            "source": {
                "type": "git",
                "url": "https://github.com/phar-io/manifest.git",
                "reference": "7761fcacf03b4d4f16e7ccb606d4879ca431fcf4"
            },
            "dist": {
                "type": "zip",
                "url": "https://api.github.com/repos/phar-io/manifest/zipball/7761fcacf03b4d4f16e7ccb606d4879ca431fcf4",
                "reference": "7761fcacf03b4d4f16e7ccb606d4879ca431fcf4",
                "shasum": ""
            },
            "require": {
                "ext-dom": "*",
                "ext-phar": "*",
                "phar-io/version": "^2.0",
                "php": "^5.6 || ^7.0"
            },
            "type": "library",
            "extra": {
                "branch-alias": {
                    "dev-master": "1.0.x-dev"
                }
            },
            "autoload": {
                "classmap": [
                    "src/"
                ]
            },
            "notification-url": "https://packagist.org/downloads/",
            "license": [
                "BSD-3-Clause"
            ],
            "authors": [
                {
                    "name": "Arne Blankerts",
                    "email": "arne@blankerts.de",
                    "role": "Developer"
                },
                {
                    "name": "Sebastian Heuer",
                    "email": "sebastian@phpeople.de",
                    "role": "Developer"
                },
                {
                    "name": "Sebastian Bergmann",
                    "email": "sebastian@phpunit.de",
                    "role": "Developer"
                }
            ],
            "description": "Component for reading phar.io manifest information from a PHP Archive (PHAR)",
            "time": "2018-07-08T19:23:20+00:00"
        },
        {
            "name": "phar-io/version",
            "version": "2.0.1",
            "source": {
                "type": "git",
                "url": "https://github.com/phar-io/version.git",
                "reference": "45a2ec53a73c70ce41d55cedef9063630abaf1b6"
            },
            "dist": {
                "type": "zip",
                "url": "https://api.github.com/repos/phar-io/version/zipball/45a2ec53a73c70ce41d55cedef9063630abaf1b6",
                "reference": "45a2ec53a73c70ce41d55cedef9063630abaf1b6",
                "shasum": ""
            },
            "require": {
                "php": "^5.6 || ^7.0"
            },
            "type": "library",
            "autoload": {
                "classmap": [
                    "src/"
                ]
            },
            "notification-url": "https://packagist.org/downloads/",
            "license": [
                "BSD-3-Clause"
            ],
            "authors": [
                {
                    "name": "Arne Blankerts",
                    "email": "arne@blankerts.de",
                    "role": "Developer"
                },
                {
                    "name": "Sebastian Heuer",
                    "email": "sebastian@phpeople.de",
                    "role": "Developer"
                },
                {
                    "name": "Sebastian Bergmann",
                    "email": "sebastian@phpunit.de",
                    "role": "Developer"
                }
            ],
            "description": "Library for handling version information and constraints",
            "time": "2018-07-08T19:19:57+00:00"
        },
        {
            "name": "phpcompatibility/php-compatibility",
            "version": "9.3.4",
            "source": {
                "type": "git",
                "url": "https://github.com/PHPCompatibility/PHPCompatibility.git",
                "reference": "1f37659196e4f3113ea506a7efba201c52303bf1"
            },
            "dist": {
                "type": "zip",
                "url": "https://api.github.com/repos/PHPCompatibility/PHPCompatibility/zipball/1f37659196e4f3113ea506a7efba201c52303bf1",
                "reference": "1f37659196e4f3113ea506a7efba201c52303bf1",
                "shasum": ""
            },
            "require": {
                "php": ">=5.3",
                "squizlabs/php_codesniffer": "^2.3 || ^3.0.2"
            },
            "conflict": {
                "squizlabs/php_codesniffer": "2.6.2"
            },
            "require-dev": {
                "phpunit/phpunit": "~4.5 || ^5.0 || ^6.0 || ^7.0"
            },
            "suggest": {
                "dealerdirect/phpcodesniffer-composer-installer": "^0.5 || This Composer plugin will sort out the PHPCS 'installed_paths' automatically.",
                "roave/security-advisories": "dev-master || Helps prevent installing dependencies with known security issues."
            },
            "type": "phpcodesniffer-standard",
            "notification-url": "https://packagist.org/downloads/",
            "license": [
                "LGPL-3.0-or-later"
            ],
            "authors": [
                {
                    "name": "Wim Godden",
                    "homepage": "https://github.com/wimg",
                    "role": "lead"
                },
                {
                    "name": "Juliette Reinders Folmer",
                    "homepage": "https://github.com/jrfnl",
                    "role": "lead"
                },
                {
                    "name": "Contributors",
                    "homepage": "https://github.com/PHPCompatibility/PHPCompatibility/graphs/contributors"
                }
            ],
            "description": "A set of sniffs for PHP_CodeSniffer that checks for PHP cross-version compatibility.",
            "homepage": "http://techblog.wimgodden.be/tag/codesniffer/",
            "keywords": [
                "compatibility",
                "phpcs",
                "standards"
            ],
            "time": "2019-11-15T04:12:02+00:00"
        },
        {
            "name": "phpcompatibility/phpcompatibility-paragonie",
            "version": "1.3.0",
            "source": {
                "type": "git",
                "url": "https://github.com/PHPCompatibility/PHPCompatibilityParagonie.git",
                "reference": "b862bc32f7e860d0b164b199bd995e690b4b191c"
            },
            "dist": {
                "type": "zip",
                "url": "https://api.github.com/repos/PHPCompatibility/PHPCompatibilityParagonie/zipball/b862bc32f7e860d0b164b199bd995e690b4b191c",
                "reference": "b862bc32f7e860d0b164b199bd995e690b4b191c",
                "shasum": ""
            },
            "require": {
                "phpcompatibility/php-compatibility": "^9.0"
            },
            "require-dev": {
                "dealerdirect/phpcodesniffer-composer-installer": "^0.5",
                "paragonie/random_compat": "dev-master",
                "paragonie/sodium_compat": "dev-master"
            },
            "suggest": {
                "dealerdirect/phpcodesniffer-composer-installer": "^0.5 || This Composer plugin will sort out the PHP_CodeSniffer 'installed_paths' automatically.",
                "roave/security-advisories": "dev-master || Helps prevent installing dependencies with known security issues."
            },
            "type": "phpcodesniffer-standard",
            "notification-url": "https://packagist.org/downloads/",
            "license": [
                "LGPL-3.0-or-later"
            ],
            "authors": [
                {
                    "name": "Wim Godden",
                    "role": "lead"
                },
                {
                    "name": "Juliette Reinders Folmer",
                    "role": "lead"
                }
            ],
            "description": "A set of rulesets for PHP_CodeSniffer to check for PHP cross-version compatibility issues in projects, while accounting for polyfills provided by the Paragonie polyfill libraries.",
            "homepage": "http://phpcompatibility.com/",
            "keywords": [
                "compatibility",
                "paragonie",
                "phpcs",
                "polyfill",
                "standards"
            ],
            "time": "2019-11-04T15:17:54+00:00"
        },
        {
            "name": "phpcompatibility/phpcompatibility-wp",
            "version": "2.1.0",
            "source": {
                "type": "git",
                "url": "https://github.com/PHPCompatibility/PHPCompatibilityWP.git",
                "reference": "41bef18ba688af638b7310666db28e1ea9158b2f"
            },
            "dist": {
                "type": "zip",
                "url": "https://api.github.com/repos/PHPCompatibility/PHPCompatibilityWP/zipball/41bef18ba688af638b7310666db28e1ea9158b2f",
                "reference": "41bef18ba688af638b7310666db28e1ea9158b2f",
                "shasum": ""
            },
            "require": {
                "phpcompatibility/php-compatibility": "^9.0",
                "phpcompatibility/phpcompatibility-paragonie": "^1.0"
            },
            "require-dev": {
                "dealerdirect/phpcodesniffer-composer-installer": "^0.5"
            },
            "suggest": {
                "dealerdirect/phpcodesniffer-composer-installer": "^0.5 || This Composer plugin will sort out the PHP_CodeSniffer 'installed_paths' automatically.",
                "roave/security-advisories": "dev-master || Helps prevent installing dependencies with known security issues."
            },
            "type": "phpcodesniffer-standard",
            "notification-url": "https://packagist.org/downloads/",
            "license": [
                "LGPL-3.0-or-later"
            ],
            "authors": [
                {
                    "name": "Wim Godden",
                    "role": "lead"
                },
                {
                    "name": "Juliette Reinders Folmer",
                    "role": "lead"
                }
            ],
            "description": "A ruleset for PHP_CodeSniffer to check for PHP cross-version compatibility issues in projects, while accounting for polyfills provided by WordPress.",
            "homepage": "http://phpcompatibility.com/",
            "keywords": [
                "compatibility",
                "phpcs",
                "standards",
                "wordpress"
            ],
            "time": "2019-08-28T14:22:28+00:00"
        },
        {
            "name": "phpdocumentor/reflection-common",
            "version": "2.0.0",
            "source": {
                "type": "git",
                "url": "https://github.com/phpDocumentor/ReflectionCommon.git",
                "reference": "63a995caa1ca9e5590304cd845c15ad6d482a62a"
            },
            "dist": {
                "type": "zip",
                "url": "https://api.github.com/repos/phpDocumentor/ReflectionCommon/zipball/63a995caa1ca9e5590304cd845c15ad6d482a62a",
                "reference": "63a995caa1ca9e5590304cd845c15ad6d482a62a",
                "shasum": ""
            },
            "require": {
                "php": ">=7.1"
            },
            "require-dev": {
                "phpunit/phpunit": "~6"
            },
            "type": "library",
            "extra": {
                "branch-alias": {
                    "dev-master": "2.x-dev"
                }
            },
            "autoload": {
                "psr-4": {
                    "phpDocumentor\\Reflection\\": "src/"
                }
            },
            "notification-url": "https://packagist.org/downloads/",
            "license": [
                "MIT"
            ],
            "authors": [
                {
                    "name": "Jaap van Otterdijk",
                    "email": "opensource@ijaap.nl"
                }
            ],
            "description": "Common reflection classes used by phpdocumentor to reflect the code structure",
            "homepage": "http://www.phpdoc.org",
            "keywords": [
                "FQSEN",
                "phpDocumentor",
                "phpdoc",
                "reflection",
                "static analysis"
            ],
            "time": "2018-08-07T13:53:10+00:00"
        },
        {
            "name": "phpdocumentor/reflection-docblock",
            "version": "4.3.2",
            "source": {
                "type": "git",
                "url": "https://github.com/phpDocumentor/ReflectionDocBlock.git",
                "reference": "b83ff7cfcfee7827e1e78b637a5904fe6a96698e"
            },
            "dist": {
                "type": "zip",
                "url": "https://api.github.com/repos/phpDocumentor/ReflectionDocBlock/zipball/b83ff7cfcfee7827e1e78b637a5904fe6a96698e",
                "reference": "b83ff7cfcfee7827e1e78b637a5904fe6a96698e",
                "shasum": ""
            },
            "require": {
                "php": "^7.0",
                "phpdocumentor/reflection-common": "^1.0.0 || ^2.0.0",
                "phpdocumentor/type-resolver": "~0.4 || ^1.0.0",
                "webmozart/assert": "^1.0"
            },
            "require-dev": {
                "doctrine/instantiator": "^1.0.5",
                "mockery/mockery": "^1.0",
                "phpunit/phpunit": "^6.4"
            },
            "type": "library",
            "extra": {
                "branch-alias": {
                    "dev-master": "4.x-dev"
                }
            },
            "autoload": {
                "psr-4": {
                    "phpDocumentor\\Reflection\\": [
                        "src/"
                    ]
                }
            },
            "notification-url": "https://packagist.org/downloads/",
            "license": [
                "MIT"
            ],
            "authors": [
                {
                    "name": "Mike van Riel",
                    "email": "me@mikevanriel.com"
                }
            ],
            "description": "With this component, a library can provide support for annotations via DocBlocks or otherwise retrieve information that is embedded in a DocBlock.",
            "time": "2019-09-12T14:27:41+00:00"
        },
        {
            "name": "phpdocumentor/type-resolver",
            "version": "1.0.1",
            "source": {
                "type": "git",
                "url": "https://github.com/phpDocumentor/TypeResolver.git",
                "reference": "2e32a6d48972b2c1976ed5d8967145b6cec4a4a9"
            },
            "dist": {
                "type": "zip",
                "url": "https://api.github.com/repos/phpDocumentor/TypeResolver/zipball/2e32a6d48972b2c1976ed5d8967145b6cec4a4a9",
                "reference": "2e32a6d48972b2c1976ed5d8967145b6cec4a4a9",
                "shasum": ""
            },
            "require": {
                "php": "^7.1",
                "phpdocumentor/reflection-common": "^2.0"
            },
            "require-dev": {
                "ext-tokenizer": "^7.1",
                "mockery/mockery": "~1",
                "phpunit/phpunit": "^7.0"
            },
            "type": "library",
            "extra": {
                "branch-alias": {
                    "dev-master": "1.x-dev"
                }
            },
            "autoload": {
                "psr-4": {
                    "phpDocumentor\\Reflection\\": "src"
                }
            },
            "notification-url": "https://packagist.org/downloads/",
            "license": [
                "MIT"
            ],
            "authors": [
                {
                    "name": "Mike van Riel",
                    "email": "me@mikevanriel.com"
                }
            ],
            "description": "A PSR-5 based resolver of Class names, Types and Structural Element Names",
            "time": "2019-08-22T18:11:29+00:00"
        },
        {
            "name": "phpspec/prophecy",
            "version": "1.9.0",
            "source": {
                "type": "git",
                "url": "https://github.com/phpspec/prophecy.git",
                "reference": "f6811d96d97bdf400077a0cc100ae56aa32b9203"
            },
            "dist": {
                "type": "zip",
                "url": "https://api.github.com/repos/phpspec/prophecy/zipball/f6811d96d97bdf400077a0cc100ae56aa32b9203",
                "reference": "f6811d96d97bdf400077a0cc100ae56aa32b9203",
                "shasum": ""
            },
            "require": {
                "doctrine/instantiator": "^1.0.2",
                "php": "^5.3|^7.0",
                "phpdocumentor/reflection-docblock": "^2.0|^3.0.2|^4.0|^5.0",
                "sebastian/comparator": "^1.1|^2.0|^3.0",
                "sebastian/recursion-context": "^1.0|^2.0|^3.0"
            },
            "require-dev": {
                "phpspec/phpspec": "^2.5|^3.2",
                "phpunit/phpunit": "^4.8.35 || ^5.7 || ^6.5 || ^7.1"
            },
            "type": "library",
            "extra": {
                "branch-alias": {
                    "dev-master": "1.8.x-dev"
                }
            },
            "autoload": {
                "psr-4": {
                    "Prophecy\\": "src/Prophecy"
                }
            },
            "notification-url": "https://packagist.org/downloads/",
            "license": [
                "MIT"
            ],
            "authors": [
                {
                    "name": "Konstantin Kudryashov",
                    "email": "ever.zet@gmail.com",
                    "homepage": "http://everzet.com"
                },
                {
                    "name": "Marcello Duarte",
                    "email": "marcello.duarte@gmail.com"
                }
            ],
            "description": "Highly opinionated mocking framework for PHP 5.3+",
            "homepage": "https://github.com/phpspec/prophecy",
            "keywords": [
                "Double",
                "Dummy",
                "fake",
                "mock",
                "spy",
                "stub"
            ],
            "time": "2019-10-03T11:07:50+00:00"
        },
        {
            "name": "phpunit/php-code-coverage",
            "version": "6.1.4",
            "source": {
                "type": "git",
                "url": "https://github.com/sebastianbergmann/php-code-coverage.git",
                "reference": "807e6013b00af69b6c5d9ceb4282d0393dbb9d8d"
            },
            "dist": {
                "type": "zip",
                "url": "https://api.github.com/repos/sebastianbergmann/php-code-coverage/zipball/807e6013b00af69b6c5d9ceb4282d0393dbb9d8d",
                "reference": "807e6013b00af69b6c5d9ceb4282d0393dbb9d8d",
                "shasum": ""
            },
            "require": {
                "ext-dom": "*",
                "ext-xmlwriter": "*",
                "php": "^7.1",
                "phpunit/php-file-iterator": "^2.0",
                "phpunit/php-text-template": "^1.2.1",
                "phpunit/php-token-stream": "^3.0",
                "sebastian/code-unit-reverse-lookup": "^1.0.1",
                "sebastian/environment": "^3.1 || ^4.0",
                "sebastian/version": "^2.0.1",
                "theseer/tokenizer": "^1.1"
            },
            "require-dev": {
                "phpunit/phpunit": "^7.0"
            },
            "suggest": {
                "ext-xdebug": "^2.6.0"
            },
            "type": "library",
            "extra": {
                "branch-alias": {
                    "dev-master": "6.1-dev"
                }
            },
            "autoload": {
                "classmap": [
                    "src/"
                ]
            },
            "notification-url": "https://packagist.org/downloads/",
            "license": [
                "BSD-3-Clause"
            ],
            "authors": [
                {
                    "name": "Sebastian Bergmann",
                    "email": "sebastian@phpunit.de",
                    "role": "lead"
                }
            ],
            "description": "Library that provides collection, processing, and rendering functionality for PHP code coverage information.",
            "homepage": "https://github.com/sebastianbergmann/php-code-coverage",
            "keywords": [
                "coverage",
                "testing",
                "xunit"
            ],
            "time": "2018-10-31T16:06:48+00:00"
        },
        {
            "name": "phpunit/php-file-iterator",
            "version": "2.0.2",
            "source": {
                "type": "git",
                "url": "https://github.com/sebastianbergmann/php-file-iterator.git",
                "reference": "050bedf145a257b1ff02746c31894800e5122946"
            },
            "dist": {
                "type": "zip",
                "url": "https://api.github.com/repos/sebastianbergmann/php-file-iterator/zipball/050bedf145a257b1ff02746c31894800e5122946",
                "reference": "050bedf145a257b1ff02746c31894800e5122946",
                "shasum": ""
            },
            "require": {
                "php": "^7.1"
            },
            "require-dev": {
                "phpunit/phpunit": "^7.1"
            },
            "type": "library",
            "extra": {
                "branch-alias": {
                    "dev-master": "2.0.x-dev"
                }
            },
            "autoload": {
                "classmap": [
                    "src/"
                ]
            },
            "notification-url": "https://packagist.org/downloads/",
            "license": [
                "BSD-3-Clause"
            ],
            "authors": [
                {
                    "name": "Sebastian Bergmann",
                    "email": "sebastian@phpunit.de",
                    "role": "lead"
                }
            ],
            "description": "FilterIterator implementation that filters files based on a list of suffixes.",
            "homepage": "https://github.com/sebastianbergmann/php-file-iterator/",
            "keywords": [
                "filesystem",
                "iterator"
            ],
            "time": "2018-09-13T20:33:42+00:00"
        },
        {
            "name": "phpunit/php-text-template",
            "version": "1.2.1",
            "source": {
                "type": "git",
                "url": "https://github.com/sebastianbergmann/php-text-template.git",
                "reference": "31f8b717e51d9a2afca6c9f046f5d69fc27c8686"
            },
            "dist": {
                "type": "zip",
                "url": "https://api.github.com/repos/sebastianbergmann/php-text-template/zipball/31f8b717e51d9a2afca6c9f046f5d69fc27c8686",
                "reference": "31f8b717e51d9a2afca6c9f046f5d69fc27c8686",
                "shasum": ""
            },
            "require": {
                "php": ">=5.3.3"
            },
            "type": "library",
            "autoload": {
                "classmap": [
                    "src/"
                ]
            },
            "notification-url": "https://packagist.org/downloads/",
            "license": [
                "BSD-3-Clause"
            ],
            "authors": [
                {
                    "name": "Sebastian Bergmann",
                    "email": "sebastian@phpunit.de",
                    "role": "lead"
                }
            ],
            "description": "Simple template engine.",
            "homepage": "https://github.com/sebastianbergmann/php-text-template/",
            "keywords": [
                "template"
            ],
            "time": "2015-06-21T13:50:34+00:00"
        },
        {
            "name": "phpunit/php-timer",
            "version": "2.1.2",
            "source": {
                "type": "git",
                "url": "https://github.com/sebastianbergmann/php-timer.git",
                "reference": "1038454804406b0b5f5f520358e78c1c2f71501e"
            },
            "dist": {
                "type": "zip",
                "url": "https://api.github.com/repos/sebastianbergmann/php-timer/zipball/1038454804406b0b5f5f520358e78c1c2f71501e",
                "reference": "1038454804406b0b5f5f520358e78c1c2f71501e",
                "shasum": ""
            },
            "require": {
                "php": "^7.1"
            },
            "require-dev": {
                "phpunit/phpunit": "^7.0"
            },
            "type": "library",
            "extra": {
                "branch-alias": {
                    "dev-master": "2.1-dev"
                }
            },
            "autoload": {
                "classmap": [
                    "src/"
                ]
            },
            "notification-url": "https://packagist.org/downloads/",
            "license": [
                "BSD-3-Clause"
            ],
            "authors": [
                {
                    "name": "Sebastian Bergmann",
                    "email": "sebastian@phpunit.de",
                    "role": "lead"
                }
            ],
            "description": "Utility class for timing",
            "homepage": "https://github.com/sebastianbergmann/php-timer/",
            "keywords": [
                "timer"
            ],
            "time": "2019-06-07T04:22:29+00:00"
        },
        {
            "name": "phpunit/php-token-stream",
            "version": "3.1.1",
            "source": {
                "type": "git",
                "url": "https://github.com/sebastianbergmann/php-token-stream.git",
                "reference": "995192df77f63a59e47f025390d2d1fdf8f425ff"
            },
            "dist": {
                "type": "zip",
                "url": "https://api.github.com/repos/sebastianbergmann/php-token-stream/zipball/995192df77f63a59e47f025390d2d1fdf8f425ff",
                "reference": "995192df77f63a59e47f025390d2d1fdf8f425ff",
                "shasum": ""
            },
            "require": {
                "ext-tokenizer": "*",
                "php": "^7.1"
            },
            "require-dev": {
                "phpunit/phpunit": "^7.0"
            },
            "type": "library",
            "extra": {
                "branch-alias": {
                    "dev-master": "3.1-dev"
                }
            },
            "autoload": {
                "classmap": [
                    "src/"
                ]
            },
            "notification-url": "https://packagist.org/downloads/",
            "license": [
                "BSD-3-Clause"
            ],
            "authors": [
                {
                    "name": "Sebastian Bergmann",
                    "email": "sebastian@phpunit.de"
                }
            ],
            "description": "Wrapper around PHP's tokenizer extension.",
            "homepage": "https://github.com/sebastianbergmann/php-token-stream/",
            "keywords": [
                "tokenizer"
            ],
            "time": "2019-09-17T06:23:10+00:00"
        },
        {
            "name": "phpunit/phpunit",
            "version": "7.5.18",
            "source": {
                "type": "git",
                "url": "https://github.com/sebastianbergmann/phpunit.git",
                "reference": "fcf6c4bfafaadc07785528b06385cce88935474d"
            },
            "dist": {
                "type": "zip",
                "url": "https://api.github.com/repos/sebastianbergmann/phpunit/zipball/fcf6c4bfafaadc07785528b06385cce88935474d",
                "reference": "fcf6c4bfafaadc07785528b06385cce88935474d",
                "shasum": ""
            },
            "require": {
                "doctrine/instantiator": "^1.1",
                "ext-dom": "*",
                "ext-json": "*",
                "ext-libxml": "*",
                "ext-mbstring": "*",
                "ext-xml": "*",
                "myclabs/deep-copy": "^1.7",
                "phar-io/manifest": "^1.0.2",
                "phar-io/version": "^2.0",
                "php": "^7.1",
                "phpspec/prophecy": "^1.7",
                "phpunit/php-code-coverage": "^6.0.7",
                "phpunit/php-file-iterator": "^2.0.1",
                "phpunit/php-text-template": "^1.2.1",
                "phpunit/php-timer": "^2.1",
                "sebastian/comparator": "^3.0",
                "sebastian/diff": "^3.0",
                "sebastian/environment": "^4.0",
                "sebastian/exporter": "^3.1",
                "sebastian/global-state": "^2.0",
                "sebastian/object-enumerator": "^3.0.3",
                "sebastian/resource-operations": "^2.0",
                "sebastian/version": "^2.0.1"
            },
            "conflict": {
                "phpunit/phpunit-mock-objects": "*"
            },
            "require-dev": {
                "ext-pdo": "*"
            },
            "suggest": {
                "ext-soap": "*",
                "ext-xdebug": "*",
                "phpunit/php-invoker": "^2.0"
            },
            "bin": [
                "phpunit"
            ],
            "type": "library",
            "extra": {
                "branch-alias": {
                    "dev-master": "7.5-dev"
                }
            },
            "autoload": {
                "classmap": [
                    "src/"
                ]
            },
            "notification-url": "https://packagist.org/downloads/",
            "license": [
                "BSD-3-Clause"
            ],
            "authors": [
                {
                    "name": "Sebastian Bergmann",
                    "email": "sebastian@phpunit.de",
                    "role": "lead"
                }
            ],
            "description": "The PHP Unit Testing framework.",
            "homepage": "https://phpunit.de/",
            "keywords": [
                "phpunit",
                "testing",
                "xunit"
            ],
            "time": "2019-12-06T05:14:37+00:00"
        },
        {
            "name": "sebastian/code-unit-reverse-lookup",
            "version": "1.0.1",
            "source": {
                "type": "git",
                "url": "https://github.com/sebastianbergmann/code-unit-reverse-lookup.git",
                "reference": "4419fcdb5eabb9caa61a27c7a1db532a6b55dd18"
            },
            "dist": {
                "type": "zip",
                "url": "https://api.github.com/repos/sebastianbergmann/code-unit-reverse-lookup/zipball/4419fcdb5eabb9caa61a27c7a1db532a6b55dd18",
                "reference": "4419fcdb5eabb9caa61a27c7a1db532a6b55dd18",
                "shasum": ""
            },
            "require": {
                "php": "^5.6 || ^7.0"
            },
            "require-dev": {
                "phpunit/phpunit": "^5.7 || ^6.0"
            },
            "type": "library",
            "extra": {
                "branch-alias": {
                    "dev-master": "1.0.x-dev"
                }
            },
            "autoload": {
                "classmap": [
                    "src/"
                ]
            },
            "notification-url": "https://packagist.org/downloads/",
            "license": [
                "BSD-3-Clause"
            ],
            "authors": [
                {
                    "name": "Sebastian Bergmann",
                    "email": "sebastian@phpunit.de"
                }
            ],
            "description": "Looks up which function or method a line of code belongs to",
            "homepage": "https://github.com/sebastianbergmann/code-unit-reverse-lookup/",
            "time": "2017-03-04T06:30:41+00:00"
        },
        {
            "name": "sebastian/comparator",
            "version": "3.0.2",
            "source": {
                "type": "git",
                "url": "https://github.com/sebastianbergmann/comparator.git",
                "reference": "5de4fc177adf9bce8df98d8d141a7559d7ccf6da"
            },
            "dist": {
                "type": "zip",
                "url": "https://api.github.com/repos/sebastianbergmann/comparator/zipball/5de4fc177adf9bce8df98d8d141a7559d7ccf6da",
                "reference": "5de4fc177adf9bce8df98d8d141a7559d7ccf6da",
                "shasum": ""
            },
            "require": {
                "php": "^7.1",
                "sebastian/diff": "^3.0",
                "sebastian/exporter": "^3.1"
            },
            "require-dev": {
                "phpunit/phpunit": "^7.1"
            },
            "type": "library",
            "extra": {
                "branch-alias": {
                    "dev-master": "3.0-dev"
                }
            },
            "autoload": {
                "classmap": [
                    "src/"
                ]
            },
            "notification-url": "https://packagist.org/downloads/",
            "license": [
                "BSD-3-Clause"
            ],
            "authors": [
                {
                    "name": "Jeff Welch",
                    "email": "whatthejeff@gmail.com"
                },
                {
                    "name": "Volker Dusch",
                    "email": "github@wallbash.com"
                },
                {
                    "name": "Bernhard Schussek",
                    "email": "bschussek@2bepublished.at"
                },
                {
                    "name": "Sebastian Bergmann",
                    "email": "sebastian@phpunit.de"
                }
            ],
            "description": "Provides the functionality to compare PHP values for equality",
            "homepage": "https://github.com/sebastianbergmann/comparator",
            "keywords": [
                "comparator",
                "compare",
                "equality"
            ],
            "time": "2018-07-12T15:12:46+00:00"
        },
        {
            "name": "sebastian/diff",
            "version": "3.0.2",
            "source": {
                "type": "git",
                "url": "https://github.com/sebastianbergmann/diff.git",
                "reference": "720fcc7e9b5cf384ea68d9d930d480907a0c1a29"
            },
            "dist": {
                "type": "zip",
                "url": "https://api.github.com/repos/sebastianbergmann/diff/zipball/720fcc7e9b5cf384ea68d9d930d480907a0c1a29",
                "reference": "720fcc7e9b5cf384ea68d9d930d480907a0c1a29",
                "shasum": ""
            },
            "require": {
                "php": "^7.1"
            },
            "require-dev": {
                "phpunit/phpunit": "^7.5 || ^8.0",
                "symfony/process": "^2 || ^3.3 || ^4"
            },
            "type": "library",
            "extra": {
                "branch-alias": {
                    "dev-master": "3.0-dev"
                }
            },
            "autoload": {
                "classmap": [
                    "src/"
                ]
            },
            "notification-url": "https://packagist.org/downloads/",
            "license": [
                "BSD-3-Clause"
            ],
            "authors": [
                {
                    "name": "Kore Nordmann",
                    "email": "mail@kore-nordmann.de"
                },
                {
                    "name": "Sebastian Bergmann",
                    "email": "sebastian@phpunit.de"
                }
            ],
            "description": "Diff implementation",
            "homepage": "https://github.com/sebastianbergmann/diff",
            "keywords": [
                "diff",
                "udiff",
                "unidiff",
                "unified diff"
            ],
            "time": "2019-02-04T06:01:07+00:00"
        },
        {
            "name": "sebastian/environment",
            "version": "4.2.3",
            "source": {
                "type": "git",
                "url": "https://github.com/sebastianbergmann/environment.git",
                "reference": "464c90d7bdf5ad4e8a6aea15c091fec0603d4368"
            },
            "dist": {
                "type": "zip",
                "url": "https://api.github.com/repos/sebastianbergmann/environment/zipball/464c90d7bdf5ad4e8a6aea15c091fec0603d4368",
                "reference": "464c90d7bdf5ad4e8a6aea15c091fec0603d4368",
                "shasum": ""
            },
            "require": {
                "php": "^7.1"
            },
            "require-dev": {
                "phpunit/phpunit": "^7.5"
            },
            "suggest": {
                "ext-posix": "*"
            },
            "type": "library",
            "extra": {
                "branch-alias": {
                    "dev-master": "4.2-dev"
                }
            },
            "autoload": {
                "classmap": [
                    "src/"
                ]
            },
            "notification-url": "https://packagist.org/downloads/",
            "license": [
                "BSD-3-Clause"
            ],
            "authors": [
                {
                    "name": "Sebastian Bergmann",
                    "email": "sebastian@phpunit.de"
                }
            ],
            "description": "Provides functionality to handle HHVM/PHP environments",
            "homepage": "http://www.github.com/sebastianbergmann/environment",
            "keywords": [
                "Xdebug",
                "environment",
                "hhvm"
            ],
            "time": "2019-11-20T08:46:58+00:00"
        },
        {
            "name": "sebastian/exporter",
            "version": "3.1.2",
            "source": {
                "type": "git",
                "url": "https://github.com/sebastianbergmann/exporter.git",
                "reference": "68609e1261d215ea5b21b7987539cbfbe156ec3e"
            },
            "dist": {
                "type": "zip",
                "url": "https://api.github.com/repos/sebastianbergmann/exporter/zipball/68609e1261d215ea5b21b7987539cbfbe156ec3e",
                "reference": "68609e1261d215ea5b21b7987539cbfbe156ec3e",
                "shasum": ""
            },
            "require": {
                "php": "^7.0",
                "sebastian/recursion-context": "^3.0"
            },
            "require-dev": {
                "ext-mbstring": "*",
                "phpunit/phpunit": "^6.0"
            },
            "type": "library",
            "extra": {
                "branch-alias": {
                    "dev-master": "3.1.x-dev"
                }
            },
            "autoload": {
                "classmap": [
                    "src/"
                ]
            },
            "notification-url": "https://packagist.org/downloads/",
            "license": [
                "BSD-3-Clause"
            ],
            "authors": [
                {
                    "name": "Sebastian Bergmann",
                    "email": "sebastian@phpunit.de"
                },
                {
                    "name": "Jeff Welch",
                    "email": "whatthejeff@gmail.com"
                },
                {
                    "name": "Volker Dusch",
                    "email": "github@wallbash.com"
                },
                {
                    "name": "Adam Harvey",
                    "email": "aharvey@php.net"
                },
                {
                    "name": "Bernhard Schussek",
                    "email": "bschussek@gmail.com"
                }
            ],
            "description": "Provides the functionality to export PHP variables for visualization",
            "homepage": "http://www.github.com/sebastianbergmann/exporter",
            "keywords": [
                "export",
                "exporter"
            ],
            "time": "2019-09-14T09:02:43+00:00"
        },
        {
            "name": "sebastian/global-state",
            "version": "2.0.0",
            "source": {
                "type": "git",
                "url": "https://github.com/sebastianbergmann/global-state.git",
                "reference": "e8ba02eed7bbbb9e59e43dedd3dddeff4a56b0c4"
            },
            "dist": {
                "type": "zip",
                "url": "https://api.github.com/repos/sebastianbergmann/global-state/zipball/e8ba02eed7bbbb9e59e43dedd3dddeff4a56b0c4",
                "reference": "e8ba02eed7bbbb9e59e43dedd3dddeff4a56b0c4",
                "shasum": ""
            },
            "require": {
                "php": "^7.0"
            },
            "require-dev": {
                "phpunit/phpunit": "^6.0"
            },
            "suggest": {
                "ext-uopz": "*"
            },
            "type": "library",
            "extra": {
                "branch-alias": {
                    "dev-master": "2.0-dev"
                }
            },
            "autoload": {
                "classmap": [
                    "src/"
                ]
            },
            "notification-url": "https://packagist.org/downloads/",
            "license": [
                "BSD-3-Clause"
            ],
            "authors": [
                {
                    "name": "Sebastian Bergmann",
                    "email": "sebastian@phpunit.de"
                }
            ],
            "description": "Snapshotting of global state",
            "homepage": "http://www.github.com/sebastianbergmann/global-state",
            "keywords": [
                "global state"
            ],
            "time": "2017-04-27T15:39:26+00:00"
        },
        {
            "name": "sebastian/object-enumerator",
            "version": "3.0.3",
            "source": {
                "type": "git",
                "url": "https://github.com/sebastianbergmann/object-enumerator.git",
                "reference": "7cfd9e65d11ffb5af41198476395774d4c8a84c5"
            },
            "dist": {
                "type": "zip",
                "url": "https://api.github.com/repos/sebastianbergmann/object-enumerator/zipball/7cfd9e65d11ffb5af41198476395774d4c8a84c5",
                "reference": "7cfd9e65d11ffb5af41198476395774d4c8a84c5",
                "shasum": ""
            },
            "require": {
                "php": "^7.0",
                "sebastian/object-reflector": "^1.1.1",
                "sebastian/recursion-context": "^3.0"
            },
            "require-dev": {
                "phpunit/phpunit": "^6.0"
            },
            "type": "library",
            "extra": {
                "branch-alias": {
                    "dev-master": "3.0.x-dev"
                }
            },
            "autoload": {
                "classmap": [
                    "src/"
                ]
            },
            "notification-url": "https://packagist.org/downloads/",
            "license": [
                "BSD-3-Clause"
            ],
            "authors": [
                {
                    "name": "Sebastian Bergmann",
                    "email": "sebastian@phpunit.de"
                }
            ],
            "description": "Traverses array structures and object graphs to enumerate all referenced objects",
            "homepage": "https://github.com/sebastianbergmann/object-enumerator/",
            "time": "2017-08-03T12:35:26+00:00"
        },
        {
            "name": "sebastian/object-reflector",
            "version": "1.1.1",
            "source": {
                "type": "git",
                "url": "https://github.com/sebastianbergmann/object-reflector.git",
                "reference": "773f97c67f28de00d397be301821b06708fca0be"
            },
            "dist": {
                "type": "zip",
                "url": "https://api.github.com/repos/sebastianbergmann/object-reflector/zipball/773f97c67f28de00d397be301821b06708fca0be",
                "reference": "773f97c67f28de00d397be301821b06708fca0be",
                "shasum": ""
            },
            "require": {
                "php": "^7.0"
            },
            "require-dev": {
                "phpunit/phpunit": "^6.0"
            },
            "type": "library",
            "extra": {
                "branch-alias": {
                    "dev-master": "1.1-dev"
                }
            },
            "autoload": {
                "classmap": [
                    "src/"
                ]
            },
            "notification-url": "https://packagist.org/downloads/",
            "license": [
                "BSD-3-Clause"
            ],
            "authors": [
                {
                    "name": "Sebastian Bergmann",
                    "email": "sebastian@phpunit.de"
                }
            ],
            "description": "Allows reflection of object attributes, including inherited and non-public ones",
            "homepage": "https://github.com/sebastianbergmann/object-reflector/",
            "time": "2017-03-29T09:07:27+00:00"
        },
        {
            "name": "sebastian/recursion-context",
            "version": "3.0.0",
            "source": {
                "type": "git",
                "url": "https://github.com/sebastianbergmann/recursion-context.git",
                "reference": "5b0cd723502bac3b006cbf3dbf7a1e3fcefe4fa8"
            },
            "dist": {
                "type": "zip",
                "url": "https://api.github.com/repos/sebastianbergmann/recursion-context/zipball/5b0cd723502bac3b006cbf3dbf7a1e3fcefe4fa8",
                "reference": "5b0cd723502bac3b006cbf3dbf7a1e3fcefe4fa8",
                "shasum": ""
            },
            "require": {
                "php": "^7.0"
            },
            "require-dev": {
                "phpunit/phpunit": "^6.0"
            },
            "type": "library",
            "extra": {
                "branch-alias": {
                    "dev-master": "3.0.x-dev"
                }
            },
            "autoload": {
                "classmap": [
                    "src/"
                ]
            },
            "notification-url": "https://packagist.org/downloads/",
            "license": [
                "BSD-3-Clause"
            ],
            "authors": [
                {
                    "name": "Jeff Welch",
                    "email": "whatthejeff@gmail.com"
                },
                {
                    "name": "Sebastian Bergmann",
                    "email": "sebastian@phpunit.de"
                },
                {
                    "name": "Adam Harvey",
                    "email": "aharvey@php.net"
                }
            ],
            "description": "Provides functionality to recursively process PHP variables",
            "homepage": "http://www.github.com/sebastianbergmann/recursion-context",
            "time": "2017-03-03T06:23:57+00:00"
        },
        {
            "name": "sebastian/resource-operations",
            "version": "2.0.1",
            "source": {
                "type": "git",
                "url": "https://github.com/sebastianbergmann/resource-operations.git",
                "reference": "4d7a795d35b889bf80a0cc04e08d77cedfa917a9"
            },
            "dist": {
                "type": "zip",
                "url": "https://api.github.com/repos/sebastianbergmann/resource-operations/zipball/4d7a795d35b889bf80a0cc04e08d77cedfa917a9",
                "reference": "4d7a795d35b889bf80a0cc04e08d77cedfa917a9",
                "shasum": ""
            },
            "require": {
                "php": "^7.1"
            },
            "type": "library",
            "extra": {
                "branch-alias": {
                    "dev-master": "2.0-dev"
                }
            },
            "autoload": {
                "classmap": [
                    "src/"
                ]
            },
            "notification-url": "https://packagist.org/downloads/",
            "license": [
                "BSD-3-Clause"
            ],
            "authors": [
                {
                    "name": "Sebastian Bergmann",
                    "email": "sebastian@phpunit.de"
                }
            ],
            "description": "Provides a list of PHP built-in functions that operate on resources",
            "homepage": "https://www.github.com/sebastianbergmann/resource-operations",
            "time": "2018-10-04T04:07:39+00:00"
        },
        {
            "name": "sebastian/version",
            "version": "2.0.1",
            "source": {
                "type": "git",
                "url": "https://github.com/sebastianbergmann/version.git",
                "reference": "99732be0ddb3361e16ad77b68ba41efc8e979019"
            },
            "dist": {
                "type": "zip",
                "url": "https://api.github.com/repos/sebastianbergmann/version/zipball/99732be0ddb3361e16ad77b68ba41efc8e979019",
                "reference": "99732be0ddb3361e16ad77b68ba41efc8e979019",
                "shasum": ""
            },
            "require": {
                "php": ">=5.6"
            },
            "type": "library",
            "extra": {
                "branch-alias": {
                    "dev-master": "2.0.x-dev"
                }
            },
            "autoload": {
                "classmap": [
                    "src/"
                ]
            },
            "notification-url": "https://packagist.org/downloads/",
            "license": [
                "BSD-3-Clause"
            ],
            "authors": [
                {
                    "name": "Sebastian Bergmann",
                    "email": "sebastian@phpunit.de",
                    "role": "lead"
                }
            ],
            "description": "Library that helps with managing the version number of Git-hosted PHP projects",
            "homepage": "https://github.com/sebastianbergmann/version",
            "time": "2016-10-03T07:35:21+00:00"
        },
        {
            "name": "squizlabs/php_codesniffer",
            "version": "3.5.3",
            "source": {
                "type": "git",
                "url": "https://github.com/squizlabs/PHP_CodeSniffer.git",
                "reference": "557a1fc7ac702c66b0bbfe16ab3d55839ef724cb"
            },
            "dist": {
                "type": "zip",
                "url": "https://api.github.com/repos/squizlabs/PHP_CodeSniffer/zipball/557a1fc7ac702c66b0bbfe16ab3d55839ef724cb",
                "reference": "557a1fc7ac702c66b0bbfe16ab3d55839ef724cb",
                "shasum": ""
            },
            "require": {
                "ext-simplexml": "*",
                "ext-tokenizer": "*",
                "ext-xmlwriter": "*",
                "php": ">=5.4.0"
            },
            "require-dev": {
                "phpunit/phpunit": "^4.0 || ^5.0 || ^6.0 || ^7.0"
            },
            "bin": [
                "bin/phpcs",
                "bin/phpcbf"
            ],
            "type": "library",
            "extra": {
                "branch-alias": {
                    "dev-master": "3.x-dev"
                }
            },
            "notification-url": "https://packagist.org/downloads/",
            "license": [
                "BSD-3-Clause"
            ],
            "authors": [
                {
                    "name": "Greg Sherwood",
                    "role": "lead"
                }
            ],
            "description": "PHP_CodeSniffer tokenizes PHP, JavaScript and CSS files and detects violations of a defined set of coding standards.",
            "homepage": "https://github.com/squizlabs/PHP_CodeSniffer",
            "keywords": [
                "phpcs",
                "standards"
            ],
            "time": "2019-12-04T04:46:47+00:00"
        },
        {
            "name": "symfony/polyfill-ctype",
            "version": "v1.13.1",
            "source": {
                "type": "git",
                "url": "https://github.com/symfony/polyfill-ctype.git",
                "reference": "f8f0b461be3385e56d6de3dbb5a0df24c0c275e3"
            },
            "dist": {
                "type": "zip",
                "url": "https://api.github.com/repos/symfony/polyfill-ctype/zipball/f8f0b461be3385e56d6de3dbb5a0df24c0c275e3",
                "reference": "f8f0b461be3385e56d6de3dbb5a0df24c0c275e3",
                "shasum": ""
            },
            "require": {
                "php": ">=5.3.3"
            },
            "suggest": {
                "ext-ctype": "For best performance"
            },
            "type": "library",
            "extra": {
                "branch-alias": {
                    "dev-master": "1.13-dev"
                }
            },
            "autoload": {
                "psr-4": {
                    "Symfony\\Polyfill\\Ctype\\": ""
                },
                "files": [
                    "bootstrap.php"
                ]
            },
            "notification-url": "https://packagist.org/downloads/",
            "license": [
                "MIT"
            ],
            "authors": [
                {
                    "name": "Gert de Pagter",
                    "email": "BackEndTea@gmail.com"
                },
                {
                    "name": "Symfony Community",
                    "homepage": "https://symfony.com/contributors"
                }
            ],
            "description": "Symfony polyfill for ctype functions",
            "homepage": "https://symfony.com",
            "keywords": [
                "compatibility",
                "ctype",
                "polyfill",
                "portable"
            ],
            "time": "2019-11-27T13:56:44+00:00"
        },
        {
            "name": "theseer/tokenizer",
            "version": "1.1.3",
            "source": {
                "type": "git",
                "url": "https://github.com/theseer/tokenizer.git",
                "reference": "11336f6f84e16a720dae9d8e6ed5019efa85a0f9"
            },
            "dist": {
                "type": "zip",
                "url": "https://api.github.com/repos/theseer/tokenizer/zipball/11336f6f84e16a720dae9d8e6ed5019efa85a0f9",
                "reference": "11336f6f84e16a720dae9d8e6ed5019efa85a0f9",
                "shasum": ""
            },
            "require": {
                "ext-dom": "*",
                "ext-tokenizer": "*",
                "ext-xmlwriter": "*",
                "php": "^7.0"
            },
            "type": "library",
            "autoload": {
                "classmap": [
                    "src/"
                ]
            },
            "notification-url": "https://packagist.org/downloads/",
            "license": [
                "BSD-3-Clause"
            ],
            "authors": [
                {
                    "name": "Arne Blankerts",
                    "email": "arne@blankerts.de",
                    "role": "Developer"
                }
            ],
            "description": "A small library for converting tokenized PHP source code into XML and potentially other formats",
            "time": "2019-06-13T22:48:21+00:00"
        },
        {
            "name": "webmozart/assert",
            "version": "1.6.0",
            "source": {
                "type": "git",
                "url": "https://github.com/webmozart/assert.git",
                "reference": "573381c0a64f155a0d9a23f4b0c797194805b925"
            },
            "dist": {
                "type": "zip",
                "url": "https://api.github.com/repos/webmozart/assert/zipball/573381c0a64f155a0d9a23f4b0c797194805b925",
                "reference": "573381c0a64f155a0d9a23f4b0c797194805b925",
                "shasum": ""
            },
            "require": {
                "php": "^5.3.3 || ^7.0",
                "symfony/polyfill-ctype": "^1.8"
            },
            "conflict": {
                "vimeo/psalm": "<3.6.0"
            },
            "require-dev": {
                "phpunit/phpunit": "^4.8.36 || ^7.5.13"
            },
            "type": "library",
            "autoload": {
                "psr-4": {
                    "Webmozart\\Assert\\": "src/"
                }
            },
            "notification-url": "https://packagist.org/downloads/",
            "license": [
                "MIT"
            ],
            "authors": [
                {
                    "name": "Bernhard Schussek",
                    "email": "bschussek@gmail.com"
                }
            ],
            "description": "Assertions to validate method input/output with nice error messages.",
            "keywords": [
                "assert",
                "check",
                "validate"
            ],
            "time": "2019-11-24T13:36:37+00:00"
        },
        {
            "name": "woocommerce/woocommerce-sniffs",
            "version": "0.0.9",
            "source": {
                "type": "git",
                "url": "https://github.com/woocommerce/woocommerce-sniffs.git",
                "reference": "7677a84e9a355fe1e088f704090be891e7a6d427"
            },
            "dist": {
                "type": "zip",
                "url": "https://api.github.com/repos/woocommerce/woocommerce-sniffs/zipball/7677a84e9a355fe1e088f704090be891e7a6d427",
                "reference": "7677a84e9a355fe1e088f704090be891e7a6d427",
                "shasum": ""
            },
            "require": {
                "dealerdirect/phpcodesniffer-composer-installer": "0.5.0",
                "php": ">=7.0",
                "phpcompatibility/phpcompatibility-wp": "2.1.0",
                "wp-coding-standards/wpcs": "2.2.0"
            },
            "type": "phpcodesniffer-standard",
            "notification-url": "https://packagist.org/downloads/",
            "license": [
                "MIT"
            ],
            "authors": [
                {
                    "name": "Claudio Sanches",
                    "email": "claudio@automattic.com"
                }
            ],
            "description": "WooCommerce sniffs",
            "keywords": [
                "phpcs",
                "standards",
                "woocommerce",
                "wordpress"
            ],
            "time": "2019-11-11T15:48:34+00:00"
        },
        {
            "name": "wp-coding-standards/wpcs",
            "version": "2.2.0",
            "source": {
                "type": "git",
                "url": "https://github.com/WordPress/WordPress-Coding-Standards.git",
                "reference": "f90e8692ce97b693633db7ab20bfa78d930f536a"
            },
            "dist": {
                "type": "zip",
                "url": "https://api.github.com/repos/WordPress/WordPress-Coding-Standards/zipball/f90e8692ce97b693633db7ab20bfa78d930f536a",
                "reference": "f90e8692ce97b693633db7ab20bfa78d930f536a",
                "shasum": ""
            },
            "require": {
                "php": ">=5.4",
                "squizlabs/php_codesniffer": "^3.3.1"
            },
            "require-dev": {
                "dealerdirect/phpcodesniffer-composer-installer": "^0.5.0",
                "phpcompatibility/php-compatibility": "^9.0",
                "phpunit/phpunit": "^4.0 || ^5.0 || ^6.0 || ^7.0"
            },
            "suggest": {
                "dealerdirect/phpcodesniffer-composer-installer": "^0.5.0 || This Composer plugin will sort out the PHPCS 'installed_paths' automatically."
            },
            "type": "phpcodesniffer-standard",
            "notification-url": "https://packagist.org/downloads/",
            "license": [
                "MIT"
            ],
            "authors": [
                {
                    "name": "Contributors",
                    "homepage": "https://github.com/WordPress/WordPress-Coding-Standards/graphs/contributors"
                }
            ],
            "description": "PHP_CodeSniffer rules (sniffs) to enforce WordPress coding conventions",
            "keywords": [
                "phpcs",
                "standards",
                "wordpress"
            ],
            "time": "2019-11-11T12:34:03+00:00"
        }
    ],
    "aliases": [],
    "minimum-stability": "dev",
    "stability-flags": [],
    "prefer-stable": true,
    "prefer-lowest": false,
    "platform": {
        "php": ">=5.6|>=7.0"
    },
    "platform-dev": [],
    "platform-overrides": {
        "php": "7.1"
    }
}<|MERGE_RESOLUTION|>--- conflicted
+++ resolved
@@ -4,11 +4,7 @@
         "Read more about it at https://getcomposer.org/doc/01-basic-usage.md#installing-dependencies",
         "This file is @generated automatically"
     ],
-<<<<<<< HEAD
-    "content-hash": "53a42d8b784be158ed63326799141724",
-=======
-    "content-hash": "40f5093efaa7b957a9322fedb2c378fe",
->>>>>>> f19471a6
+    "content-hash": "ef714343ae6391837070a82b2c800e56",
     "packages": [
         {
             "name": "automattic/jetpack-autoloader",
