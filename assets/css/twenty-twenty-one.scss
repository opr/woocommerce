--- conflicted
+++ resolved
@@ -2863,10 +2863,6 @@
 			&:active {
 				color: var(--global--color-background);
 				background: var(--global--color-primary);
-<<<<<<< HEAD
-
-=======
->>>>>>> e692171b
 			}
 		}
 	}
