--- conflicted
+++ resolved
@@ -125,10 +125,7 @@
 			const pluginPath = join( tmpRepoPath, 'plugins/woocommerce' );
 
 			const build = () => {
-<<<<<<< HEAD
 				CliUx.ux.action.start( 'Building WooCommerce' );
-=======
->>>>>>> ea8b4411
 				// Note doing the minimal work to get a DB scan to work, avoiding full build for speed.
 				execSync( 'composer install', { cwd: pluginPath, stdio: [] } );
 				execSync(
@@ -137,10 +134,8 @@
 						cwd: pluginPath,
 					}
 				);
-<<<<<<< HEAD
+
 				CliUx.ux.action.stop();
-=======
->>>>>>> ea8b4411
 			};
 
 			CliUx.ux.action.start(
