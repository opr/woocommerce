--- conflicted
+++ resolved
@@ -73,19 +73,6 @@
 	 * Registers report pages.
 	 */
 	public function register_pages() {
-<<<<<<< HEAD
-		add_menu_page(
-			__( 'WooCommerce Analytics', 'woocommerce-admin' ),
-			__( 'Analytics', 'woocommerce-admin' ),
-			'view_woocommerce_reports',
-			'wc-admin#/analytics/revenue',
-			array( 'WC_Admin_Loader', 'page_wrapper' ),
-			'dashicons-chart-bar',
-			56 // After WooCommerce & Product menu items.
-		);
-
-=======
->>>>>>> e91bf985
 		$report_pages = array(
 			array(
 				'id'       => 'woocommerce-analytics',
