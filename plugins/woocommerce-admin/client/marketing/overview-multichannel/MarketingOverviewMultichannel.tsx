/**
 * External dependencies
 */
import { useRef } from '@wordpress/element';
import { useUser } from '@woocommerce/data';

/**
 * Internal dependencies
 */
import '~/marketing/data';
import '~/marketing/data-multichannel';
import { CenteredSpinner } from '~/marketing/components';
import {
	useIntroductionBanner,
	useRegisteredChannels,
	useRecommendedChannels,
	useCampaignTypes,
} from '~/marketing/hooks';
import { getAdminSetting } from '~/utils/admin-settings';
import { IntroductionBanner } from './IntroductionBanner';
import { Campaigns } from './Campaigns';
import { Channels } from './Channels';
import { InstalledExtensions } from './InstalledExtensions';
import { DiscoverTools } from './DiscoverTools';
import { LearnMarketing } from './LearnMarketing';
import './MarketingOverviewMultichannel.scss';

export const MarketingOverviewMultichannel: React.FC = () => {
	const {
<<<<<<< HEAD
		loading: loadingIntroductionBanner,
		isIntroductionBannerDismissed,
		dismissIntroductionBanner,
	} = useIntroductionBanner();
=======
		loading: loadingCampaignTypes,
		data: dataCampaignTypes,
		refetch: refetchCampaignTypes,
	} = useCampaignTypes();
>>>>>>> c6e6f877
	const {
		loading: loadingRegistered,
		data: dataRegistered,
		refetch: refetchRegisteredChannels,
	} = useRegisteredChannels();
	const { loading: loadingRecommended, data: dataRecommended } =
		useRecommendedChannels();
	const { currentUserCan } = useUser();
	const addChannelsButtonRef = useRef< HTMLButtonElement >( null );

	if (
<<<<<<< HEAD
		loadingIntroductionBanner ||
=======
		( loadingCampaignTypes && ! dataCampaignTypes ) ||
>>>>>>> c6e6f877
		( loadingRegistered && ! dataRegistered ) ||
		( loadingRecommended && ! dataRecommended )
	) {
		return <CenteredSpinner />;
	}

	const shouldShowExtensions =
		getAdminSetting( 'allowMarketplaceSuggestions', false ) &&
		currentUserCan( 'install_plugins' );

	const refetch = () => {
		refetchCampaignTypes();
		refetchRegisteredChannels();
	};

	return (
		<div className="woocommerce-marketing-overview-multichannel">
			{ ! isIntroductionBannerDismissed && (
				<IntroductionBanner
					onDismiss={ dismissIntroductionBanner }
					onAddChannels={ () => {
						addChannelsButtonRef.current?.focus();
						addChannelsButtonRef.current?.click();
						addChannelsButtonRef.current?.scrollIntoView();
					} }
				/>
			) }
			{ dataRegistered?.length && <Campaigns /> }
			{ dataRegistered &&
				dataRecommended &&
				( dataRegistered.length || dataRecommended.length ) && (
					<Channels
						addChannelsButtonRef={ addChannelsButtonRef }
						registeredChannels={ dataRegistered }
						recommendedChannels={ dataRecommended }
						onInstalledAndActivated={ refetch }
					/>
				) }
			<InstalledExtensions />
			{ shouldShowExtensions && <DiscoverTools /> }
			<LearnMarketing />
		</div>
	);
};<|MERGE_RESOLUTION|>--- conflicted
+++ resolved
@@ -27,17 +27,15 @@
 
 export const MarketingOverviewMultichannel: React.FC = () => {
 	const {
-<<<<<<< HEAD
 		loading: loadingIntroductionBanner,
 		isIntroductionBannerDismissed,
 		dismissIntroductionBanner,
 	} = useIntroductionBanner();
-=======
+	const {
 		loading: loadingCampaignTypes,
 		data: dataCampaignTypes,
 		refetch: refetchCampaignTypes,
 	} = useCampaignTypes();
->>>>>>> c6e6f877
 	const {
 		loading: loadingRegistered,
 		data: dataRegistered,
@@ -49,11 +47,8 @@
 	const addChannelsButtonRef = useRef< HTMLButtonElement >( null );
 
 	if (
-<<<<<<< HEAD
 		loadingIntroductionBanner ||
-=======
 		( loadingCampaignTypes && ! dataCampaignTypes ) ||
->>>>>>> c6e6f877
 		( loadingRegistered && ! dataRegistered ) ||
 		( loadingRecommended && ! dataRecommended )
 	) {
