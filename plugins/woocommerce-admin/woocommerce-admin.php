<?php
/**
 * Plugin Name: WooCommerce Admin
 * Plugin URI: https://github.com/woocommerce/woocommerce-admin
 * Description: A new JavaScript-driven interface for managing your store. The plugin includes new and improved reports, and a dashboard to monitor all the important key metrics of your site.
 * Author: WooCommerce
 * Author URI: https://woocommerce.com/
 * Text Domain: woocommerce-admin
 * Domain Path: /languages
 * Version: 0.12.0
 *
 * WC requires at least: 3.6.0
 * WC tested up to: 3.6.2
 *
 * @package WC_Admin
 */

<<<<<<< HEAD
defined( 'ABSPATH' ) || exit;
=======
if ( ! defined( 'WC_ADMIN_APP' ) ) {
	define( 'WC_ADMIN_APP', 'wc-admin-app' );
}

if ( ! defined( 'WC_ADMIN_ABSPATH' ) ) {
	define( 'WC_ADMIN_ABSPATH', dirname( __FILE__ ) . '/' );
}

if ( ! defined( 'WC_ADMIN_DIST_JS_FOLDER' ) ) {
	define( 'WC_ADMIN_DIST_JS_FOLDER', 'dist/' );
}

if ( ! defined( 'WC_ADMIN_DIST_CSS_FOLDER' ) ) {
	define( 'WC_ADMIN_DIST_CSS_FOLDER', 'dist/' );
}

if ( ! defined( 'WC_ADMIN_FEATURES_PATH' ) ) {
	define( 'WC_ADMIN_FEATURES_PATH', WC_ADMIN_ABSPATH . 'includes/features/' );
}

if ( ! defined( 'WC_ADMIN_PLUGIN_FILE' ) ) {
	define( 'WC_ADMIN_PLUGIN_FILE', __FILE__ );
}

if ( ! defined( 'WC_ADMIN_VERSION_NUMBER' ) ) {
	define( 'WC_ADMIN_VERSION_NUMBER', '0.12.0' );
}
>>>>>>> 1d978224

/**
 * Feature plugin main class.
 *
 * @internal This file will not be bundled with woo core, only the feature plugin.
 * @internal Note this is not called WC_Admin due to a class already existing in core with that name.
 */
class WC_Admin_Feature_Plugin {
	/**
	 * The single instance of the class.
	 *
	 * @var object
	 */
	protected static $instance = null;

	/**
	 * Constructor
	 *
	 * @return void
	 */
	protected function __construct() {}

	/**
	 * Get class instance.
	 *
	 * @return object Instance.
	 */
	final public static function instance() {
		if ( null === static::$instance ) {
			static::$instance = new static();
		}
		return static::$instance;
	}

	/**
	 * Init the feature plugin, only if we can detect both Gutenberg and WooCommerce.
	 */
	public function init() {
		$this->define_constants();
		register_activation_hook( WC_ADMIN_PLUGIN_FILE, array( $this, 'on_activation' ) );
		add_action( 'plugins_loaded', array( $this, 'on_plugins_loaded' ) );
		add_filter( 'action_scheduler_store_class', array( $this, 'replace_actionscheduler_store_class' ) );
	}

	/**
	 * Install DB and create cron events when activated,
	 *
	 * @return void
	 */
	public function on_activation() {
		require_once WC_ADMIN_ABSPATH . 'includes/class-wc-admin-install.php';
		WC_Admin_Install::create_tables();
		WC_Admin_Install::create_events();
	}

	/**
	 * Setup plugin once all other plugins are loaded.
	 *
	 * @return void
	 */
	public function on_plugins_loaded() {
		$this->load_plugin_textdomain();

		if ( ! $this->check_dependencies() ) {
			add_action( 'admin_init', array( $this, 'deactivate_self' ) );
			add_action( 'admin_notices', array( $this, 'render_dependencies_notice' ) );
			return;
		}

		if ( ! $this->check_build() ) {
			add_action( 'admin_notices', array( $this, 'render_build_notice' ) );
		}

		$this->includes();
		$this->hooks();
	}

	/**
	 * Define Constants.
	 */
	protected function define_constants() {
		$this->define( 'WC_ADMIN_APP', 'wc-admin-app' );
		$this->define( 'WC_ADMIN_ABSPATH', dirname( __FILE__ ) . '/' );
		$this->define( 'WC_ADMIN_DIST_JS_FOLDER', 'dist/' );
		$this->define( 'WC_ADMIN_DIST_CSS_FOLDER', 'dist/' );
		$this->define( 'WC_ADMIN_FEATURES_PATH', WC_ADMIN_ABSPATH . 'includes/features/' );
		$this->define( 'WC_ADMIN_PLUGIN_FILE', __FILE__ );
		$this->define( 'WC_ADMIN_VERSION_NUMBER', '0.11.0' );
	}

	/**
	 * Load Localisation files.
	 */
	protected function load_plugin_textdomain() {
		load_plugin_textdomain( 'woocommerce-admin', false, basename( dirname( __FILE__ ) ) . '/languages' );
	}

	/**
	 * Include WC Admin classes.
	 */
	public function includes() {
		require_once WC_ADMIN_ABSPATH . 'includes/core-functions.php';

		// Initialize the WC API extensions.
		require_once WC_ADMIN_ABSPATH . 'includes/class-wc-admin-reports-sync.php';
		require_once WC_ADMIN_ABSPATH . 'includes/class-wc-admin-install.php';
		require_once WC_ADMIN_ABSPATH . 'includes/class-wc-admin-events.php';
		require_once WC_ADMIN_ABSPATH . 'includes/class-wc-admin-api-init.php';

		// Admin note providers.
		// @todo These should be bundled in the features/ folder, but loading them from there currently has a load order issue.
		require_once WC_ADMIN_ABSPATH . 'includes/notes/class-wc-admin-notes-new-sales-record.php';
		require_once WC_ADMIN_ABSPATH . 'includes/notes/class-wc-admin-notes-settings-notes.php';
		require_once WC_ADMIN_ABSPATH . 'includes/notes/class-wc-admin-notes-giving-feedback-notes.php';
		require_once WC_ADMIN_ABSPATH . 'includes/notes/class-wc-admin-notes-woo-subscriptions-notes.php';
		require_once WC_ADMIN_ABSPATH . 'includes/notes/class-wc-admin-notes-historical-data.php';
		require_once WC_ADMIN_ABSPATH . 'includes/notes/class-wc-admin-notes-order-milestones.php';
		require_once WC_ADMIN_ABSPATH . 'includes/notes/class-wc-admin-notes-mobile-app.php';
		require_once WC_ADMIN_ABSPATH . 'includes/notes/class-wc-admin-notes-welcome-message.php';
	}

	/**
	 * Filter in our ActionScheduler Store class.
	 *
	 * @param string $store_class ActionScheduler Store class name.
	 * @return string ActionScheduler Store class name.
	 */
	public function replace_actionscheduler_store_class( $store_class ) {
		// Don't override any other overrides.
		if ( 'ActionScheduler_wpPostStore' !== $store_class ) {
			return $store_class;
		}

		// Include our store class here instead of wc_admin_plugins_loaded()
		// because ActionScheduler is hooked into `plugins_loaded` at a
		// much higher priority.
		require_once WC_ADMIN_ABSPATH . '/includes/class-wc-admin-actionscheduler-wppoststore.php';

		return 'WC_Admin_ActionScheduler_WPPostStore';
	}

	/**
	 * Removes core hooks in favor of our local feature plugin handlers.
	 *
	 * @see WC_Admin_Library::__construct()
	 */
	protected function hooks() {
		remove_action( 'init', array( 'WC_Admin_Library', 'load_features' ) );
		remove_action( 'admin_enqueue_scripts', array( 'WC_Admin_Library', 'register_scripts' ) );
		remove_action( 'admin_enqueue_scripts', array( 'WC_Admin_Library', 'load_scripts' ), 15 );
		remove_action( 'woocommerce_components_settings', array( 'WC_Admin_Library', 'add_component_settings' ) );
		remove_filter( 'admin_body_class', array( 'WC_Admin_Library', 'add_admin_body_classes' ) );
		remove_action( 'admin_menu', array( 'WC_Admin_Library', 'register_page_handler' ) );
		remove_filter( 'admin_title', array( 'WC_Admin_Library', 'update_admin_title' ) );

		remove_action( 'rest_api_init', array( 'WC_Admin_Library', 'register_user_data' ) );
		remove_action( 'in_admin_header', array( 'WC_Admin_Library', 'embed_page_header' ) );
		remove_filter( 'woocommerce_settings_groups', array( 'WC_Admin_Library', 'add_settings_group' ) );
		remove_filter( 'woocommerce_settings-wc_admin', array( 'WC_Admin_Library', 'add_settings' ) );

		remove_action( 'admin_head', array( 'WC_Admin_Library', 'update_link_structure' ), 20 );

		/*
		* Remove the emoji script as it always defaults to replacing emojis with Twemoji images.
		* Gutenberg has also disabled emojis. More on that here -> https://github.com/WordPress/gutenberg/pull/6151
		*/
		remove_action( 'admin_print_scripts', 'print_emoji_detection_script' );

		require_once WC_ADMIN_ABSPATH . 'includes/class-wc-admin-loader.php';

		add_filter( 'woocommerce_admin_features', array( $this, 'replace_supported_features' ) );
		add_action( 'admin_menu', array( $this, 'register_devdocs_page' ) );

	}

	/**
	 * Returns true if all dependencies for the wc-admin plugin are loaded.
	 *
	 * @return bool
	 */
	protected function check_dependencies() {
		$woocommerce_minimum_met = class_exists( 'WooCommerce' ) && version_compare( WC_VERSION, '3.6', '>=' );
		if ( ! $woocommerce_minimum_met ) {
			return false;
		}

		$wordpress_version = get_bloginfo( 'version' );
		return version_compare( $wordpress_version, '4.9.9', '>' );
	}

	/**
	 * Returns true if build file exists.
	 *
	 * @return bool
	 */
	protected function check_build() {
		return file_exists( plugin_dir_path( __FILE__ ) . '/dist/app/index.js' );
	}

	/**
	 * Deactivates this plugin.
	 */
	public function deactivate_self() {
		deactivate_plugins( plugin_basename( WC_ADMIN_PLUGIN_FILE ) );
		unset( $_GET['activate'] );
	}

	/**
	 * Notify users of the plugin requirements.
	 */
	public function render_dependencies_notice() {
		// The notice varies by WordPress version.
		$wordpress_version            = get_bloginfo( 'version' );
		$wordpress_includes_gutenberg = version_compare( $wordpress_version, '4.9.9', '>' );

		if ( $wordpress_includes_gutenberg ) {
			$message = sprintf(
				/* translators: URL of WooCommerce plugin */
				__( 'The WooCommerce Admin feature plugin requires <a href="%s">WooCommerce</a> 3.6 or greater to be installed and active.', 'woocommerce-admin' ),
				'https://wordpress.org/plugins/woocommerce/'
			);
		} else {
			$message = sprintf(
				/* translators: 1: URL of WordPress.org, 2: URL of WooCommerce plugin */
				__( 'The WooCommerce Admin feature plugin requires both <a href="%1$s">WordPress</a> 5.0 or greater and <a href="%2$s">WooCommerce</a> 3.6 or greater to be installed and active.', 'woocommerce-admin' ),
				'https://wordpress.org/',
				'https://wordpress.org/plugins/woocommerce/'
			);
		}
		printf( '<div class="error"><p>%s</p></div>', $message ); /* WPCS: xss ok. */
	}

	/**
	 * Notify users that the plugin needs to be built.
	 */
	public function render_build_notice() {
		$message_one = __( 'You have installed a development version of WooCommerce Admin which requires files to be built. From the plugin directory, run <code>npm install</code> to install dependencies, <code>npm run build</code> to build the files.', 'woocommerce-admin' );
		$message_two = sprintf(
			/* translators: 1: URL of GitHub Repository build page */
			__( 'Or you can download a pre-built version of the plugin by visiting <a href="%1$s">the releases page in the repository</a>.', 'woocommerce-admin' ),
			'https://github.com/woocommerce/woocommerce-admin/releases'
		);
		printf( '<div class="error"><p>%s %s</p></div>', $message_one, $message_two ); /* WPCS: xss ok. */
	}

	/**
	 * Overwrites the allowed features array using a local `feature-config.php` file.
	 *
	 * @param array $features Array of feature slugs.
	 */
	public function replace_supported_features( $features ) {
		if ( ! function_exists( 'wc_admin_get_feature_config' ) ) {
			require_once WC_ADMIN_ABSPATH . '/includes/feature-config.php';
		}
		$feature_config = wc_admin_get_feature_config();
		$features       = array_keys( array_filter( $feature_config ) );
		return $features;
	}

	/**
	 * Adds a menu item for the wc-admin devdocs.
	 */
	public function register_devdocs_page() {
		if ( WC_Admin_Loader::is_feature_enabled( 'devdocs' ) && defined( 'WP_DEBUG' ) && WP_DEBUG && defined( 'SCRIPT_DEBUG' ) && SCRIPT_DEBUG ) {
			wc_admin_register_page(
				array(
					'title'  => 'DevDocs',
					'parent' => 'woocommerce',
					'path'   => '/devdocs',
				)
			);
		}
	}

	/**
	 * Define constant if not already set.
	 *
	 * @param string      $name  Constant name.
	 * @param string|bool $value Constant value.
	 */
	protected function define( $name, $value ) {
		if ( ! defined( $name ) ) {
			define( $name, $value );
		}
	}

	/**
	 * Prevent cloning.
	 */
	private function __clone() {}

	/**
	 * Prevent unserializing.
	 */
	private function __wakeup() {}
}

WC_Admin_Feature_Plugin::instance()->init();<|MERGE_RESOLUTION|>--- conflicted
+++ resolved
@@ -15,37 +15,7 @@
  * @package WC_Admin
  */
 
-<<<<<<< HEAD
 defined( 'ABSPATH' ) || exit;
-=======
-if ( ! defined( 'WC_ADMIN_APP' ) ) {
-	define( 'WC_ADMIN_APP', 'wc-admin-app' );
-}
-
-if ( ! defined( 'WC_ADMIN_ABSPATH' ) ) {
-	define( 'WC_ADMIN_ABSPATH', dirname( __FILE__ ) . '/' );
-}
-
-if ( ! defined( 'WC_ADMIN_DIST_JS_FOLDER' ) ) {
-	define( 'WC_ADMIN_DIST_JS_FOLDER', 'dist/' );
-}
-
-if ( ! defined( 'WC_ADMIN_DIST_CSS_FOLDER' ) ) {
-	define( 'WC_ADMIN_DIST_CSS_FOLDER', 'dist/' );
-}
-
-if ( ! defined( 'WC_ADMIN_FEATURES_PATH' ) ) {
-	define( 'WC_ADMIN_FEATURES_PATH', WC_ADMIN_ABSPATH . 'includes/features/' );
-}
-
-if ( ! defined( 'WC_ADMIN_PLUGIN_FILE' ) ) {
-	define( 'WC_ADMIN_PLUGIN_FILE', __FILE__ );
-}
-
-if ( ! defined( 'WC_ADMIN_VERSION_NUMBER' ) ) {
-	define( 'WC_ADMIN_VERSION_NUMBER', '0.12.0' );
-}
->>>>>>> 1d978224
 
 /**
  * Feature plugin main class.
@@ -133,7 +103,7 @@
 		$this->define( 'WC_ADMIN_DIST_CSS_FOLDER', 'dist/' );
 		$this->define( 'WC_ADMIN_FEATURES_PATH', WC_ADMIN_ABSPATH . 'includes/features/' );
 		$this->define( 'WC_ADMIN_PLUGIN_FILE', __FILE__ );
-		$this->define( 'WC_ADMIN_VERSION_NUMBER', '0.11.0' );
+		$this->define( 'WC_ADMIN_VERSION_NUMBER', '0.12.0' );
 	}
 
 	/**
