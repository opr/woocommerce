const { __ } = wp.i18n;
const { registerBlockType, InspectorControls, BlockControls } = wp.blocks;
const { Toolbar, withAPIData, Dropdown } = wp.components;
const { RangeControl, ToggleControl, SelectControl } = InspectorControls;

import { ProductsSpecificSelect } from './views/specific-select.jsx';
import { ProductsCategorySelect } from './views/category-select.jsx';
import { ProductsAttributeSelect } from './views/attribute-select.jsx';

/**
 * A setting has the following properties:
 *    title - Display title of the setting.
 *    description - Display description of the setting.
 *    value - Display setting slug to set when selected.
 *    group_container - (optional) If set the setting is a parent container.
 */
const PRODUCTS_BLOCK_DISPLAY_SETTINGS = {
	'specific' : {
		title: __( 'Individual products' ),
		description: __( 'Hand-pick which products to display' ),
		value: 'specific',
	},
	'category' : {
		title: __( 'Product category' ),
		description: __( 'Display products from a specific category or multiple categories' ),
		value: 'category',
	},
	'filter' : {
		title: __( 'Filter products' ),
		description: __( 'E.g. featured products, or products with a specific attribute like size or color' ),
		value: 'filter',
		group_container: 'filter'
	},
	'featured' : {
		title: __( 'Featured products' ),
		description: '',
		value: 'featured',
	},
	'best_sellers' : {
		title: __( 'Best sellers' ),
		description: '',
		value: 'best_sellers',
	},
	'best_rated' : {
		title: __( 'Best rated' ),
		description: '',
		value: 'best_rated',
	},
	'on_sale' : {
		title: __( 'On sale' ),
		description: '',
		value: 'on_sale',
	},
	'attribute' : {
		title: __( 'Attribute' ),
		description: '',
		value: 'attribute',
	},
	'all' : {
		title: __( 'All products' ),
		description: __( 'Display all products ordered chronologically' ),
		value: 'all',
	}
};

/**
 * One option from the list of all available ways to display products.
 */
class ProductsBlockSettingsEditorDisplayOption extends React.Component {
	render() {
		return (
			<div className={ 'wc-products-display-option value-' + this.props.value } onClick={ () => { this.props.update_display_callback( this.props.value ) } } >
				<h4>{ this.props.title }</h4>
				<p>{ this.props.description }</p>
			</div>
		);
	}
}

/**
 * A list of all available ways to display products.
 */
class ProductsBlockSettingsEditorDisplayOptions extends React.Component {

	/**
	 * Constructor.
	 */
	constructor( props ) {
		super( props );

		this.setWrapperRef = this.setWrapperRef.bind( this );
		this.handleClickOutside = this.handleClickOutside.bind( this );
	}

	/**
	 * Hook in the listener for closing menu when clicked outside.
	 */
	componentDidMount() {
		if ( this.props.existing ) {
			document.addEventListener( 'mousedown', this.handleClickOutside );
		}
	}

	/**
	 * Remove the listener for closing menu when clicked outside.
	 */
	componentWillUnmount() {
		if ( this.props.existing ) {
			document.removeEventListener( 'mousedown', this.handleClickOutside );
		}
	}

	/**
	 * Set the wrapper reference.
	 *
	 * @param node DOMNode
	 */
	setWrapperRef( node ) {
		this.wrapperRef = node;
	}

	/**
	 * Close the menu when user clicks outside the search area.
	 */
	handleClickOutside( evt ) {
        if ( this.wrapperRef && ! this.wrapperRef.contains( event.target ) && 'close-menu' !== event.target.getAttribute( 'class' ) ) {
            this.props.closeMenu();
        }
	}

	/**
	 * Render the list of options.
	 */
	render() {
		let classes = 'display-settings-container';
		if ( this.props.existing ) {
			classes += ' existing';
		}

		let display_settings = [];
		for ( var setting_key in PRODUCTS_BLOCK_DISPLAY_SETTINGS ) {
			display_settings.push( <ProductsBlockSettingsEditorDisplayOption { ...PRODUCTS_BLOCK_DISPLAY_SETTINGS[ setting_key ] } update_display_callback={ this.props.update_display_callback } /> );
		}

		let description = null;
		if ( ! this.props.existing ) {
			description = <p>{ __( 'Choose which products you\'d like to display:' ) }</p>;
		}

		return (
			<div className={ classes } ref={ this.setWrapperRef }>
				{ description }
				{ display_settings }
			</div>
		);
	}
}

/**
 * The products block when in Edit mode.
 */
class ProductsBlockSettingsEditor extends React.Component {

	/**
	 * Constructor.
	 */
	constructor( props ) {
		super( props );
		this.state = {
			display: props.selected_display,
			menu_visible: props.selected_display ? false : true,
			expanded_group: '',
		}

		this.updateDisplay = this.updateDisplay.bind( this );
		this.closeMenu = this.closeMenu.bind( this );
	}

	/**
	 * Update the display settings for the block.
	 *
	 * @param value String
	 */
	updateDisplay( value ) {

		// If not a group update display.
		let new_state = {
			display: value,
			menu_visible: false,
			expanded_group: '',
		};

		const is_group = 'undefined' !== PRODUCTS_BLOCK_DISPLAY_SETTINGS[ value ].group_container && PRODUCTS_BLOCK_DISPLAY_SETTINGS[ value ].group_container;

		if ( is_group ) {
			// If the group has not been expanded, expand it.
			new_state = {
				menu_visible: true,
				expanded_group: value,
			}

			// If the group has already been expanded, collapse it.
			if ( this.state.expanded_group === PRODUCTS_BLOCK_DISPLAY_SETTINGS[ value ].group_container ) {
				new_state.expanded_group = '';
			}
		}

		this.setState( new_state );

		// Only update the display setting if a non-group setting was selected.
		if ( ! is_group ) {
			this.props.update_display_callback( value );
		}
	}

	closeMenu() {
		this.setState( {
			menu_visible: false
		} );
	}

	/**
	 * Render the display settings dropdown and any extra contextual settings.
	 */
	render() {
		let extra_settings = null;
		if ( 'specific' === this.state.display ) {
			extra_settings = <ProductsSpecificSelect { ...this.props } />;
		} else if ( 'category' === this.state.display ) {
			extra_settings = <ProductsCategorySelect { ...this.props } />;
		} else if ( 'attribute' === this.state.display ) {
			extra_settings = <ProductsAttributeSelect { ...this.props } />
		}

		const menu = this.state.menu_visible ? <ProductsBlockSettingsEditorDisplayOptions existing={ this.state.display ? true : false } closeMenu={ this.closeMenu } update_display_callback={ this.updateDisplay } /> : null;

		let heading = null;
		if ( this.state.display ) {
			var menu_link = <a className="close-menu" onClick={ () => { this.setState( { menu_visible: true } ) } }>{ __( 'Display different products' ) }</a>;
			if ( this.state.menu_visible ) {
				menu_link = <a className="close-menu" onClick={ () => { this.setState( { menu_visible: false } ) } }>{ __( 'Cancel' ) }</a>;
			}

			heading = (
				<div className="settings-heading">
					<div className="currently-displayed">
						{ __( 'Displaying ' ) }
						<strong>{ __( PRODUCTS_BLOCK_DISPLAY_SETTINGS[ this.state.display ].title ) }</strong>
					</div>
					<div className="change-display">
						{ menu_link }
					</div>
				</div>
			);
		}

		return (
			<div className={ 'wc-product-display-settings ' + ( this.state.expanded_group ? 'expanded-group-' + this.state.expanded_group : '' ) }>
				<h4>{ __( 'Products' ) }</h4>

				{ heading }

				{ menu }

				{ extra_settings }

				<div className="block-footer">
					<button type="button" className="button button-large" onClick={ this.props.done_callback }>{ __( 'Done' ) }</button>
				</div>
			</div>
		);
	}
}

/**
 * One product in the product block preview.
 */
class ProductPreview extends React.Component {

	render() {
		const { attributes, product } = this.props;

		let image = null;
		if ( product.images.length ) {
			image = <img src={ product.images[0].src } />
		}

		return (
			<div className="product-preview">
				{ image }
				<div className="product-title">{ product.name }</div>
				<div className="product-price">{ product.price }</div>
				<span className="product-add-to-cart">{ __( 'Add to cart' ) }</span>
			</div>
		);
	}
}

/**
 * Renders a preview of what the block will look like with current settings.
 */
const ProductsBlockPreview = withAPIData( ( { attributes } ) => {

<<<<<<< HEAD
	const { columns, rows, order, display, display_setting, block_layout } = attributes;

	let query = {
		per_page: ( 'list' === block_layout ) ? rows : rows * columns,
		orderby: order
=======
	const { columns, rows, display, display_setting, layout } = attributes;

	let query = {
		per_page: ( 'list' === layout ) ? rows : rows * columns,
>>>>>>> c323d423
	};

	if ( 'specific' === display ) {
		query.include = JSON.stringify( display_setting );
		query.orderby = 'include';
	} else if ( 'category' === display ) {
		query.category = display_setting.join( ',' );
	} else if ( 'attribute' === display && display_setting.length ) {
		query.attribute = display_setting[0];

		if ( display_setting.length > 1 ) {
			query.attribute_term = display_setting.slice( 1 ).join( ',' );
		}
	}

	let query_string = '?';
	for ( const key of Object.keys( query ) ) {
		query_string += key + '=' + query[ key ] + '&';
	}

	return {
		products: '/wc/v2/products' + query_string
	};

} )( ( { products, attributes } ) => {

	if ( ! products.data ) {
		return __( 'Loading' );
	}

	if ( 0 === products.data.length ) {
		return __( 'No products found' );
	}

	const classes = "wc-products-block-preview " + attributes.block_layout + " cols-" + attributes.columns;

	return (
		<div className={ classes }>
			{ products.data.map( ( product ) => (
				<ProductPreview key={ product.id } product={ product } attributes={ attributes } />
			) ) }
		</div>
	);
} );

/**
 * Register and run the products block.
 */
registerBlockType( 'woocommerce/products', {
	title: __( 'Products' ),
	icon: 'universal-access-alt', // @todo Needs a good icon.
	category: 'widgets',

	attributes: {

		/**
		 * Layout to use. 'grid' or 'list'.
		 */
		block_layout: {
			type: 'string',
			default: 'grid',
		},

		/**
		 * Number of columns.
		 */
		columns: {
			type: 'number',
			default: 3,
		},

		/**
		 * Number of rows.
		 */
		rows: {
			type: 'number',
			default: 1,
		},

		/**
		 * What types of products to display. 'all', 'specific', or 'category'.
		 */
		display: {
			type: 'string',
			default: '',
		},

		/**
		 * Which products to display if 'display' is 'specific' or 'category'. Array of product ids or category slugs depending on setting.
		 */
		display_setting: {
			type: 'array',
			default: [],
		},

		/**
		 * Whether the block is in edit or preview mode.
		 */
		edit_mode: {
			type: 'boolean',
			default: true,
		},
	},

	/**
	 * Renders and manages the block.
	 */
	edit( props ) {
		const { attributes, className, focus, setAttributes, setFocus } = props;
<<<<<<< HEAD
		const { block_layout, rows, columns, display_title, display_price, display_add_to_cart, order, display, display_setting, edit_mode } = attributes;
=======
		const { layout, rows, columns, display, display_setting, edit_mode } = attributes;
>>>>>>> c323d423

		/**
		 * Get the components for the sidebar settings area that is rendered while focused on a Products block.
		 *
		 * @return Component
		 */
		function getInspectorControls() {
			return (
				<InspectorControls key="inspector">
					<h3>{ __( 'Layout' ) }</h3>
					<RangeControl
						label={ __( 'Columns' ) }
						value={ columns }
						onChange={ ( value ) => setAttributes( { columns: value } ) }
						min={ 1 }
						max={ 6 }
					/>
					<RangeControl
						label={ __( 'Rows' ) }
						value={ rows }
						onChange={ ( value ) => setAttributes( { rows: value } ) }
						min={ 1 }
						max={ 6 }
					/>
				</InspectorControls>
			);
		};

		/**
		 * Get the components for the toolbar area that appears on top of the block when focused.
		 *
		 * @return Component
		 */
		function getToolbarControls() {
			const layoutControls = [
				{
					icon: 'list-view',
					title: __( 'List View' ),
					onClick: () => setAttributes( { block_layout: 'list' } ),
					isActive: 'list' === block_layout,
				},
				{
					icon: 'grid-view',
					title: __( 'Grid View' ),
					onClick: () => setAttributes( { block_layout: 'grid' } ),
					isActive: 'grid' === block_layout,
				},
			];

			const editButton = [
				{
					icon: 'edit',
					title: __( 'Edit' ),
					onClick: () => setAttributes( { edit_mode: ! edit_mode } ),
					isActive: edit_mode,
				},
			];

			return (
				<BlockControls key="controls">
					<Toolbar controls={ layoutControls } />
					<Toolbar controls={ editButton } />
				</BlockControls>
			);
		}

		/**
		 * Get the block preview component for preview mode.
		 *
		 * @return Component
		 */
		function getPreview() {
			return <ProductsBlockPreview attributes={ attributes } />;
		}

		/**
		 * Get the block edit component for edit mode.
		 *
		 * @return Component
		 */
		function getSettingsEditor() {
			return (
				<ProductsBlockSettingsEditor
					selected_display={ display }
					selected_display_setting={ display_setting }
					update_display_callback={ ( value ) => setAttributes( { display: value } ) }
					update_display_setting_callback={ ( value ) => setAttributes( { display_setting: value } ) }
					done_callback={ () => setAttributes( { edit_mode: false } ) }
				/>
			);
		}

		return [
			( !! focus ) ? getInspectorControls() : null,
			( !! focus ) ? getToolbarControls() : null,
			edit_mode ? getSettingsEditor() : getPreview(),
		];
	},

	/**
	 * Save the block content in the post content. Block content is saved as a products shortcode.
	 *
	 * @return string
	 */
	save( props ) {
<<<<<<< HEAD
		const { block_layout, rows, columns, display_title, display_price, display_add_to_cart, order, display, display_setting, className } = props.attributes;

		let shortcode_atts = new Map();
		shortcode_atts.set( 'orderby', order );
		shortcode_atts.set( 'limit', 'grid' === block_layout ? rows * columns : rows );
		shortcode_atts.set( 'class', 'list' === block_layout ? className + ' list-layout' : className );
=======
		const { layout, rows, columns, display, display_setting, className } = props.attributes;

		let shortcode_atts = new Map();
		shortcode_atts.set( 'limit', 'grid' === layout ? rows * columns : rows );
		shortcode_atts.set( 'class', 'list' === layout ? className + ' list-layout' : className );
>>>>>>> c323d423

		if ( 'grid' === block_layout ) {
			shortcode_atts.set( 'columns', columns );
		}

		if ( 'specific' === display ) {
			shortcode_atts.set( 'include', display_setting.join( ',' ) );
		}

		if ( 'category' === display ) {
			shortcode_atts.set( 'category', display_setting.join( ',' ) );
		}

		// Build the shortcode string out of the set shortcode attributes.
		let shortcode = '[products';
		for ( let [key, value] of shortcode_atts ) {
			shortcode += ' ' + key + '="' + value + '"';
		}
		shortcode += ']';

		return shortcode;
	},
} );<|MERGE_RESOLUTION|>--- conflicted
+++ resolved
@@ -301,18 +301,10 @@
  */
 const ProductsBlockPreview = withAPIData( ( { attributes } ) => {
 
-<<<<<<< HEAD
-	const { columns, rows, order, display, display_setting, block_layout } = attributes;
+	const { columns, rows, display, display_setting, block_layout } = attributes;
 
 	let query = {
 		per_page: ( 'list' === block_layout ) ? rows : rows * columns,
-		orderby: order
-=======
-	const { columns, rows, display, display_setting, layout } = attributes;
-
-	let query = {
-		per_page: ( 'list' === layout ) ? rows : rows * columns,
->>>>>>> c323d423
 	};
 
 	if ( 'specific' === display ) {
@@ -422,11 +414,7 @@
 	 */
 	edit( props ) {
 		const { attributes, className, focus, setAttributes, setFocus } = props;
-<<<<<<< HEAD
-		const { block_layout, rows, columns, display_title, display_price, display_add_to_cart, order, display, display_setting, edit_mode } = attributes;
-=======
-		const { layout, rows, columns, display, display_setting, edit_mode } = attributes;
->>>>>>> c323d423
+		const { block_layout, rows, columns, display, display_setting, edit_mode } = attributes;
 
 		/**
 		 * Get the components for the sidebar settings area that is rendered while focused on a Products block.
@@ -532,20 +520,11 @@
 	 * @return string
 	 */
 	save( props ) {
-<<<<<<< HEAD
-		const { block_layout, rows, columns, display_title, display_price, display_add_to_cart, order, display, display_setting, className } = props.attributes;
+		const { block_layout, rows, columns, display, display_setting, className } = props.attributes;
 
 		let shortcode_atts = new Map();
-		shortcode_atts.set( 'orderby', order );
 		shortcode_atts.set( 'limit', 'grid' === block_layout ? rows * columns : rows );
 		shortcode_atts.set( 'class', 'list' === block_layout ? className + ' list-layout' : className );
-=======
-		const { layout, rows, columns, display, display_setting, className } = props.attributes;
-
-		let shortcode_atts = new Map();
-		shortcode_atts.set( 'limit', 'grid' === layout ? rows * columns : rows );
-		shortcode_atts.set( 'class', 'list' === layout ? className + ' list-layout' : className );
->>>>>>> c323d423
 
 		if ( 'grid' === block_layout ) {
 			shortcode_atts.set( 'columns', columns );
