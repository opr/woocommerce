=== WooCommerce Blocks ===
Contributors: automattic, woocommerce, claudiulodro, tiagonoronha, jameskoster, ryelle, levinmedia, aljullu, mikejolley, nerrad, joshuawold, assassinateur, haszari, mppfeiffer, nielslange, opr18, ralucastn, tjcafferkey
Tags: gutenberg, woocommerce, woo commerce, products, blocks, woocommerce blocks
Requires at least: 6.1
Tested up to: 6.2
Requires PHP: 7.3
<<<<<<< HEAD
Stable tag: 10.0.0
=======
Stable tag: 10.0.1
>>>>>>> 6cc556aa
License: GPLv3
License URI: https://www.gnu.org/licenses/gpl-3.0.html

== Description ==

WooCommerce Blocks are the easiest, most flexible way to display your products on posts and pages!

For more information on what blocks are available, and how to use them, check out the official documentation: https://docs.woocommerce.com/document/woocommerce-blocks/

**Note: Feature plugin for WooCommerce + Gutenberg. This plugin serves as a space to iterate and explore new Blocks and updates to existing blocks for WooCommerce, and how WooCommerce might work with the block editor.**

Use this plugin if you want access to the bleeding edge of available blocks for WooCommerce. However, stable blocks are bundled into WooCommerce, and can be added from the "WooCommerce" section in the block inserter.

- **Active Filters**
- **All Products**
- **All Reviews**
- **Best Selling Products**
- **Cart including Cross-Sells**
- **Checkout**
- **Featured Category**
- **Featured Product**
- **Filter by Attribute**
- **Filter by Price**
- **Filter by Rating**
- **Filter by Stock**
- **Hand-picked Products**
- **Mini Cart**
- **Newest Products**
- **On Sale Products**
- **Product Categories List**
- **Product Search**
- **Products by Attribute**
- **Products by Category**
- **Products by Tag**
- **Reviews by Category**
- **Reviews by Product**
- **Top Rated Products**
- **Customer Account**

== Getting Started ==

= Minimum Requirements =

* Latest release versions of WordPress and WooCommerce ([read more here](https://developer.woocommerce.com/?p=9998))
* PHP version 7.2 or greater (PHP 7.4 or greater is recommended)
* MySQL version 5.6 or greater

Visit the [WooCommerce server requirements documentation](https://docs.woocommerce.com/document/server-requirements/) for a detailed list of server requirements.

= Automatic installation =

Automatic installation is the easiest option as WordPress handles the file transfers itself and you don’t need to leave your web browser. To do an automatic install of this plugin, log in to your WordPress dashboard, navigate to the Plugins menu and click Add New.

In the search field type “WooCommerce Blocks” and click Search Plugins. Once you’ve found this plugin you can view details about it such as the point release, rating and description. Most importantly of course, you can install it by simply clicking “Install Now”.

= Manual installation =

The manual installation method involves downloading the plugin and uploading it to your webserver via your favourite FTP application. The WordPress codex contains [instructions on how to do this here](https://codex.wordpress.org/Managing_Plugins#Manual_Plugin_Installation).

= Sample data =

WooCommerce comes with some sample data you can use to populate the products and get started building Products blocks quickly and easily. You can use the core [CSV importer](https://docs.woocommerce.com/document/product-csv-importer-exporter/) or our [CSV Import Suite plugin](https://woocommerce.com/products/product-csv-import-suite/) to import sample_products.csv.

= Where can I report bugs or contribute to the project? =

Bugs should be reported in the [WooCommerce Blocks GitHub repository](https://github.com/woocommerce/woocommerce-gutenberg-products-block/).

= This is awesome! Can I contribute? =

Yes you can! Join in on our [GitHub repository](https://github.com/woocommerce/woocommerce-gutenberg-products-block/) :)

Release and roadmap notes available on the [WooCommerce Developers Blog](https://woocommerce.wordpress.com/2019/01/15/woocommerce-blocks-1-3-0-release-notes/)

== Changelog ==

<<<<<<< HEAD
=======
= 10.0.1 - 2023-04-18 =

#### Bug Fixes

- Product Price Block: Remove ProductSelector support. ([8980](https://github.com/woocommerce/woocommerce-blocks/pull/8980))
- Single Product Compatibility Layer: add support for custom HTML Blocks. ([9075](https://github.com/woocommerce/woocommerce-blocks/pull/9075))
- Fix: tax_query should be calculated only if __woocommerceAttributes is valid. ([9049](https://github.com/woocommerce/woocommerce-blocks/pull/9049))

>>>>>>> 6cc556aa
= 10.0.0 - 2023-04-11 =

#### Enhancements

- Filter by Price: Simplify the interface by removing the decimals. ([8975](https://github.com/woocommerce/woocommerce-blocks/pull/8975))
- Moved editor-only placeholders to the block inspector to improve the appearance of the checkout block in the post editor. ([8957](https://github.com/woocommerce/woocommerce-blocks/pull/8957))
- Enhance Product SKU block styling capabilities with additional support for color, typography & spacing. ([8913](https://github.com/woocommerce/woocommerce-blocks/pull/8913))
- Enhance Product Price block styling capabilities with additional support for background color, line height, font family, letter spacing, and padding. ([8906](https://github.com/woocommerce/woocommerce-blocks/pull/8906))
- Enable users to migrate to the blockified Single Product template. ([8902](https://github.com/woocommerce/woocommerce-blocks/pull/8902))
- Set Cart and Checkout blocks to have the wide alignment by default when first added to a page. ([8899](https://github.com/woocommerce/woocommerce-blocks/pull/8899))
- Add padding support for `Product Image` block. ([8895](https://github.com/woocommerce/woocommerce-blocks/pull/8895))
- Added the “Products Review” block. ([8857](https://github.com/woocommerce/woocommerce-blocks/pull/8857))
- New styles for error, info, and success notices across notices created by blocks. Additionally, existing notices in core receive new styles when Cart and Checkout Blocks are in use. ([8659](https://github.com/woocommerce/woocommerce-blocks/pull/8659))
- Add `additionalCartCheckoutInnerBlockTypes` checkout filter to allow additional block types to be inserted into the Cart and Checkout blocks in the editor. ([8650](https://github.com/woocommerce/woocommerce-blocks/pull/8650))
<<<<<<< HEAD
=======
- Add Single Product block that allows merchant to select and display a single product on their store. ([8610](https://github.com/woocommerce/woocommerce-blocks/pull/8610))
>>>>>>> 6cc556aa
- Product Rating: Normalize the height of rating icons and the add review link. ([8399](https://github.com/woocommerce/woocommerce-blocks/pull/8399))
- Show the collection address in the shipping section of the Checkout sidebar when using a Local Pickup method. ([8305](https://github.com/woocommerce/woocommerce-blocks/pull/8305))

#### Bug Fixes

- Prevent the shipping/billing address forms from breaking when entering postcodes for specific countries. ([8987](https://github.com/woocommerce/woocommerce-blocks/pull/8987))
- Product Archive Compatibility Layer: Fix duplicated content. ([8915](https://github.com/woocommerce/woocommerce-blocks/pull/8915))
- Product Archive compatibility layer: Fix the `woocommerce_after_shop_loop_item_title` hook positioning. ([8911](https://github.com/woocommerce/woocommerce-blocks/pull/8911))
- Fix image placeholder for the Product Image Gallery block that was not fitting inside its wrapper component. ([8901](https://github.com/woocommerce/woocommerce-blocks/pull/8901))
- Add Cart and Checkout blocks to the Style Book. ([8888](https://github.com/woocommerce/woocommerce-blocks/pull/8888))
- Fix duplicated "Shipping Method" Block on the front-end. ([8861](https://github.com/woocommerce/woocommerce-blocks/pull/8861))
- Replace the Notice component with the Skeleton component for the Add to Cart Form block. ([8842](https://github.com/woocommerce/woocommerce-blocks/pull/8842))

= 9.9.0 - 2023-03-30 =

#### Enhancements

- Move Related Products's notice component to the Inspector Control section. ([8843](https://github.com/woocommerce/woocommerce-blocks/pull/8843))
- Product SKU Block: Don't render the prefix when the SKU isn't defined. ([8837](https://github.com/woocommerce/woocommerce-blocks/pull/8837))
- Mini-cart: Add the option to change the style between 'Outline' and 'Fill' in all the buttons. ([8835](https://github.com/woocommerce/woocommerce-blocks/pull/8835))
- Product SKU: Make the block focusable in editor. ([8804](https://github.com/woocommerce/woocommerce-blocks/pull/8804))
- Add Fill & Outline styles, width settings & new typography controls for Product(Add to cart) button block. ([8781](https://github.com/woocommerce/woocommerce-blocks/pull/8781))
- Allow themes to remove the Mini Cart title on overridden template parts. ([8779](https://github.com/woocommerce/woocommerce-blocks/pull/8779))
- Add style to the `Mini Cart` buttons. ([8776](https://github.com/woocommerce/woocommerce-blocks/pull/8776))
- Add the ability to change the background and text colors of the Mini Cart block "Start shopping" button. ([8766](https://github.com/woocommerce/woocommerce-blocks/pull/8766))
- Mini-cart: Add setting to not render the block on the cart & checkout pages. ([8700](https://github.com/woocommerce/woocommerce-blocks/pull/8700))
- Ensure shipping rates do not show in the Checkout block if the "Hide shipping costs until an address is entered option is selected". ([8682](https://github.com/woocommerce/woocommerce-blocks/pull/8682))
- Move option to hide shipping costs until an address is entered to the Checkout block. ([8680](https://github.com/woocommerce/woocommerce-blocks/pull/8680))
- Remove certain Shipping settings from WooCommerce -> Settings -> Shipping -> Shipping Options when using the Cart or Checkout blocks, these have been moved to setting on the blocks. ([8679](https://github.com/woocommerce/woocommerce-blocks/pull/8679))
- Add spacing between Mini Cart title and products list when scrolled. ([8676](https://github.com/woocommerce/woocommerce-blocks/pull/8676))
- Add new ExperimentalOrderLocalPickupPackages Slot/Fill. ([8636](https://github.com/woocommerce/woocommerce-blocks/pull/8636))
- Add default Single Product HTML template. ([8515](https://github.com/woocommerce/woocommerce-blocks/pull/8515))
- Validate postcodes client-site instead of server-side. ([8503](https://github.com/woocommerce/woocommerce-blocks/pull/8503))
- Added support for `woocommerce_available_payment_gateways` to the Store API. ([8441](https://github.com/woocommerce/woocommerce-blocks/pull/8441))

#### Bug Fixes

- Fix border styles not visible in the editor in Featured Product and Featured Category blocks. ([8838](https://github.com/woocommerce/woocommerce-blocks/pull/8838))
- Add decoding to product names titles that are in HTML entities. ([8824](https://github.com/woocommerce/woocommerce-blocks/pull/8824))
- Fix react 18 error in the editor when using cart/checkout blocks. ([8820](https://github.com/woocommerce/woocommerce-blocks/pull/8820))
- Filter by Stock and Filter by Rating: Fix the potential endless redirection loop when used on a search results page. ([8784](https://github.com/woocommerce/woocommerce-blocks/pull/8784))
- Fix "Save changes" default behavior bug in the Firefox browser. ([8754](https://github.com/woocommerce/woocommerce-blocks/pull/8754))
- Store API - Apply `woocommerce_cart_item_permalink` filter to cart item permalinks. ([8726](https://github.com/woocommerce/woocommerce-blocks/pull/8726))
- Add validation error to prevent checkout when there is no shipping method available. ([8384](https://github.com/woocommerce/woocommerce-blocks/pull/8384))
- Fix Markdown table in payment-method-integration.md  > external contribution #8158. ([8258](https://github.com/woocommerce/woocommerce-blocks/pull/8258))

#### Various

- Display pickup location details in order confirmations. ([8727](https://github.com/woocommerce/woocommerce-blocks/pull/8727))
- Local Pickup: Merge country and state into same field in location modal. ([8408](https://github.com/woocommerce/woocommerce-blocks/pull/8408))
- Enable users to migrate to the blockified Single Product template. ([8324](https://github.com/woocommerce/woocommerce-blocks/pull/8324))

= 9.8.4 - 2023-03-29 =

#### Bug Fixes

- Fix unlinked border widths not being applied correctly in the frontend in WP 6.2 for some blocks. ([8893](https://github.com/woocommerce/woocommerce-blocks/pull/8893))

= 9.8.3 - 2023-03-28 =

#### Bug Fixes

- Fixed an issue where extensions were unable to programatically set the shipping address during payment processing. ([8878](https://github.com/woocommerce/woocommerce-blocks/pull/8878))
- Fix border styles not visible in the editor in Featured Product and Featured Category blocks. ([8838](https://github.com/woocommerce/woocommerce-blocks/pull/8838))
- Fix Local Pickup "Save changes" default behavior bug in the Firefox browser. ([8754](https://github.com/woocommerce/woocommerce-blocks/pull/8754))

= 9.8.2 - 2023-03-22 =

#### Enhancements

- Display the link to add the shipping address when the shipping address is not available. ([8141](https://github.com/woocommerce/woocommerce-blocks/pull/8141))

#### Bug Fixes

- Fix Customer Account block doing a 404 request in the frontend. ([8798](https://github.com/woocommerce/woocommerce-blocks/pull/8798))
- Fix issue that prevented spaces being added to Mini Cart, Cart and Checkout buttons in Firefox. ([8777](https://github.com/woocommerce/woocommerce-blocks/pull/8777))

= 9.9.0 - 2023-03-27 =

#### Enhancements

- Move Related Products's notice component to the Inspector Control section. ([8843](https://github.com/woocommerce/woocommerce-blocks/pull/8843))
- Product SKU Block: Don't render the prefix when the SKU isn't defined. ([8837](https://github.com/woocommerce/woocommerce-blocks/pull/8837))
- Mini-cart: Add the option to change the style between 'Outline' and 'Fill' in all the buttons. ([8835](https://github.com/woocommerce/woocommerce-blocks/pull/8835))
- Product SKU: Make the block focusable in editor. ([8804](https://github.com/woocommerce/woocommerce-blocks/pull/8804))
- Add Fill & Outline styles, width settings & new typography controls for Product(Add to cart) button block. ([8781](https://github.com/woocommerce/woocommerce-blocks/pull/8781))
- Allow themes to remove the Mini Cart title on overridden template parts. ([8779](https://github.com/woocommerce/woocommerce-blocks/pull/8779))
- Add style to the `Mini Cart` buttons. ([8776](https://github.com/woocommerce/woocommerce-blocks/pull/8776))
- Add the ability to change the background and text colors of the Mini Cart block "Start shopping" button. ([8766](https://github.com/woocommerce/woocommerce-blocks/pull/8766))
- Mini-cart: Add setting to not render the block on the cart & checkout pages. ([8700](https://github.com/woocommerce/woocommerce-blocks/pull/8700))
- Ensure shipping rates do not show in the Checkout block if the "Hide shipping costs until an address is entered option is selected". ([8682](https://github.com/woocommerce/woocommerce-blocks/pull/8682))
- Move option to hide shipping costs until an address is entered to the Checkout block. ([8680](https://github.com/woocommerce/woocommerce-blocks/pull/8680))
- Remove certain Shipping settings from WooCommerce -> Settings -> Shipping -> Shipping Options when using the Cart or Checkout blocks, these have been moved to setting on the blocks. ([8679](https://github.com/woocommerce/woocommerce-blocks/pull/8679))
- Add spacing between Mini Cart title and products list when scrolled. ([8676](https://github.com/woocommerce/woocommerce-blocks/pull/8676))
- Add new ExperimentalOrderLocalPickupPackages Slot/Fill. ([8636](https://github.com/woocommerce/woocommerce-blocks/pull/8636))
- Add default Single Product HTML template. ([8515](https://github.com/woocommerce/woocommerce-blocks/pull/8515))
- Validate postcodes client-site instead of server-side. ([8503](https://github.com/woocommerce/woocommerce-blocks/pull/8503))
- Added support for `woocommerce_available_payment_gateways` to the Store API. ([8441](https://github.com/woocommerce/woocommerce-blocks/pull/8441))
- Display pickup location details in order confirmations. ([8727](https://github.com/woocommerce/woocommerce-blocks/pull/8727))
- Local Pickup: Merge country and state into same field in location modal. ([8408](https://github.com/woocommerce/woocommerce-blocks/pull/8408))
- Enable users to migrate to the blockified Single Product template. ([8324](https://github.com/woocommerce/woocommerce-blocks/pull/8324))

#### Bug Fixes

- Fix border styles not visible in the editor in Featured Product and Featured Category blocks. ([8838](https://github.com/woocommerce/woocommerce-blocks/pull/8838))
- Add decoding to product names titles that are in HTML entities. ([8824](https://github.com/woocommerce/woocommerce-blocks/pull/8824))
- Fix react 18 error in the editor when using cart/checkout blocks. ([8820](https://github.com/woocommerce/woocommerce-blocks/pull/8820))
- Filter by Stock and Filter by Rating: Fix the potential endless redirection loop when used on a search results page. ([8784](https://github.com/woocommerce/woocommerce-blocks/pull/8784))
- Fix "Save changes" default behavior bug in the Firefox browser. ([8754](https://github.com/woocommerce/woocommerce-blocks/pull/8754))
- Store API - Apply `woocommerce_cart_item_permalink` filter to cart item permalinks. ([8726](https://github.com/woocommerce/woocommerce-blocks/pull/8726))
- Add validation error to prevent checkout when there is no shipping method available. ([8384](https://github.com/woocommerce/woocommerce-blocks/pull/8384))

= 9.8.1 - 2023-03-15 =

#### Bug Fixes

- Fix Single Product page not visible in block themes that provided a custom template. ([8758](https://github.com/woocommerce/woocommerce-blocks/pull/8758))
- Products by Attributes: Fix the block rendered empty in the Editor. ([8759](https://github.com/woocommerce/woocommerce-blocks/pull/8759))
- Fix the local pickup price in the shipping type selector and pickup options. ([8623](https://github.com/woocommerce/woocommerce-blocks/pull/8623))
- Enable users to migrate to the blockified Single Product template.([8902](https://github.com/woocommerce/woocommerce-blocks/pull/8902))
- Fixed an issue where extensions were unable to programatically set the shipping address during payment processing. ([8878](https://github.com/woocommerce/woocommerce-blocks/pull/8878))
- Fix unlinked border widths not being applied correctly in the frontend in WP 6.2 for some blocks. ([8893](https://github.com/woocommerce/woocommerce-blocks/pull/8893))

= 9.8.0 - 2023-03-14 =

#### Enhancements

- Add `Product Meta` block. [8484](https://github.com/woocommerce/woocommerce-blocks/pull/8484)
- Add `proceedToCheckoutButtonLabel` and `proceedToCheckoutButtonLink` filters and delete cached filters when registering new ones. [8613](https://github.com/woocommerce/woocommerce-blocks/pull/8613)
- Add border style controls to the Mini Cart block. [8654](https://github.com/woocommerce/woocommerce-blocks/pull/8654)
- Add support to non-AJAX add to cart in the Products block. [8532](https://github.com/woocommerce/woocommerce-blocks/pull/8532)
- Fix mini-cart `Start shopping` button to follow the current theme styles. [8567](https://github.com/woocommerce/woocommerce-blocks/pull/8567)
- Fix: change the "Add-to-Cart behaviour" mini-cart select to a toggle button. [8558](https://github.com/woocommerce/woocommerce-blocks/pull/8558)
- Fix: enable global styles for the `Product Result Count` block. [8517](https://github.com/woocommerce/woocommerce-blocks/pull/8517)
- Fix: increase the "Customer account" size icon. [8594](https://github.com/woocommerce/woocommerce-blocks/pull/8594)
- Improve Mini Cart drawer close button alignment and make it inherit the text color [8605](https://github.com/woocommerce/woocommerce-blocks/pull/8605)
- Made the cart and checkout view switcher compatible with List View in the editor. [8429](https://github.com/woocommerce/woocommerce-blocks/pull/8429)
- Preload Mini Cart inner blocks frontend scripts to improve performance [8653](https://github.com/woocommerce/woocommerce-blocks/pull/8653)
- Products block: improved UX and UI for the Product Attributes advanced filter. [8583](https://github.com/woocommerce/woocommerce-blocks/pull/8583)
- Products: Improve spacing consistency of product elements in patterns. [8401](https://github.com/woocommerce/woocommerce-blocks/pull/8401)
- Reduce the number of scripts needed to render a page containing the Mini Cart block [8657](https://github.com/woocommerce/woocommerce-blocks/pull/8657) [8703](https://github.com/woocommerce/woocommerce-blocks/pull/8703)

#### Bug Fixes

- Fix 'Edit Mini Cart template part' link in WP 6.2 [8574](https://github.com/woocommerce/woocommerce-blocks/pull/8574)
- Fix Mini Cart block having some translations missing in the editor. [8591](https://github.com/woocommerce/woocommerce-blocks/pull/8591)
- Fix Mini Cart block inserter preview not showing the cart amount. [8516](https://github.com/woocommerce/woocommerce-blocks/pull/8516)
- Fix: remove unnecessary class from the Mini-cart badge. [8557](https://github.com/woocommerce/woocommerce-blocks/pull/8557)
- Fixed a bug where quickly clicking through shipping methods would cause UI to update multiple times after the final selection is made. [8498](https://github.com/woocommerce/woocommerce-blocks/pull/8498)
- Products block: Fix attributes filters that do not update the editor preview correctly [8611](https://github.com/woocommerce/woocommerce-blocks/pull/8611)
- Revert "Show Cart and Checkout blocks in Style Book" [8602](https://github.com/woocommerce/woocommerce-blocks/pull/8602)

#### Technical debt

- Change the required minimum version from 6.1.1 to 6.1.0. [8649](https://github.com/woocommerce/woocommerce-blocks/pull/8649)
- Only call wp.apiFetch.createPreloadingMiddleware() when necessary. [8647](https://github.com/woocommerce/woocommerce-blocks/pull/8647)

= 9.7.1 - 2023-03-03 =

#### Bug Fixes

- Fix: Show up to three Express Payments buttons next to each other. ([8601](https://github.com/woocommerce/woocommerce-blocks/pull/8601))

= 9.7.0 - 2023-02-28 =

#### Enhancements

- Add Related Products block. ([8522](https://github.com/woocommerce/woocommerce-blocks/pull/8522))
- Products block: Set the Product Title as a link by default. ([8519](https://github.com/woocommerce/woocommerce-blocks/pull/8519))
- Add support for the `woocommerce_loop_add_to_cart_args` filter in the Products block. ([8422](https://github.com/woocommerce/woocommerce-blocks/pull/8422))
- Enable the `Inherit query from template` setting by default for the _Products_ block in archive products templates. ([8375](https://github.com/woocommerce/woocommerce-blocks/pull/8375))
- Update the blockified archive templates to use the Products block. ([8308](https://github.com/woocommerce/woocommerce-blocks/pull/8308))
- Improve the dismissal behavior of the incompatible gateways notice. ([8299](https://github.com/woocommerce/woocommerce-blocks/pull/8299))
- Add the _Add to Cart Form_ block, allowing merchants to display a button so the customer can add a product to their cart. Options will also be displayed depending on product type. e.g. quantity, variation. ([8284](https://github.com/woocommerce/woocommerce-blocks/pull/8284))
- All Products: Add alignment settings for the Product Rating and Product Price blocks. ([8264](https://github.com/woocommerce/woocommerce-blocks/pull/8264))
- Enable users to migrate to blockified Product Archive templates. ([8248](https://github.com/woocommerce/woocommerce-blocks/pull/8248))
- Add Product Image Gallery block. ([8235](https://github.com/woocommerce/woocommerce-blocks/pull/8235))
- Add Single Product Details block that displays the product description, information, and reviews. ([8225](https://github.com/woocommerce/woocommerce-blocks/pull/8225))

#### Bug Fixes

- Add the `woocommerce_disable_compatibility_layer` filter to disable the compatibility layer. Disable the compatibility layer when Archive Product and Single Product templates contain the WooCommerce Product Grid Block. ([8550](https://github.com/woocommerce/woocommerce-blocks/pull/8550))
- Ensure custom shipping methods supporting local pickup show up in the shipping options when no WC Blocks pickup locations are enabled. ([8542](https://github.com/woocommerce/woocommerce-blocks/pull/8542))
- Focus the coupon code input when the form is revealed in the cart. ([8525](https://github.com/woocommerce/woocommerce-blocks/pull/8525))
- Fix: Make `Price product` margin work in the `All products` block. ([8518](https://github.com/woocommerce/woocommerce-blocks/pull/8518))
- Fix an issue in which setting the city/state would not persist in the first time for certain customers. ([8497](https://github.com/woocommerce/woocommerce-blocks/pull/8497))
- Fix noticeContext declaration in the Shipping calculator. ([8495](https://github.com/woocommerce/woocommerce-blocks/pull/8495))
- Update Product Details block so it inherits more styles from the theme. ([8494](https://github.com/woocommerce/woocommerce-blocks/pull/8494))
- Add Cart and Checkout blocks to the Style Book. ([8489](https://github.com/woocommerce/woocommerce-blocks/pull/8489))
- Fix: Adjust `Catalog Sorting` colors in dark themes. ([8483](https://github.com/woocommerce/woocommerce-blocks/pull/8483))
- Remove opinionated styles from Button component on block themes that define button styles. ([8478](https://github.com/woocommerce/woocommerce-blocks/pull/8478))
- Fix individual border controls not showing in the editor for Featured Product and Featured Category blocks. ([8472](https://github.com/woocommerce/woocommerce-blocks/pull/8472))
- Fix potential console warnings when certain Checkout Blocks are disabled. ([8471](https://github.com/woocommerce/woocommerce-blocks/pull/8471))
- Prevent saved cards from appearing that belong to gateways that are not enabled. ([8461](https://github.com/woocommerce/woocommerce-blocks/pull/8461))
- Fix error: "Undefined property $area" error on the BlockTemplatesController. ([8443](https://github.com/woocommerce/woocommerce-blocks/pull/8443))
- Fixed an issue where warnings relating to payment method script dependencies were shown when editing pages with Elementor. ([8428](https://github.com/woocommerce/woocommerce-blocks/pull/8428))
- Performance - Prevent extra API hydration in the editor when using All Products block. ([8413](https://github.com/woocommerce/woocommerce-blocks/pull/8413))
- Product Price: Fix typography styles in the editor. ([8398](https://github.com/woocommerce/woocommerce-blocks/pull/8398))
- Fix spacing and display issues for Store Breadcrumbs, Catalog Sorting and Product Result Counts blocks. ([8391](https://github.com/woocommerce/woocommerce-blocks/pull/8391))
- Fix Product categories, Product Tags & Keyword filter not working in Products block. ([8377](https://github.com/woocommerce/woocommerce-blocks/pull/8377))

#### Technical debt

- Rename the checkout events. ([8381](https://github.com/woocommerce/woocommerce-blocks/pull/8381))

= 9.6.6 - 2023-03-17 =

#### Bug Fixes

- Product Image Gallery: fix 404 error. ([8445](https://github.com/woocommerce/woocommerce-blocks/pull/8445))

= 9.6.5 - 2023-03-06 =

#### Bug Fixes

- Checkout: Fix state validation after changing shipping country. ([8633](https://github.com/woocommerce/woocommerce-blocks/pull/8633)

= 9.6.4 - 2023-03-03 =

#### Bug Fixes

- Fix: Show up to three Express Payments buttons next to each other. ([8601](https://github.com/woocommerce/woocommerce-blocks/pull/8601))

= 9.6.3 - 2023-02-27 =

#### Bug Fixes

- Fix: Ensure that Express Payment buttons are visible next to each other. ([8548](https://github.com/woocommerce/woocommerce-blocks/pull/8548))
- Check if session is set before returning updated customer address. ([8537](https://github.com/woocommerce/woocommerce-blocks/pull/8537))
- Fix the Checkout Blocks "Payment Options" settings crash in the editor. ([8535](https://github.com/woocommerce/woocommerce-blocks/pull/8535))

= 9.6.2 - 2023-02-22 =

#### Bug Fixes

- Disable compatibility layer ([8507](https://github.com/woocommerce/woocommerce-blocks/pull/8507))

= 9.6.1 - 2023-02-17 =

#### Bug Fixes

- Make Mini Cart Contents block visible in the Style Book. ([8458](https://github.com/woocommerce/woocommerce-blocks/pull/8458))
- Fixed an issue where cart item data could cause fatal errors if it was an array. ([8440](https://github.com/woocommerce/woocommerce-blocks/pull/8440))
- Fix Customer account sidebar link incorrect margin in WP 6.2. ([8437](https://github.com/woocommerce/woocommerce-blocks/pull/8437))
- Fix cases in which Checkout would validate customer country against the wrong state. ([8460](https://github.com/woocommerce/woocommerce-blocks/pull/8460))

= 9.6.0 - 2023-02-14 =

#### Enhancements

- Improved default headings and styling of the cart block and fixed the display of cart and checkout block editable fields when using dark themes. ([8380](https://github.com/woocommerce/woocommerce-blocks/pull/8380))
- Add a reset button for the Filter blocks. ([8366](https://github.com/woocommerce/woocommerce-blocks/pull/8366))
- Update the incompatible gateways notice design. ([8365](https://github.com/woocommerce/woocommerce-blocks/pull/8365))
- Product Rating: Add support for the Padding setting. ([8347](https://github.com/woocommerce/woocommerce-blocks/pull/8347))
- Update apply button description to be more clear for filter blocks. ([8339](https://github.com/woocommerce/woocommerce-blocks/pull/8339))
- Allow third party shipping methods to declare compatibility with WC Blocks local pickup. ([8256](https://github.com/woocommerce/woocommerce-blocks/pull/8256))

#### Bug Fixes

- Fix a bug where certain checkout fields were being reset when changing the shipping option. ([8400](https://github.com/woocommerce/woocommerce-blocks/pull/8400))
- Fix bug in which errors would be shown twice in Checkout block. ([8390](https://github.com/woocommerce/woocommerce-blocks/pull/8390))
- Filter by Rating: Fix functionality to for resetting filters using the Reset button. ([8374](https://github.com/woocommerce/woocommerce-blocks/pull/8374))
- Fix a bug in WordPress 5.9 in which changing quantity doesn't work inside Cart and Mini Cart blocks. ([8356](https://github.com/woocommerce/woocommerce-blocks/pull/8356))
- Fix potential conflict between newsletter extensions on the checkout page. ([8354](https://github.com/woocommerce/woocommerce-blocks/pull/8354))
- Mini Cart block: Fix the drawer content height to allow the checkout button to be visible. ([8351](https://github.com/woocommerce/woocommerce-blocks/pull/8351))
- Prevent errors relating to the coupon input disappearing when focusing/blurring the coupon input and the value of the input field remains unchanged. ([8349](https://github.com/woocommerce/woocommerce-blocks/pull/8349))
- Fix: The experimental typography styles for the Store Breadcrumbs block are now restricted to the feature plugin. ([8345](https://github.com/woocommerce/woocommerce-blocks/pull/8345))
- Fix console error of `isLoading` for Price filter block. ([8340](https://github.com/woocommerce/woocommerce-blocks/pull/8340))
- Checkout - Allow partial pushes of address data to work before a country is provided ([8425](https://github.com/woocommerce/woocommerce-blocks/pull/8425))

= 9.5.0 - 2023-01-30 =

#### Enhancements

- Enhancement: Add _Store Breadcrumbs_ block, allowing merchants to keep track of their locations within the store and navigate back to parent pages. ([8222](https://github.com/woocommerce/woocommerce-blocks/pull/8222))
- Enhancement: Add _Catalog Sorting_ block. ([8122](https://github.com/woocommerce/woocommerce-blocks/pull/8122))
- Enhancement: Add _Product Results Count_ block. ([8078](https://github.com/woocommerce/woocommerce-blocks/pull/8078))
- Enhancement: Add a `reset` button for the _Filter by Attributes_ block. ([8285](https://github.com/woocommerce/woocommerce-blocks/pull/8285))
- Enhancement: Add a compatibility layer to keep extensions continue working with Blockified Archive Templates. ([8172](https://github.com/woocommerce/woocommerce-blocks/pull/8172))
- Enhancement: Add border style previews in the editor for featured items. ([8304](https://github.com/woocommerce/woocommerce-blocks/pull/8304))
- Enhancement: Graduate margin styling for _Product Price block_ to WooCommerce core. ([8269](https://github.com/woocommerce/woocommerce-blocks/pull/8269))
- Enhancement: Improve free local pickup display during checkout. ([8241](https://github.com/woocommerce/woocommerce-blocks/pull/8241))
- Enhancement: Improve how checkout pushes data to the server when entering address data. ([8030](https://github.com/woocommerce/woocommerce-blocks/pull/8030))
- Enhancement: Move margin for _Product Rating_ from CSS to Global Styles. ([8202](https://github.com/woocommerce/woocommerce-blocks/pull/8202))
- Enhancement: Prevent an edge case where adding the _Product_ blocks above the Classic Template block would cause its ratings to change the markup. ([8247](https://github.com/woocommerce/woocommerce-blocks/pull/8247))
- Enhancement: Refresh the cart after using the back button to return to checkout. ([8236](https://github.com/woocommerce/woocommerce-blocks/pull/8236))
- Enhancement: Replace the collapsed section for the coupon code with a link. ([7993](https://github.com/woocommerce/woocommerce-blocks/pull/7993))
- Enhancement: Set `inherit` setting to true when is inserted in the archive product template. ([8251](https://github.com/woocommerce/woocommerce-blocks/pull/8251))
- Enhancement: Transition _Product Button_ from using CSS margin to Global Styles. ([8239](https://github.com/woocommerce/woocommerce-blocks/pull/8239))

#### Bug Fixes

- Fix: Adjust _Featured Product_ and _Featured Category_ blocks preview for Style Book. ([8313](https://github.com/woocommerce/woocommerce-blocks/pull/8313))
- Fix: Adjust _Store Notices_ text color in dark themes. ([8278](https://github.com/woocommerce/woocommerce-blocks/pull/8278))
- Fix: Adjust _Catalog Sorting_ colors in dark themes. ([8270](https://github.com/woocommerce/woocommerce-blocks/pull/8270))
- Fix: Adjust color and direction of the arrow of the return to cart button on the checkout page. ([8289](https://github.com/woocommerce/woocommerce-blocks/pull/8289))
- Fix: Hide filter blocks and _Product Search_ block for Style Book. ([8309](https://github.com/woocommerce/woocommerce-blocks/pull/8309))
- Fix: Resolve a bug that would display Billing Address for Shipping Address on checkout rest endpoint. ([8291](https://github.com/woocommerce/woocommerce-blocks/pull/8291))
- Fix: Resolve an issue where the WooCommerce tab of the style book would crash and certain blocks would not load correctly. ([8243](https://github.com/woocommerce/woocommerce-blocks/pull/8243))

= 9.4.4 - 2023-02-27 =

#### Bug Fixes

- Check if session is set before returing updated customer address. ([8537](https://github.com/woocommerce/woocommerce-blocks/pull/8537))

= 9.4.3 - 2023-02-01 =

#### Bug Fixes

- Fix a bug in WordPress 5.9 in which changing quantity doesn't work inside Cart and Mini Cart blocks. ([8297](https://github.com/woocommerce/woocommerce-blocks/pull/8356))
- Mini Cart block: Fix the drawer content height to allow the checkout button to be visible. ([8297](https://github.com/woocommerce/woocommerce-blocks/pull/8351))

= 9.4.2 - 2023-01-26 =

#### Bug Fixes

Product Elements: remove feature plugin flag from Product Title, Product Summary and Product Template block. ([8297](https://github.com/woocommerce/woocommerce-blocks/pull/8297))

= 9.4.1 - 2023-01-23 =

#### Bug Fixes

Prevent Cart and Checkout notices from disappearing immediately after adding. ([8253](https://github.com/woocommerce/woocommerce-blocks/pull/8253))

= 9.4.0 - 2023-01-16 =

#### Enhancements

- Product Elements: Change the color of product elements (variations of core blocks) icon blocks to match the color of the core blocks. ([8155](https://github.com/woocommerce/woocommerce-blocks/pull/8155))
- Added context for aria-label on cart quantity controls. ([8099](https://github.com/woocommerce/woocommerce-blocks/pull/8099))
- Add Local Pickup shipping method and its blocks. ([7433](https://github.com/woocommerce/woocommerce-blocks/pull/7433))

#### Bug Fixes

- Prevent undefined variable notice on checkout. ([8197](https://github.com/woocommerce/woocommerce-blocks/pull/8197))
- Allow Slot/Fills in the Cart and Checkout blocks to correctly render in the Block Editor. ([8111](https://github.com/woocommerce/woocommerce-blocks/pull/8111))
- Attribute, Rating and Stock filters: Dropdown indicator icon display fix. ([8080](https://github.com/woocommerce/woocommerce-blocks/pull/8080))
- Ensure the filter controls are consistently displayed in the editor. ([8079](https://github.com/woocommerce/woocommerce-blocks/pull/8079))
- Ensure the Checkout Totals and Checkout Order Summary blocks cannot be removed from the Checkout block. ([7873](https://github.com/woocommerce/woocommerce-blocks/pull/7873))
- Correctly detect compatible express payment methods. ([8201](https://github.com/woocommerce/woocommerce-blocks/pull/8201))

#### Documentation

- Add Customer Account block name to readme.txt. ([8114](https://github.com/woocommerce/woocommerce-blocks/pull/8114))

#### Technical debt

- Update validation messages to reference the name of the invalid field. ([8143](https://github.com/woocommerce/woocommerce-blocks/pull/8143))

#### Compatibility

- Update minimum PHP required version to 7.2. ([8154](https://github.com/woocommerce/woocommerce-blocks/pull/8154))

= 9.3.0 - 2023-01-02 =

#### Enhancements

- The filter by attribute, price, rating, and stock blocks are not reloaded when selected in the editor anymore. ([8002](https://github.com/woocommerce/woocommerce-blocks/pull/8002))
- Products and All Products: Display "Add review" link when there's no product rating. ([7929](https://github.com/woocommerce/woocommerce-blocks/pull/7929))
- Product Query: Create variation of `core/post-template` as a Product Query inner block. ([7838](https://github.com/woocommerce/woocommerce-blocks/pull/7838))
- Mini Cart block: Added notice support. ([7234](https://github.com/woocommerce/woocommerce-blocks/pull/7234))

#### Bug Fixes

- Don't check for validation on pushChange. ([8029](https://github.com/woocommerce/woocommerce-blocks/pull/8029))
- Fix: Ensure that the Checkout Order Summary block is showing of WooCommerce Blocks instead the WooCommerce core translations. ([7995](https://github.com/woocommerce/woocommerce-blocks/pull/7995))
- Update Mini Cart, Cart and Checkout button styles so they follow theme styles in Twenty Twenty Three and Zaino themes. ([7992](https://github.com/woocommerce/woocommerce-blocks/pull/7992))
- Disable Rate Limiting when editing Blocks in admin. ([7934](https://github.com/woocommerce/woocommerce-blocks/pull/7934))

#### Various

- Show cart view switcher when inner blocks are selected. ([8006](https://github.com/woocommerce/woocommerce-blocks/pull/8006))
- Cart Block: Fixed the console error displayed when an invalid coupon was added to the cart. ([7969](https://github.com/woocommerce/woocommerce-blocks/pull/7969))
- Add "Customer Account" block to header and footer patterns. ([7944](https://github.com/woocommerce/woocommerce-blocks/pull/7944))
- Add the new `Customer Account` block. ([7876](https://github.com/woocommerce/woocommerce-blocks/pull/7876))
- Highlight incompatible payment gateways in the Cart & Checkout Blocks. ([7412](https://github.com/woocommerce/woocommerce-blocks/pull/7412))

= 9.2.0 - 2022-12-19 =

#### Enhancements

- Product Query: Add Product Visibility support. ([7951](https://github.com/woocommerce/woocommerce-blocks/pull/7951))
- Remove account creation setting from Checkout block. ([7941](https://github.com/woocommerce/woocommerce-blocks/pull/7941))
- Enable merchants to adjust the label of the `Place Order` button according to their needs. ([7843](https://github.com/woocommerce/woocommerce-blocks/pull/7843))
- Enable merchants to edit the button labels within the Mini Cart block. ([7817](https://github.com/woocommerce/woocommerce-blocks/pull/7817))
- Fix Mini Cart icon color in Global Styles blocks customizer. ([7762](https://github.com/woocommerce/woocommerce-blocks/pull/7762))
- Enable merchants to adjust the label of the Place Order button according to their needs. ([7733](https://github.com/woocommerce/woocommerce-blocks/pull/7733))

#### Bug Fixes

- Fix bug that was overriding the  `archive-product` when saving a fallback template. ([7975](https://github.com/woocommerce/woocommerce-blocks/pull/7975))
- Fix: Add non-ASCII terms support to Filter by Attribute block. ([7906](https://github.com/woocommerce/woocommerce-blocks/pull/7906))
- Fix: Ensure that the Checkout block respects the WooCommerce core settings for guest checkout and account creation. ([7883](https://github.com/woocommerce/woocommerce-blocks/pull/7883))
- A notice is now displayed in the editor whenever the Filter by Rating block is used in a store that has no products with ratings. Additionally, users can now preview/update the content, settings, and color for the filter even when the store doesn't have any ratings yet. ([7763](https://github.com/woocommerce/woocommerce-blocks/pull/7763))
- Prevent invalid data being pushed to the server when validating fields on the checkout. ([7755](https://github.com/woocommerce/woocommerce-blocks/pull/7755))

#### Documentation

- Added documentation for the selectors of the cart data store. ([7708](https://github.com/woocommerce/woocommerce-blocks/pull/7708))

#### Technical debt

- Show notices to the shopper if an item in the cart's quantity is updated automatically. ([7938](https://github.com/woocommerce/woocommerce-blocks/pull/7938))

#### Various

- Remove hidden autocomplete fields in checkout. ([7953](https://github.com/woocommerce/woocommerce-blocks/pull/7953))

= 9.1.3 - 2022-12-21 =

#### Enhancements

- Enable Product SKU and Product Stock Indicator in Core ([8009](https://github.com/woocommerce/woocommerce-blocks/pull/8009))

= 9.1.2 - 2022-12-21 =

#### Enhancements

- Enable Products block into WC core. ([8001](https://github.com/woocommerce/woocommerce-blocks/pull/8001))

= 9.1.1 - 2022-12-14 =

#### Enhancements

- Products block: Add patterns. ([7857](https://github.com/woocommerce/woocommerce-blocks/pull/7857))
- Filter by Stock: Add dropdown version.
- Filter by Stock: Add option to choose multiple or single option. ([7831](https://github.com/woocommerce/woocommerce-blocks/pull/7831))
- Filter by Rating: Add dropdown version.
- Filter by Rating: Add option to choose multiple or single option.
- Filters: Fix the little gaps on the border corners in the filters Dropdown version. ([7771](https://github.com/woocommerce/woocommerce-blocks/pull/7771))
- Product Query - Enable "Inherit Query from template" option. ([7641](https://github.com/woocommerce/woocommerce-blocks/pull/7641))

#### Bug Fixes

- Classic Products Template and Products: Improve the layout of the Rating. ([7932](https://github.com/woocommerce/woocommerce-blocks/pull/7932))
- Product Elements: Fix misc block settings for Product Button, Price and Rating. ([7914](https://github.com/woocommerce/woocommerce-blocks/pull/7914))
- Fix Padding, Margin, Border Width, and Radius settings for all relevant blocks. ([7909](https://github.com/woocommerce/woocommerce-blocks/pull/7909))
- Fix wrong Mini Cart amount displayed when displaying prices including taxes. ([7832](https://github.com/woocommerce/woocommerce-blocks/pull/7832))
- Product Query: Add Sorted by title preset to Popular Filters. ([7949])(https://github.com/woocommerce/woocommerce-blocks/pull/7949))

= 9.1.0 - 2022-12-06 =

#### Enhancements

- The "WooCommerce Alternating Image and Text" block pattern has been added. This design can be used by adding two attention-grabbing images, customizing the text to match your needs and customizing the button block to be linked to any page. ([7827](https://github.com/woocommerce/woocommerce-blocks/pull/7827))
- Add to Cart Button: Add support for the alignment setting. ([7816](https://github.com/woocommerce/woocommerce-blocks/pull/7816))
- Products block: Make the block available to the users of the feature plugin. ([7815](https://github.com/woocommerce/woocommerce-blocks/pull/7815))
- The "WooCommerce Product Hero 2 Column 2 Row" block pattern has been added. It is a straightforward hero design that can be used by adding two attention-grabbing images, some custom product description text and customizing the button block to be linked to any page. ([7814](https://github.com/woocommerce/woocommerce-blocks/pull/7814))
- The "Just Arrived Full Hero" block pattern has been added. It is a straightforward hero design that can be used with an attention-grabber image some simple callout text, and a button block that can be linked to any page. ([7812](https://github.com/woocommerce/woocommerce-blocks/pull/7812))
- Product Rating: Add support for the alignment setting. ([7790](https://github.com/woocommerce/woocommerce-blocks/pull/7790))
- Rename Active Product Filters block to Active Filters. ([7753](https://github.com/woocommerce/woocommerce-blocks/pull/7753))
- Product Query: Add support for filtering by attributes within the block. ([7743](https://github.com/woocommerce/woocommerce-blocks/pull/7743))
- Align the font-sizes in filters. ([7707](https://github.com/woocommerce/woocommerce-blocks/pull/7707))

#### Bug Fixes

- Mini Cart block: Load `wc-blocks-registry` package at the page's load instead of lazy load it. ([7813](https://github.com/woocommerce/woocommerce-blocks/pull/7813))
- Hide the shipping address form from Checkout Block in Editor and rename the Billing Address label when "Force shipping to the customer billing address" is enabled. ([7800](https://github.com/woocommerce/woocommerce-blocks/pull/7800))
- Product Price: Fix the alignment setting. ([7795](https://github.com/woocommerce/woocommerce-blocks/pull/7795))
- Fix: Show tax label in Cart and Checkout block. ([7785](https://github.com/woocommerce/woocommerce-blocks/pull/7785))
- Make Footer and Header patterns available in pattern chooser. ([7699](https://github.com/woocommerce/woocommerce-blocks/pull/7699))
- Fix: Product Query editor preview with Stock Status setting. ([7682](https://github.com/woocommerce/woocommerce-blocks/pull/7682))

#### technical debt

- Clean up unused CSS code. ([7751](https://github.com/woocommerce/woocommerce-blocks/pull/7751))

= 9.0.0 - 2022-11-21 =

#### Bug Fixes

- Fix skewed placeholder of a Product Image block. ([7651](https://github.com/woocommerce/woocommerce-blocks/pull/7651))
- Fix missing translations in the inspector (editor mode) for the Cart Cross-Sells Blocks. ([7616](https://github.com/woocommerce/woocommerce-blocks/pull/7616))

#### Enhancements

- Move paymentResult to the payment store. ([7692](https://github.com/woocommerce/woocommerce-blocks/pull/7692))
- Add the `Products by Attribute` template. ([7660](https://github.com/woocommerce/woocommerce-blocks/pull/7660))
- Make loading placeholder colors match the current font color for the theme. ([7658](https://github.com/woocommerce/woocommerce-blocks/pull/7658))
- Remove cart fragments support to improve performance in product blocks. ([7644](https://github.com/woocommerce/woocommerce-blocks/pull/7644))
- Add a `clearValidationErrors` action to the `wc/store/validation` data store. ([7601](https://github.com/woocommerce/woocommerce-blocks/pull/7601))
- Add `ValidatedTextInput` and `ValidationInputError` to the `@woocommerce/blocks-checkout` package. ([7583](https://github.com/woocommerce/woocommerce-blocks/pull/7583))
- React Based Local Pickup Settings Screen. ([7581](https://github.com/woocommerce/woocommerce-blocks/pull/7581))
- Convert product-elements/image to TypeScript. ([7572](https://github.com/woocommerce/woocommerce-blocks/pull/7572))
- Add `StoreNoticesContainer` to the `@woocommerce/blocks-checkout` package. ([7558](https://github.com/woocommerce/woocommerce-blocks/pull/7558))
- Convert product-elements/price to TypeScript. ([7534](https://github.com/woocommerce/woocommerce-blocks/pull/7534))
- Adds the option of providing a custom class for the product details on the Cart Block. ([7328](https://github.com/woocommerce/woocommerce-blocks/pull/7328))

#### Various

- Change action type name for use shipping as billing option. ([7695](https://github.com/woocommerce/woocommerce-blocks/pull/7695))
- Block Checkout: Apply selected Local Pickup rate to entire order (all packages). ([7484](https://github.com/woocommerce/woocommerce-blocks/pull/7484))

= 8.9.4 - 2023-01-04 =

#### Bug fixes

- Fix hangs in the block editor with WordPress 5.8. [#8095](https://github.com/woocommerce/woocommerce-blocks/pull/8095)
- Fix Filter by Attribute block crashing in the editor of WordPress 5.8. [#8101](https://github.com/woocommerce/woocommerce-blocks/pull/8101)

= 8.9.3 - 2023-01-03 =

#### Bug fixes

- Fix fatal error in WordPress 5.8 when creating a post or page. [#7496](https://github.com/woocommerce/woocommerce-blocks/pull/7496)

= 8.9.2 - 2022-12-01 =

#### Bug Fixes

- Mini Cart block: fix compatibility with Page Optimize and Product Bundles plugins [#7794](https://github.com/woocommerce/woocommerce-blocks/pull/7794)
- Mini Cart block: Load wc-blocks-registry package at the page's load instead of lazy load it [#7813](https://github.com/woocommerce/woocommerce-blocks/pull/7813)

= 8.9.1 - 2022-11-14 =

#### Bug fixes

- Display correct block template when filtering by attribute. ([7640](https://github.com/woocommerce/woocommerce-blocks/pull/7640))

= 8.9.0 - 2022-11-07 =

#### Enhancements

- Make the Filter by Price block range color dependent of the theme color. ([7525](https://github.com/woocommerce/woocommerce-blocks/pull/7525))
- Update the Mini Cart block drawer to honor the theme's background. ([7510](https://github.com/woocommerce/woocommerce-blocks/pull/7510))
- Improve the appearance of the Express Payment Block. ([7465](https://github.com/woocommerce/woocommerce-blocks/pull/7465))
- Enhancement/pickup location editor improvements. ([7446](https://github.com/woocommerce/woocommerce-blocks/pull/7446))
- Add Stock Status setting to Product Query Block. ([7397](https://github.com/woocommerce/woocommerce-blocks/pull/7397))
- Improve performance for `get_store_pages` method. ([6898](https://github.com/woocommerce/woocommerce-blocks/pull/6898))
- Adding rate limiting functionality to Store API endpoints. ([5962](https://github.com/woocommerce/woocommerce-blocks/pull/5962))

#### Bug Fixes

- Fix margins from Product Selector description on Filter Products by Attribute block. ([7552](https://github.com/woocommerce/woocommerce-blocks/pull/7552))
- Filter by Price block: Fix price slider visibility on dark themes. ([7527](https://github.com/woocommerce/woocommerce-blocks/pull/7527))
- Fix the text color for the header and footer WooCommerce patterns. ([7524](https://github.com/woocommerce/woocommerce-blocks/pull/7524))
- Fix inconsistent button styling with TT3. ([7516](https://github.com/woocommerce/woocommerce-blocks/pull/7516))
- Fix Mini Cart Global Styles. ([7515](https://github.com/woocommerce/woocommerce-blocks/pull/7515))
- Add white background to Filter by Attribute block dropdown so text is legible in dark backgrounds. ([7506](https://github.com/woocommerce/woocommerce-blocks/pull/7506))
- Product button: Fix 'In cart' button localization. ([7504](https://github.com/woocommerce/woocommerce-blocks/pull/7504))
- Fix: Restore transform functionality for filter widgets. ([7401](https://github.com/woocommerce/woocommerce-blocks/pull/7401))
- Developers: Fixed an issue where the project would not build on Windows machines. ([6798](https://github.com/woocommerce/woocommerce-blocks/pull/6798))
- Active Product Filters: Fix active filter grouping for Product Ratings and Stock Statuses ([7577]https://github.com/woocommerce/woocommerce-blocks/pull/7577)

= 8.8.2 - 2022-10-31 =

#### Bug fixes

- Fix Mini Cart Global Styles. [7515](https://github.com/woocommerce/woocommerce-blocks/pull/7515)
- Fix inconsistent button styling with TT3. ([7516](https://github.com/woocommerce/woocommerce-blocks/pull/7516))
- Make the Filter by Price block range color dependent of the theme color. [7525](https://github.com/woocommerce/woocommerce-blocks/pull/7525)
- Filter by Price block: fix price slider visibility on dark themes. [7527](https://github.com/woocommerce/woocommerce-blocks/pull/7527)
- Update the Mini Cart block drawer to honor the theme's background. [7510](https://github.com/woocommerce/woocommerce-blocks/pull/7510)
- Add white background to Filter by Attribute block dropdown so text is legible in dark backgrounds. [7506](https://github.com/woocommerce/woocommerce-blocks/pull/7506)

= 8.8.1 - 2022-10-28 =

#### Bug fixes

- Fix a bug in which cart totals aren't recalculated aftering running CartExtensions ([#7490](https://github.com/woocommerce/woocommerce-blocks/pull/7490))

= 8.8.0 - 2022-10-24 =

#### Enhancements

- Filter by Ratings: Add the Filter by Rating block to the feature plugin build. ([7384](https://github.com/woocommerce/woocommerce-blocks/pull/7384))
- Filter by Ratings: Improve accessibility by announcing the rating filter change. ([7370](https://github.com/woocommerce/woocommerce-blocks/pull/7370))
- Prevent resource hinting when cart/checkout blocks are not in use. ([7364](https://github.com/woocommerce/woocommerce-blocks/pull/7364))
- Separate filter title and filter controls by converting the Rating filter block to use Inner Blocks. ([7362](https://github.com/woocommerce/woocommerce-blocks/pull/7362))
- Products by Rating: Add support for Display Options. ([7311](https://github.com/woocommerce/woocommerce-blocks/pull/7311))
- Store API: Introduced `woocommerce_store_api_add_to_cart_data` hook. ([7252](https://github.com/woocommerce/woocommerce-blocks/pull/7252))

#### Bug Fixes

- Fix performance issue with the sidebar notices. ([7435](https://github.com/woocommerce/woocommerce-blocks/pull/7435))
- Fix mini cart items alignment issues in Editor. ([7387](https://github.com/woocommerce/woocommerce-blocks/pull/7387))
- Fix: Product Query: Update the Editor preview when custom attributes are changed. ([7366](https://github.com/woocommerce/woocommerce-blocks/pull/7366))
- Store API: Replaced `wc()->api->get_endpoint_data` usage in `/cart/extensions` to fix inconsistencies via filter hooks. ([7361](https://github.com/woocommerce/woocommerce-blocks/pull/7361))
- Fixes a fatal error with Cart Block usage in specific site configurations with multiple shipping countries. ([6896](https://github.com/woocommerce/woocommerce-blocks/pull/6896))

= 8.7.6 - 2022-12-01 =

#### Bug Fixes

- Mini Cart block: fix compatibility with Page Optimize and Product Bundles plugins [#7794](https://github.com/woocommerce/woocommerce-blocks/pull/7794)
- Mini Cart block: Load wc-blocks-registry package at the page's load instead of lazy load it [#7813](https://github.com/woocommerce/woocommerce-blocks/pull/7813)

= 8.7.5 - 2022-10-31 =

#### Enhancements

- Fix Mini Cart Global Styles. [7515](https://github.com/woocommerce/woocommerce-blocks/pull/7515)
- Fix inconsistent button styling with TT3. ([7516](https://github.com/woocommerce/woocommerce-blocks/pull/7516))
- Make the Filter by Price block range color dependent of the theme color. [7525](https://github.com/woocommerce/woocommerce-blocks/pull/7525)
- Filter by Price block: fix price slider visibility on dark themes. [7527](https://github.com/woocommerce/woocommerce-blocks/pull/7527)
- Update the Mini Cart block drawer to honor the theme's background. [7510](https://github.com/woocommerce/woocommerce-blocks/pull/7510)
- Add white background to Filter by Attribute block dropdown so text is legible in dark backgrounds. [7506](https://github.com/woocommerce/woocommerce-blocks/pull/7506)

= 8.7.4 - 2022-10-21 =

#### Bug fixes
- Compatibility fix for Cart and Checkout inner blocks for WordPress 6.1. ([7447](https://github.com/woocommerce/woocommerce-blocks/pull/7447))

= 8.7.3 - 2022-10-20 =

#### Bug fixes
- Fixed an issue where the argument passed to `canMakePayment` contained the incorrect keys. Also fixed the current user's customer data appearing in the editor when editing the Checkout block. ([7434](https://github.com/woocommerce/woocommerce-blocks/pull/7434))

= 8.7.2 - 2022-10-13 =

#### Bug Fixes

- Fixed a problem where Custom Order Tables compatibility declaration could fail due to the unpredictable plugin order load. ([7395](https://github.com/woocommerce/woocommerce-blocks/pull/7395))
- Refactor useCheckoutAddress hook to enable "Use same address for billing" option in Editor ([7393](https://github.com/woocommerce/woocommerce-blocks/pull/7393))

= 8.7.1 - 2022-10-12 =

#### Bug Fixes

- Fixed an issue where JavaScript errors would occur when more than one extension tried to filter specific payment methods in the Cart and Checkout blocks. ([7377](https://github.com/woocommerce/woocommerce-blocks/pull/7377))

= 8.7.0 - 2022-10-10 =

#### Enhancements

- Improve visual consistency between block links. ([7340](https://github.com/woocommerce/woocommerce-blocks/pull/7340))
- Update the titles of some inner blocks of the Cart block and remove the lock of the Cross-Sells parent block. ([7232](https://github.com/woocommerce/woocommerce-blocks/pull/7232))
- Add filter for place order button label. ([7154](https://github.com/woocommerce/woocommerce-blocks/pull/7154))
- Exposed data related to the checkout through wordpress/data stores. ([6612](https://github.com/woocommerce/woocommerce-blocks/pull/6612))
- Add simple, large & two menus footer patterns. ([7306](https://github.com/woocommerce/woocommerce-blocks/pull/7306))
- Add minimal, large, and essential header patterns. ([7292](https://github.com/woocommerce/woocommerce-blocks/pull/7292))
- Add `showRemoveItemLink` as a new checkout filter to allow extensions to toggle the visibility of the `Remove item` button under each cart line item. ([7242](https://github.com/woocommerce/woocommerce-blocks/pull/7242))
- Add support for a GT tracking ID for Google Analytics. ([7213](https://github.com/woocommerce/woocommerce-blocks/pull/7213))
- Separate filter titles and filter controls by converting filter blocks to use Inner Blocks. ([6978](https://github.com/woocommerce/woocommerce-blocks/pull/6978))
- StoreApi requests will return a `Cart-Token` header that can be used to retrieve the cart from the corresponding session via **GET** `/wc/store/v1/cart`. ([5953](https://github.com/woocommerce/woocommerce-blocks/pull/5953))

#### Bug Fixes

- Fixed HTML rendering in description of active payment integrations. ([7313](https://github.com/woocommerce/woocommerce-blocks/pull/7313))
- Hide the shipping address form from the Checkout when the "Force shipping to the customer billing address" is enabled. ([7268](https://github.com/woocommerce/woocommerce-blocks/pull/7268))
- Fixed an error where adding new pages would cause an infinite loop and large amounts of memory use in redux. ([7256](https://github.com/woocommerce/woocommerce-blocks/pull/7256))
- Ensure error messages containing HTML are shown correctly in the Cart and Checkout blocks. ([7231](https://github.com/woocommerce/woocommerce-blocks/pull/7231))
- Prevent locked inner blocks from sometimes displaying twice. ([6676](https://github.com/woocommerce/woocommerce-blocks/pull/6676))
- Improve visual consistency between block links. ([7357](https://github.com/woocommerce/woocommerce-blocks/pull/7357))
- StoreApi `/checkout` endpoint now returns HTTP 402 instead of HTTP 400 when payment fails. ([7273](https://github.com/woocommerce/woocommerce-blocks/pull/7273))
- Fix a problem that causes an infinite loop when inserting Cart block in wordpress.com. ([7367](https://github.com/woocommerce/woocommerce-blocks/pull/7367))

= 8.6.0 - 2022-09-26 =

#### Enhancements

- Create Cross-Sells product list for showing the Cross-Sells products on the Cart block. ([6645](https://github.com/woocommerce/woocommerce-blocks/pull/6645))

#### Bug Fixes

- Fix a bug with the product details block. ([7191](https://github.com/woocommerce/woocommerce-blocks/pull/7191))
- Fix: Ensure that the Express Payment block is not cut off when selecting the Checkout block in the editor. ([7152](https://github.com/woocommerce/woocommerce-blocks/pull/7152))
- Make chevron clickable in Filter by Product block input. ([7139](https://github.com/woocommerce/woocommerce-blocks/pull/7139))
- Fix: Inner blocks control position for Cart Block. ([6973](https://github.com/woocommerce/woocommerce-blocks/pull/6973))
- Enabled HTML rendering within notices for checkout. ([6800](https://github.com/woocommerce/woocommerce-blocks/pull/6800))
- Fix: Render HTML elements on Cart and Checkout blocks when using the woocommerce_shipping_package_name filter. ([7147](https://github.com/woocommerce/woocommerce-blocks/pull/7147))

#### Technical debt

- Remove unused CSS selectors from Filter blocks. ([7150](https://github.com/woocommerce/woocommerce-blocks/pull/7150))

#### Compatibility

- WooPay: fixed a compatibility issue with some error messages shown by WooPay. ([7145](https://github.com/woocommerce/woocommerce-blocks/pull/7145))
- WooPay: Fixed an issue with WooPay which would display tax totals on multiple lines even when configured otherwise. ([7084](https://github.com/woocommerce/woocommerce-blocks/pull/7084))

= 8.5.2 - 2022-10-31 =

#### Enhancements

- Fix Mini Cart Global Styles. [7515](https://github.com/woocommerce/woocommerce-blocks/pull/7515)
- Fix inconsistent button styling with TT3. ([7516](https://github.com/woocommerce/woocommerce-blocks/pull/7516))
- Make the Filter by Price block range color dependent of the theme color. [7525](https://github.com/woocommerce/woocommerce-blocks/pull/7525)
- Filter by Price block: fix price slider visibility on dark themes. [7527](https://github.com/woocommerce/woocommerce-blocks/pull/7527)
- Update the Mini Cart block drawer to honor the theme's background. [7510](https://github.com/woocommerce/woocommerce-blocks/pull/7510)
- Add white background to Filter by Attribute block dropdown so text is legible in dark backgrounds. [7506](https://github.com/woocommerce/woocommerce-blocks/pull/7506)

= 8.5.1 - 2022-09-23 =

#### Bug Fixes

- Ensure that scripts are loaded using absolute URLs to prevent loading issues with subfolder installs. ([7211](https://github.com/woocommerce/woocommerce-blocks/pull/7211))

= 8.5.0 - 2022-09-12 =

#### Enhancements

- Improve the alignment of the Remove button in the Filter by Attribute block. ([7088](https://github.com/woocommerce/woocommerce-blocks/pull/7088))
- Enhance the display of the Active filters block changing the sizes of the text. ([7087](https://github.com/woocommerce/woocommerce-blocks/pull/7087))
- Add loading placeholders to Active Filters block. ([7083](https://github.com/woocommerce/woocommerce-blocks/pull/7083))
- Improved many of the labels to be less technical and more user-friendly. ([7045](https://github.com/woocommerce/woocommerce-blocks/pull/7045))
- Featured Item Blocks: Remove inline default color so that custom colors from Global Styles are applied correctly. ([7036](https://github.com/woocommerce/woocommerce-blocks/pull/7036))
- Update "remove filter" icon on the Active Filters block to use Icon component in both layouts. ([7035](https://github.com/woocommerce/woocommerce-blocks/pull/7035))
- Update `filter by price` skeleton design. ([6997](https://github.com/woocommerce/woocommerce-blocks/pull/6997))
- Update `filter by attribute` skeleton design. ([6990](https://github.com/woocommerce/woocommerce-blocks/pull/6990))

#### Bug Fixes

- Fix checkbox label when count is zero. ([7073](https://github.com/woocommerce/woocommerce-blocks/pull/7073))
- Fix incompatible Classic Template block notice in the Editor for Woo specific templates. ([7033](https://github.com/woocommerce/woocommerce-blocks/pull/7033))
- Update - remove __experimentalDuotone from Featured Product and Featured Category blocks. ([7000](https://github.com/woocommerce/woocommerce-blocks/pull/7000))

#### Documentation

- Add steps to retrieve products variations in Store API documentation. ([7076](https://github.com/woocommerce/woocommerce-blocks/pull/7076))

= 8.4.0 - 2022-08-29 =

#### Enhancements

- Update the filter `Apply` buttons to match the new designs. ([6958](https://github.com/woocommerce/woocommerce-blocks/pull/6958))
- Update the design of the Filter Products by Attribute block. ([6920](https://github.com/woocommerce/woocommerce-blocks/pull/6920))
- Update the design of the Filter by Attribute block settings panel. ([6912](https://github.com/woocommerce/woocommerce-blocks/pull/6912))
- Terms and conditions, and Privacy policy links open in a new tab by default. ([6908](https://github.com/woocommerce/woocommerce-blocks/pull/6908))
- Layout updates to the Active Filters block. ([6905](https://github.com/woocommerce/woocommerce-blocks/pull/6905))
- Update the design of the Filter Products by Stock block. ([6883](https://github.com/woocommerce/woocommerce-blocks/pull/6883))
- Update the design of the Filter Products by Price block. ([6877](https://github.com/woocommerce/woocommerce-blocks/pull/6877))
- Allow making the Cart/Checkout block page the default one from within the editor. ([6867](https://github.com/woocommerce/woocommerce-blocks/pull/6867))
- Register product search as a core/search variation when available. ([6191](https://github.com/woocommerce/woocommerce-blocks/pull/6191))

#### Bug Fixes

- Fixed a bug with a class name deriving from a translatable string. ([6914](https://github.com/woocommerce/woocommerce-blocks/pull/6914))

= 8.3.1 - 2022-08-17 =
#### Bug Fixes


- Prevent unnecessarily showing the item names in a shipping package if it's the only package. ([6899](https://github.com/woocommerce/woocommerce-blocks/pull/6899))

= 8.3.0 - 2022-08-15 =

#### Enhancements

- Add feedback box to the Cart & Checkout Inner Blocks in the inspector. ([6881](https://github.com/woocommerce/woocommerce-blocks/pull/6881))
- Refactor style-attributes hooks to add as global custom imports and remove relative import paths. ([6870](https://github.com/woocommerce/woocommerce-blocks/pull/6870))
- Add notice to Cart and Checkout blocks' inspector controls which links to the list of compatible plugins. ([6869](https://github.com/woocommerce/woocommerce-blocks/pull/6869))
- Add the ability to register patterns by adding them under the "patterns" folder and add the new "WooCommerce Filters" pattern. ([6861](https://github.com/woocommerce/woocommerce-blocks/pull/6861))
- Enable the Cart and Checkout blocks when WooCommerce Blocks is bundled in WooCommerce Core. ([6805](https://github.com/woocommerce/woocommerce-blocks/pull/6805))

#### Bug Fixes

- Refactor Product Categories block to use block.json. ([6875](https://github.com/woocommerce/woocommerce-blocks/pull/6875))
- Fix: Update billing address when shipping address gets change in shipping calculator at Cart block. ([6823](https://github.com/woocommerce/woocommerce-blocks/pull/6823))
- Fix: Add font-weight controls to the Mini Cart block text. ([6760](https://github.com/woocommerce/woocommerce-blocks/pull/6760))

= 8.2.1 - 2022-08-03 =

#### Bug Fixes

- Fixed an issue where shoppers could not switch between different saved payment methods. ([6825](https://github.com/woocommerce/woocommerce-blocks/pull/6825))

= 8.2.0 - 2022-08-02 =

#### Enhancements

- Add update_customer_from_request action to Checkout flow. ([6792](https://github.com/woocommerce/woocommerce-blocks/pull/6792))
- Update: New block icon for the Mini Cart block. ([6784](https://github.com/woocommerce/woocommerce-blocks/pull/6784))
- Introduce `productNameFormat` filter for cart items in Cart and Checkout blocks. ([4993](https://github.com/woocommerce/woocommerce-blocks/pull/4993))

#### Bug Fixes

- Fix proceed to checkout button not working for custom links. ([6804](https://github.com/woocommerce/woocommerce-blocks/pull/6804))
- Mini Cart block: Remove the compatibility notice. ([6803](https://github.com/woocommerce/woocommerce-blocks/pull/6803))
- Fix: Render the product attribute archive page using the `archive-product` template. ([6776](https://github.com/woocommerce/woocommerce-blocks/pull/6776))
- Ensure using the "Use shipping as billing" checkbox in the Checkout Block correctly syncs the addresses when making the order. ([6773](https://github.com/woocommerce/woocommerce-blocks/pull/6773))
- Ensure shipping package names are shown correctly in the Checkout Block when a cart contains multiple packages. ([6753](https://github.com/woocommerce/woocommerce-blocks/pull/6753))
- Select the correct inner button for the "Featured Item" button to update its URL. ([6741](https://github.com/woocommerce/woocommerce-blocks/pull/6741))
- Fix the spacing between separate shipping packages in the Checkout Block. ([6740](https://github.com/woocommerce/woocommerce-blocks/pull/6740))
- Fix missing translations in the inspector (editor mode). ([6737](https://github.com/woocommerce/woocommerce-blocks/pull/6737))
- Fix: Navigate through Mini Cart contents with keyboard. ([6731](https://github.com/woocommerce/woocommerce-blocks/pull/6731))
- Fix: Ensure add to cart notices are displayed on pages containing the Mini Cart block. ([6728](https://github.com/woocommerce/woocommerce-blocks/pull/6728))
- Fix Cart an d Checkout blocks compatiblity issue with wordpress.com in which blocks wouldn't load in the editor. ([6718](https://github.com/woocommerce/woocommerce-blocks/pull/6718))
- Fixes an issue where search lists would not preserve the case of the original item. ([6551](https://github.com/woocommerce/woocommerce-blocks/pull/6551))

= 8.1.0 - 2022-07-18 =

#### Enhancements

- Update WooCommerce block template descriptions. ([6667](https://github.com/woocommerce/woocommerce-blocks/pull/6667))
- Add filter URL support to filter blocks when filtering for All Products block. ([6642](https://github.com/woocommerce/woocommerce-blocks/pull/6642))
- Add: Allow choosing between single and multiple sections. ([6620](https://github.com/woocommerce/woocommerce-blocks/pull/6620))
- Cart endpoint for Store API (/wc/store/cart) now features cross-sell items based on cart contents. ([6635](https://github.com/woocommerce/woocommerce-blocks/pull/6635))

#### Bug Fixes

- Prevent Featured Product block from breaking when product is out of stock + hidden from catalog. ([6640](https://github.com/woocommerce/woocommerce-blocks/pull/6640))
- Contrast improvement for checkout error messages when displayed over a theme's dark mode. ([6292](https://github.com/woocommerce/woocommerce-blocks/pull/6292))

= 8.0.0 - 2022-07-04 =

#### Enhancements

- Make form components require onChange and have a default value. ([6636](https://github.com/woocommerce/woocommerce-blocks/pull/6636))
- Footer Template Parts use now `<footer>` instead of `<div>` and Header uses `<header>` instead of `<div>`. ([6596](https://github.com/woocommerce/woocommerce-blocks/pull/6596))
- Replace the ProductTag tax_query field to be the term_id instead of the id. ([6585](https://github.com/woocommerce/woocommerce-blocks/pull/6585))

#### Bug Fixes

- Fix: Correctly calculacte taxes for local pickups. ([6631](https://github.com/woocommerce/woocommerce-blocks/pull/6631))
- Fix: Ensure WooCommerce templates show correct titles. ([6452](https://github.com/woocommerce/woocommerce-blocks/pull/6452))

= 7.9.0 - 2022-06-20 =

#### Enhancements

- Disable page scroll when Mini Cart drawer is open. ([6532](https://github.com/woocommerce/woocommerce-blocks/pull/6532))
- Register filter blocks using block metadata. ([6505](https://github.com/woocommerce/woocommerce-blocks/pull/6505))

#### Bug Fixes

- Fix images hidden by default in Product grid blocks after WC 6.6 update. ([6599](https://github.com/woocommerce/woocommerce-blocks/pull/6599))
- Fix: Scrolling issue of the Filled Mini Cart view block. ([6565](https://github.com/woocommerce/woocommerce-blocks/pull/6565))
- Fix an endless loop when using product grid blocks inside product descriptions. ([6471](https://github.com/woocommerce/woocommerce-blocks/pull/6471))

#### Various

- Prevent warnings appearing when using some plugins for managing shipping packages. ([6470](https://github.com/woocommerce/woocommerce-blocks/pull/6470))
- Add template descriptions. ([6345](https://github.com/woocommerce/woocommerce-blocks/pull/6345))

= 7.8.3 - 2022-06-20 =

#### Bug Fixes
- Fix images hidden by default in Product grid blocks after WC 6.6 update. ([6599](https://github.com/woocommerce/woocommerce-blocks/pull/6599))

= 7.8.2 - 2022-06-20 =

#### Bug Fixes
- Replace instances of wp_is_block_theme() with wc_current_theme_is_fse_theme(). ([6590](https://github.com/woocommerce/woocommerce-blocks/pull/6590))


= 7.8.1 - 2022-06-13 =

#### Bug Fixes

- Fix PHP notice in Mini Cart when prices included taxes. ([6537](https://github.com/woocommerce/woocommerce-blocks/pull/6537))

= 7.8.0 - 2022-06-06 =

#### Enhancements

- Filter Products by Price: Decrease price slider step sequence from 10 to 1. ([6486](https://github.com/woocommerce/woocommerce-blocks/pull/6486))
- Add the `Fixed image` and `Repeated image` media controls to the Featured Category block. ([6440](https://github.com/woocommerce/woocommerce-blocks/pull/6440))

#### Bug Fixes

- Featured Item Blocks: Fix an issue where the default color could be overridden by a theme, and where custom colors were not applied correctly. ([6492](https://github.com/woocommerce/woocommerce-blocks/pull/6492))
- Fix: Only enqueue the relevant translations script. ([6478](https://github.com/woocommerce/woocommerce-blocks/pull/6478))
- Fix: All Products block: New product is missing in the Cart block if `Redirect to the cart page after successful addition` is enabled. ([6466](https://github.com/woocommerce/woocommerce-blocks/pull/6466))
- Respect low stock visibility setting in Cart/Checkout. ([6444](https://github.com/woocommerce/woocommerce-blocks/pull/6444))
- Decouple Store API payment handling from Checkout block loading code. ([6519](https://github.com/woocommerce/woocommerce-blocks/pull/6519))

#### Various

- Add support for `Font size` and `Font family` for the `Mini Cart` block. ([6396](https://github.com/woocommerce/woocommerce-blocks/pull/6396))

= 7.7.0 - 2022-05-24 =

#### Enhancements

- Add the `Fixed image` and `Repeated image` media controls to the Featured Product block. ([6344](https://github.com/woocommerce/woocommerce-blocks/pull/6344))

#### Bug Fixes

- Remove bold styles from All Products block. ([6436](https://github.com/woocommerce/woocommerce-blocks/pull/6436))
- Fix an issue where the Cart & Checkout could have some of the locked inner blocks removed. ([6419](https://github.com/woocommerce/woocommerce-blocks/pull/6419))
- Fix broken translation in Cart/Checkout blocks. ([6420](https://github.com/woocommerce/woocommerce-blocks/pull/6420))

= 7.6.2 - 2022-06-20 =

####  Bug Fixes

- Fix images hidden by default in Product grid blocks after WC 6.6 update. ([6599](https://github.com/woocommerce/woocommerce-blocks/pull/6599))

= 7.6.1 - 2022-06-17 =

### Bug Fixes

- Fix PHP notice in Mini Cart when prices included taxes. ([6537](https://github.com/woocommerce/woocommerce-blocks/pull/6537))
- Fix error Uncaught Error: Call to undefined function Automattic\WooCommerce\Blocks\Templates\wp_is_block_theme() in WP 5.8. ([6590](https://github.com/woocommerce/woocommerce-blocks/pull/6590))

= 7.6.0 - 2022-05-09 =

#### Enhancements

- Featured Category: Add background color option. ([6368](https://github.com/woocommerce/woocommerce-gutenberg-products-block/pull/6368))
- Featured Product: Add background color option. ([6367](https://github.com/woocommerce/woocommerce-gutenberg-products-block/pull/6367))
- Added media controls allowing the user to edit images within the editor on a Featured Category block. ([6360](https://github.com/woocommerce/woocommerce-gutenberg-products-block/pull/6360))
- Added media controls allowing the user to edit images within the editor on a Featured Product block. ([6348](https://github.com/woocommerce/woocommerce-gutenberg-products-block/pull/6348))
- Add the alt text control to the Featured Category block media settings. ([6341](https://github.com/woocommerce/woocommerce-gutenberg-products-block/pull/6341))
- Hide the Product Tag Cloud from the Widgets screen in classic themes. ([6327](https://github.com/woocommerce/woocommerce-gutenberg-products-block/pull/6327))
- Add the alt text control to the Featured Product block media settings. ([6308](https://github.com/woocommerce/woocommerce-gutenberg-products-block/pull/6308))
- GridContentControl: Add product image control. ([6302](https://github.com/woocommerce/woocommerce-gutenberg-products-block/pull/6302))

#### Bug Fixes

- Fix: Align Empty Mini Cart view. block center in the Site Editor. ([6379](https://github.com/woocommerce/woocommerce-gutenberg-products-block/pull/6379))
- Remove the Template panel from the Setting Sidebar for Shop page. ([6366](https://github.com/woocommerce/woocommerce-gutenberg-products-block/pull/6366))
- Parse categories coming from the back-end as a json array. ([6358](https://github.com/woocommerce/woocommerce-gutenberg-products-block/pull/6358))
- Update the default width of Classic Template to Wide width. ([6356](https://github.com/woocommerce/woocommerce-gutenberg-products-block/pull/6356))
- Fix: Mini Cart block is not available from the Edit template screen. ([6351](https://github.com/woocommerce/woocommerce-gutenberg-products-block/pull/6351))
- Fix Filter Products by Attribute block not working on PHP templates when Filter button was enabled. ([6332](https://github.com/woocommerce/woocommerce-gutenberg-products-block/pull/6332))


= 7.5.0 - 2022-04-25 =

#### Enhancements

- Add PHP templates support to the Active Product Filters block. ([6295](https://github.com/woocommerce/woocommerce-gutenberg-products-block/pull/6295))
- Enable Draft orders in WooCommerce Core. ([6288](https://github.com/woocommerce/woocommerce-gutenberg-products-block/pull/6288))
- Enhanced the *Featured Category block*:
	- Implemented support for duotone.
	- Implemented support for gradients on the overlay.
	- Implemented support for custom inner padding.
	- Implemented image fit options: users can now decide how should the image behave on the resizing of the component; it can either scale to always cover the entire container, or remain its original size.
	- Fixed an inconsistency where the overlay color was controlled by the background color control. It is now moved to the correct section.
	- Fixed the focal point picker, it now works on both axis as long as the image fit (above) is set to `none`.
	- Fixed an issue with the visibility of the resizing handle.
	- Fixed an issue which would keep the resizing handle always active regardless of block selection status.
	- Changed the behavior of the resizing: The block can't be resized below a minimum height determined by its content plus the padding. ([6276](https://github.com/woocommerce/woocommerce-gutenberg-products-block/pull/6276))
- Allow adding the Filter Products by Stock block to Product Catalog templates to filter products. ([6261](https://github.com/woocommerce/woocommerce-gutenberg-products-block/pull/6261))
- Enhanced the *Featured Product block*:
	- Implemented support for duotone.
	- Implemented support for gradients on the overlay.
	- Implemented support for custom inner padding.
	- Implemented image fit options: users can now decide how should the image behave on the resizing of the component; it can either scale to always cover the entire container, or remain its original size.
	- Fixed an inconsistency where the overlay color was controlled by the background color control. It is now moved to the correct section.
	- Fixed the focal point picker, it now works on both axis as long as the image fit (above) is set to `none`.
	- Fixed an issue with the visibility of the resizing handle.
	- Fixed an issue which would keep the resizing handle always active regardless of block selection status.
	- Changed the behavior of the resizing: The block can't be resized below a minimum height determined by its content plus the padding. ([6181](https://github.com/woocommerce/woocommerce-gutenberg-products-block/pull/6181))
- Allow saved payment methods labels other than card/eCheck to display brand & last 4 digits if present. ([6177](https://github.com/woocommerce/woocommerce-gutenberg-products-block/pull/6177))

#### Bug Fixes

- Filter Products by Attribute: Fix the page reload which happens when clicking the filter button on Woo templates using the Classic Template block. ([6287](https://github.com/woocommerce/woocommerce-gutenberg-products-block/pull/6287))
- Store API: Show visible attributes in simple products, and hidden attributes in variable products. ([6274](https://github.com/woocommerce/woocommerce-gutenberg-products-block/pull/6274))
- Add RTL support for the Mini Cart icon. ([6264](https://github.com/woocommerce/woocommerce-gutenberg-products-block/pull/6264))
- Fix page load problem due to incorrect URL to certain assets. ([6260](https://github.com/woocommerce/woocommerce-gutenberg-products-block/pull/6260))
- Fix: Make Filters Products by Price work with Active Filters block for the PHP rendered Classic Template. ([6245](https://github.com/woocommerce/woocommerce-gutenberg-products-block/pull/6245))

#### Various

- Product Query: Pass any product taxonomies existing in the URL parameters. ([6152](https://github.com/woocommerce/woocommerce-gutenberg-products-block/pull/6152))


= 7.4.2 - 2022-04-15 =

#### Bug Fixes

- Ensure errors during cart/checkout API requests are shown on the front-end. ([6268](https://github.com/woocommerce/woocommerce-gutenberg-products-block/pull/6268))

= 7.4.1 - 2022-04-14 =

#### Bug Fixes

- Fix page load problem due to incorrect URL to certain assets. ([6260](https://github.com/woocommerce/woocommerce-gutenberg-products-block/pull/6260))

= 7.4.0 - 2022-04-14 =

#### Enhancements

- Allow adding the Filter Products by Price block to Product Catalog templates to filter products. ([6146](https://github.com/woocommerce/woocommerce-gutenberg-products-block/pull/6146))
- The order summary area for the Cart and Checkout Blocks is now powered by Inner Blocks allowing for more customizations and extensibility. ([6065](https://github.com/woocommerce/woocommerce-gutenberg-products-block/pull/6065))

#### Bug Fixes

- Increase Cart product quantity limit. ([6202](https://github.com/woocommerce/woocommerce-gutenberg-products-block/pull/6202))
- Mini Cart block: Fix translations loading. ([6158](https://github.com/woocommerce/woocommerce-gutenberg-products-block/pull/6158))
- Fix Featured Product and Featured Category buttons misalignment in Twenty Twenty Two theme. ([6156](https://github.com/woocommerce/woocommerce-gutenberg-products-block/pull/6156))
- Remove the ToggleButtonControl in favor of ToggleGroupControl. ([5967](https://github.com/woocommerce/woocommerce-gutenberg-products-block/pull/5967))
- Decode HTML entities when formatting Store API error messages. ([5870](https://github.com/woocommerce/woocommerce-gutenberg-products-block/pull/5870))

= 7.3.0 - 2022-03-28 =

#### Enhancements

- Product Ratings: Add Global Styles font size and spacing support. ([5927](https://github.com/woocommerce/woocommerce-gutenberg-products-block/pull/5927))
- Add resource hinting for cart and checkout blocks to improve first time performance. ([5553](https://github.com/woocommerce/woocommerce-gutenberg-products-block/pull/5553))
- Add Mini Cart block to feature plugin ([6127](https://github.com/woocommerce/woocommerce-gutenberg-products-block/pull/6127))
- Allow memoized checkout filters to re-run if the default value changes between runs. ([6102](https://github.com/woocommerce/woocommerce-gutenberg-products-block/pull/6102))

#### Bug Fixes

- Filter Products by Attribute: Make dropdown search case sensitive. ([6096](https://github.com/woocommerce/woocommerce-gutenberg-products-block/pull/6096))
- Stop showing the price slider skeleton when moving the slider handles. ([6078](https://github.com/woocommerce/woocommerce-gutenberg-products-block/pull/6078))

#### Various

- Rename Legacy Template block to Classic Template block. ([6021](https://github.com/woocommerce/woocommerce-gutenberg-products-block/pull/6021))

= 7.2.2 - 2022-04-15 =

#### Bug fixes

- Fix page load problem due to incorrect URL to certain assets. [#6260](https://github.com/woocommerce/woocommerce-gutenberg-products-block/pull/6260)

= 7.2.1 - 2022-03-23 =

#### Bug fixes

- Don't trigger class deprecations if headers are already sent [#6074](https://github.com/woocommerce/woocommerce-gutenberg-products-block/pull/6074)

= 7.2.0 - 2022-03-14 =

#### Bug Fixes

- StoreAPI: Clear all wc notice types in the cart validation context [#5983](https://github.com/woocommerce/woocommerce-gutenberg-products-block/pull/5983)
- Fix loading more WC core translations in locales where WC Blocks is not localized for some strings.
- Ensure shipping address is set for virtual orders to prevent missing country errors. [#6050](https://github.com/woocommerce/woocommerce-gutenberg-products-block/pull/6050)

#### Enhancements

- Memoize/cache filter results so that we don't call third party filters too often [#5143](https://github.com/woocommerce/woocommerce-gutenberg-products-block/pull/5143)

#### Various

- Remove v1 string from Store Keys. ([5987](https://github.com/woocommerce/woocommerce-gutenberg-products-block/pull/5987))
- Introduce the `InvalidCartException` for handling cart validation. ([5904](https://github.com/woocommerce/woocommerce-gutenberg-products-block/pull/5904))
- Renamed Store API custom headers to remove `X-WC-Store-API` prefixes. [#5983](https://github.com/woocommerce/woocommerce-gutenberg-products-block/pull/5983)
- Normalized Store API error codes [#5992](https://github.com/woocommerce/woocommerce-gutenberg-products-block/pull/5992)
- Deprecated `woocommerce_blocks_checkout_order_processed` in favour of `woocommerce_store_api_checkout_order_processed`
- Deprecated `woocommerce_blocks_checkout_update_order_meta` in favour of `woocommerce_store_api_checkout_update_order_meta`
- Deprecated `woocommerce_blocks_checkout_update_order_from_request` in favour of `woocommerce_store_api_checkout_update_order_from_request`

= 7.1.0 - 2022-02-28 =

#### Enhancements

- Add Global Styles support to the Product Price block. ([5950](https://github.com/woocommerce/woocommerce-gutenberg-products-block/pull/5950))
- Add Global Styles support to the Add To Cart Button block. ([5816](https://github.com/woocommerce/woocommerce-gutenberg-products-block/pull/5816))
- Store API - Introduced `wc/store/v1` namespace. ([5911](https://github.com/woocommerce/woocommerce-gutenberg-products-block/pull/5911))
- Renamed WooCommerce block templates to more e-commerce related names. ([5935](https://github.com/woocommerce/woocommerce-gutenberg-products-block/pull/5935))
- Featured Product block: Add the ability to reset to a previously set custom background image. ([5886](https://github.com/woocommerce/woocommerce-gutenberg-products-block/pull/5886))

#### Bug Fixes

- Fixed typo in `wooocommerce_store_api_validate_add_to_cart` and `wooocommerce_store_api_validate_cart_item` hook names. ([5926](https://github.com/woocommerce/woocommerce-gutenberg-products-block/pull/5926))
- Fix loading WC core translations in locales where WC Blocks is not localized for some strings. ([5910](https://github.com/woocommerce/woocommerce-gutenberg-products-block/pull/5910))

= 7.0.0 - 2022-02-14 =

#### Enhancements

- Add a remove image button to the WooCommerce Feature Category block. ([5719](https://github.com/woocommerce/woocommerce-gutenberg-products-block/pull/5719))
- Add support for the global style for the On-Sale Badge block. ([5565](https://github.com/woocommerce/woocommerce-gutenberg-products-block/pull/5565))
- Add support for the global style for the Attribute Filter block. ([5557](https://github.com/woocommerce/woocommerce-gutenberg-products-block/pull/5557))
- Category List block: Add support for global style. ([5516](https://github.com/woocommerce/woocommerce-gutenberg-products-block/pull/5516))

#### Bug Fixes

- Fix wide appender buttons overlap in Cart & Checkout blocks in the Editor. ([5801](https://github.com/woocommerce/woocommerce-gutenberg-products-block/pull/5801))
- Fixed an issue where clear customizations functionality was not working for WooCommerce templates. ([5746](https://github.com/woocommerce/woocommerce-gutenberg-products-block/pull/5746))
- Fixed an issue where default block attributes were not being passed to the Checkout block correctly. ([5732](https://github.com/woocommerce/woocommerce-gutenberg-products-block/pull/5732))
- Fixed an issue where orders would break if they did not require a payment. ([5720](https://github.com/woocommerce/woocommerce-gutenberg-products-block/pull/5720))
- Fixed hover and focus states for button components. ([5712](https://github.com/woocommerce/woocommerce-gutenberg-products-block/pull/5712))
- Add to Cart button on Products listing blocks will respect the "Redirect to the cart page after successful addition" setting. ([5708](https://github.com/woocommerce/woocommerce-gutenberg-products-block/pull/5708))
- Fixes Twenty Twenty Two issues with sales price and added to cart "View Cart" call out styling in the "Products by Category" block. ([5684](https://github.com/woocommerce/woocommerce-gutenberg-products-block/pull/5684))

= 6.9.0 - 2022-01-31 =

#### Enhancements

- Add support for the global style for the Featured Category block. ([5542](https://github.com/woocommerce/woocommerce-gutenberg-products-block/pull/5542))

#### Bug Fixes


- Enable Mini Cart template-parts only for experimental builds. ([5606](https://github.com/woocommerce/woocommerce-gutenberg-products-block/pull/5606))
- Show express payment button in full width if only one express payment method is available. ([5601](https://github.com/woocommerce/woocommerce-gutenberg-products-block/pull/5601))
- Wrapped cart item product contents in inner div. ([5240](https://github.com/woocommerce/woocommerce-gutenberg-products-block/pull/5240))
- Fix alignment issue with the "create account" section on the checkout block in the editor ([5633](https://github.com/woocommerce/woocommerce-gutenberg-products-block/pull/5633))

#### blocker

- Revert "Allow LegacyTemplate block to be reinserted, only on WooCommerce block templates.". ([5643](https://github.com/woocommerce/woocommerce-gutenberg-products-block/pull/5643))


= 6.8.0 - 2022-01-17 =

#### Enhancements

- Add support for the global style for the Price Filter block. ([5559](https://github.com/woocommerce/woocommerce-gutenberg-products-block/pull/5559))
- Hold stock for 60 mins if the order is pending payment. ([5546](https://github.com/woocommerce/woocommerce-gutenberg-products-block/pull/5546))
- Allow users to reinsert the WooCommerce Legacy Template block. ([5545](https://github.com/woocommerce/woocommerce-gutenberg-products-block/pull/5545))
- Add support for the global style for the Stock Indicator block. ([5525](https://github.com/woocommerce/woocommerce-gutenberg-products-block/pull/5525))
- Add support for the global style for the Summary Product block. ([5524](https://github.com/woocommerce/woocommerce-gutenberg-products-block/pull/5524))
- Add support for the global style for the Product Title block. ([5515](https://github.com/woocommerce/woocommerce-gutenberg-products-block/pull/5515))
- Fix duplicated checkout error notices. ([5476](https://github.com/woocommerce/woocommerce-gutenberg-products-block/pull/5476))
- Store API: Throw errors when attempting to pay with a non-available payment method. ([5440](https://github.com/woocommerce/woocommerce-gutenberg-products-block/pull/5440))
- Add support for the wide and full alignment for the legacy template block. ([5433](https://github.com/woocommerce/woocommerce-gutenberg-products-block/pull/5433))
- Store API and Cart block now support defining a quantity stepper and a minimum quantity. ([5406](https://github.com/woocommerce/woocommerce-gutenberg-products-block/pull/5406))
- Added controls to product grid blocks for filtering by stock levels. ([4943](https://github.com/woocommerce/woocommerce-gutenberg-products-block/pull/4943))

#### Bug Fixes

- Use consistent HTML code for all rating sections, so that screen readers pronounce the rating correctly. ([5552](https://github.com/woocommerce/woocommerce-gutenberg-products-block/pull/5552))
- All Products block displays thumbnails. ([5551](https://github.com/woocommerce/woocommerce-gutenberg-products-block/pull/5551))
- Fixed a styling issue in the Checkout block when an order has multiple shipping packages. ([5529](https://github.com/woocommerce/woocommerce-gutenberg-products-block/pull/5529))
- Fixed a visual bug (#5152) with the points and rewards plugin. ([5430](https://github.com/woocommerce/woocommerce-gutenberg-products-block/pull/5430))
- Filter Products By Price block: Don't allow to insert negative values on inputs. ([5123](https://github.com/woocommerce/woocommerce-gutenberg-products-block/pull/5123))

#### technical debt

- Remove invalid `$wpdb->prepare()` statement in Featured Category Block. ([5471](https://github.com/woocommerce/woocommerce-gutenberg-products-block/pull/5471))
- Remove Stripe Payment Method Integration (which is now part of the Stripe Payment Method extension itself). ([5449](https://github.com/woocommerce/woocommerce-gutenberg-products-block/pull/5449))

#### Various

- Update the block theme folders to latest Gutenberg convention (i.e. `templates` and `parts`). ([5464](https://github.com/woocommerce/woocommerce-gutenberg-products-block/pull/5464))

= 6.7.3 - 2022-01-24 =

#### Bug Fixes

- Enable Mini Cart template parts only for experimental builds. ([#5606](https://github.com/woocommerce/woocommerce-gutenberg-products-block/pull/5606))

= 6.7.2 - 2022-01-17 =

#### Bug Fixes

- Update WooCommerce plugin slug for Block Templates. ([#5519](https://github.com/woocommerce/woocommerce-gutenberg-products-block/pull/5519))

= 6.7.1 - 2022-01-07 =

#### Bug Fixes

- Convert token to string when setting the active payment method. ([5535](https://github.com/woocommerce/woocommerce-gutenberg-products-block/pull/5535))

= 6.7.0 - 2022-01-03 =

#### Enhancements

- Added global styles (text color) to the Active Filters block. ([5465](https://github.com/woocommerce/woocommerce-gutenberg-products-block/pull/5465))
- Prevent a 0 value shipping price being shown in the Checkout if no shipping methods are available. ([5444](https://github.com/woocommerce/woocommerce-gutenberg-products-block/pull/5444))

#### Bug Fixes

- Fixed an issue where the checkout address fields would be blank for logged in customers. ([5473](https://github.com/woocommerce/woocommerce-gutenberg-products-block/pull/5473))
- Account for products without variations in the On Sale Products block. ([5470](https://github.com/woocommerce/woocommerce-gutenberg-products-block/pull/5470))
- Update the template retrieving logic to allow for older Gutenberg convention and newer one (`block-templates`/`block-template-parts` vs. `templates`/`parts`). ([5455](https://github.com/woocommerce/woocommerce-gutenberg-products-block/pull/5455))
- Ensure that the translation of the "Proceed to Checkout" button is working. ([5453](https://github.com/woocommerce/woocommerce-gutenberg-products-block/pull/5453))
- Fix custom templates with fallback to archive being incorrectly attributed to the user in the editor instead of the parent theme. ([5447](https://github.com/woocommerce/woocommerce-gutenberg-products-block/pull/5447))
- Remove text decorations from product filtering blocks items. ([5384](https://github.com/woocommerce/woocommerce-gutenberg-products-block/pull/5384))

= 6.6.0 - 2021-12-20 =

#### Bug Fixes

- "Added By" template column value is user friendly for modified WooCommerce block templates. ([5420](https://github.com/woocommerce/woocommerce-gutenberg-products-block/pull/5420))
- Fixed a performance issue with the cart by preventing an extra network request on mount. ([5394](https://github.com/woocommerce/woocommerce-gutenberg-products-block/pull/5394))
- Use the themes product archive block template for product category & product tag pages if the theme does not have more specific templates for those. ([5380](https://github.com/woocommerce/woocommerce-gutenberg-products-block/pull/5380))
- Cart block: Switch to correct view if inner block is selected. ([5358](https://github.com/woocommerce/woocommerce-gutenberg-products-block/pull/5358))
- Respect implicit quantity updates coming from server or directly from data stores. ([5352](https://github.com/woocommerce/woocommerce-gutenberg-products-block/pull/5352))
- Fixed a case where payments could fail after validation errors when using saved cards. ([5350](https://github.com/woocommerce/woocommerce-gutenberg-products-block/pull/5350))
- Add error handling for network errors during checkout. ([5341](https://github.com/woocommerce/woocommerce-gutenberg-products-block/pull/5341))
- Fix cart and checkout margin problem by removing the full-width option. ([5315](https://github.com/woocommerce/woocommerce-gutenberg-products-block/pull/5315))
- Fix saving WooCommerce templates in WP 5.9 beta 3 ([5408](https://github.com/woocommerce/woocommerce-gutenberg-products-block/pull/5408))
- Fix You attempted to edit an item that doesn't exist error on WordPress 5.8 ([5425](https://github.com/woocommerce/woocommerce-gutenberg-products-block/pull/5425))
- Fix required scripts not loading for WC block templates. ([5346](https://github.com/woocommerce/woocommerce-gutenberg-products-block/pull/5346))
- Fix reverting WC templates. ([5342](https://github.com/woocommerce/woocommerce-gutenberg-products-block/pull/5342))
- Fix WC templates loading for WP 5.9 without Gutenberg plugin. ([5335](https://github.com/woocommerce/woocommerce-gutenberg-products-block/pull/5335))

#### Various

- Sync draft orders whenever cart data changes. [5379](https://github.com/woocommerce/woocommerce-gutenberg-products-block/pull/5379)
- Removed legacy handling for shipping_phone in Store API. ([5326](https://github.com/woocommerce/woocommerce-gutenberg-products-block/pull/5326))
- Site Editor template list: Fix wrong icon displayed on WooCommerce templates after they have been edited. ([5375](https://github.com/woocommerce/woocommerce-gutenberg-products-block/pull/5375))
- Fix validation error handling after using browser autofill. ([5373](https://github.com/woocommerce/woocommerce-gutenberg-products-block/pull/5373))
- Update loading skeleton animations. ([5362](https://github.com/woocommerce/woocommerce-gutenberg-products-block/pull/5362))
- Add error handling to `get_routes_from_namespace` method. ([5319](https://github.com/woocommerce/woocommerce-gutenberg-products-block/pull/5319))
- Make it so WooCommerce template names are not editable ([5385](https://github.com/woocommerce/woocommerce-gutenberg-products-block/pull/5385))


= 6.5.0 - 2021-12-06 =

#### Enhancements

- Added global styles (text color, link color, line height, and font size) to the Product Title block. ([5133](https://github.com/woocommerce/woocommerce-gutenberg-products-block/pull/5133))

#### Bug Fixes

- Fixed Featured Product Block search not working for large stores. ([5156](https://github.com/woocommerce/woocommerce-gutenberg-products-block/pull/5156))

= 6.4.0 - 2021-11-22 =

#### Enhancements

- Pass to payment methods a wrapper component that handles the loading state. ([5135](https://github.com/woocommerce/woocommerce-gutenberg-products-block/pull/5135))

#### Bug Fixes

- Gate WC template editing (FSE) to versions of WC 6.0 or higher. ([5210](https://github.com/woocommerce/woocommerce-gutenberg-products-block/pull/5210))
- Fix manual entry within Quantity Inputs in Cart block. ([5197](https://github.com/woocommerce/woocommerce-gutenberg-products-block/pull/5197))
- Correctly align Terms and Conditions block checkbox in Checkout block. ([5191](https://github.com/woocommerce/woocommerce-gutenberg-products-block/pull/5191))
- Add support for decimal and thousand separators in the `formatPrice` function. ([5188](https://github.com/woocommerce/woocommerce-gutenberg-products-block/pull/5188))
- Reduce the size of the checkbox component label to prevent accidental input. ([5164](https://github.com/woocommerce/woocommerce-gutenberg-products-block/pull/5164))
- Lazy load missing translation files on frontend to ensure that all visible texts are translatable. ([5112](https://github.com/woocommerce/woocommerce-gutenberg-products-block/pull/5112))

= 6.3.3 - 2021-11-25 =

#### Bug Fixes

- Fix fatal error in certain WP 5.9 pre-release versions. ([5183](https://github.com/woocommerce/woocommerce-gutenberg-products-block/pull/5183))

= 6.3.2 - 2021-11-17 =

#### Enhancements

- Legacy Template Block: allow users to delete the block. ([5176](https://github.com/woocommerce/woocommerce-gutenberg-products-block/pull/5176))

#### Bug Fixes

- Removed WooCommerce block templates from appearing in the template dropdown for a page or post. ([5167](https://github.com/woocommerce/woocommerce-gutenberg-products-block/pull/5167))

= 6.3.1 - 2021-11-17 =

#### Bug Fixes

- Fix 'Country is required' error on the Cart block when updating shipping address ([5129](https://github.com/woocommerce/woocommerce-gutenberg-products-block/pull/5129))
- Fix state validation to compare state codes, and only validate if a country is given ([5132](https://github.com/woocommerce/woocommerce-gutenberg-products-block/pull/5132))
- Make order note block removable ([5139](https://github.com/woocommerce/woocommerce-gutenberg-products-block/pull/5139))

= 6.3.0 - 2021-11-16 =

#### Enhancements

- Add placeholder text when modifying product search input in the editor. ([5122](https://github.com/woocommerce/woocommerce-gutenberg-products-block/pull/5122))
- FSE: Add basic product archive block template. ([5049](https://github.com/woocommerce/woocommerce-gutenberg-products-block/pull/5049))
- FSE: Add basic taxonomy block templates. ([5063](https://github.com/woocommerce/woocommerce-gutenberg-products-block/pull/5063))
- FSE: Add single product block template. ([5054](https://github.com/woocommerce/woocommerce-gutenberg-products-block/pull/5054))
- FSE: Remove the `do_action( 'woocommerce_sidebar' );` action from the `LegacyTemplate.php` block. ([5097](https://github.com/woocommerce/woocommerce-gutenberg-products-block/pull/5097))
- Fix duplicate queries in product grids #4695. ([5002](https://github.com/woocommerce/woocommerce-gutenberg-products-block/pull/5002))
- FSE: Add abstract block legacy template for core PHP templates. ([4991](https://github.com/woocommerce/woocommerce-gutenberg-products-block/pull/4991))
- FSE: Add render logic to BlockTemplateController. ([4984](https://github.com/woocommerce/woocommerce-gutenberg-products-block/pull/4984))
- Improve accessibility by using self-explaining edit button titles. ([5113](https://github.com/woocommerce/woocommerce-gutenberg-products-block/pull/5113))
- Improve readability of terms and condition text by not displaying the text justified. ([5120](https://github.com/woocommerce/woocommerce-gutenberg-products-block/pull/5120))
- Improve rendering performance for Single Product block. ([5107](https://github.com/woocommerce/woocommerce-gutenberg-products-block/pull/5107))
- Improve the product images placeholder display by adding a light gray border to it. ([4950](https://github.com/woocommerce/woocommerce-gutenberg-products-block/pull/4950))
- Deprecate the __experimental_woocommerce_blocks_checkout_update_order_from_request action in favour of woocommerce_blocks_checkout_update_order_from_request. ([5015](https://github.com/woocommerce/woocommerce-gutenberg-products-block/pull/5015))
- Deprecate the __experimental_woocommerce_blocks_checkout_update_order_meta action in favour of woocommerce_blocks_checkout_update_order_meta. ([5017](https://github.com/woocommerce/woocommerce-gutenberg-products-block/pull/5017))
- Deprecate the __experimental_woocommerce_blocks_checkout_order_processed action in favour of woocommerce_blocks_checkout_order_processed. ([5014](https://github.com/woocommerce/woocommerce-gutenberg-products-block/pull/5014))

#### Bug Fixes

- Fix label alignment of the product search in the editor. ([5072](https://github.com/woocommerce/woocommerce-gutenberg-products-block/pull/5072))
- Fix sale badge alignment on smaller screen. ([5061](https://github.com/woocommerce/woocommerce-gutenberg-products-block/pull/5061))
- FSE: Fix missing `is_custom` property for WooCommerce block template objects. ([5067](https://github.com/woocommerce/woocommerce-gutenberg-products-block/pull/5067))
- Replace incorrect with correct text domain. ([5020](https://github.com/woocommerce/woocommerce-gutenberg-products-block/pull/5020))
- Scripts using `wc-settings` or script that depend on it would be enqueued in the footer if they're enqueued in the header. ([5059](https://github.com/woocommerce/woocommerce-gutenberg-products-block/pull/5059))

= 6.2.0 - 2021-10-26 =

#### Enhancements

- Cart v2: The cart block, like checkout block, now supports inner blocks that allow for greater customizability. ([4973](https://github.com/woocommerce/woocommerce-gutenberg-products-block/pull/4973))
- BlockTemplateController: Adds the ability to load and manage block template files. ([4981](https://github.com/woocommerce/woocommerce-gutenberg-products-block/pull/4981))
- Improve accessibility for the editor view of the Product search block. ([4905](https://github.com/woocommerce/woocommerce-gutenberg-products-block/pull/4905))

#### Bug Fixes

- Fix custom classname support for inner checkout blocks. ([4978](https://github.com/woocommerce/woocommerce-gutenberg-products-block/pull/4978))
- Fix a bug in free orders and trial subscription products. ([4955](https://github.com/woocommerce/woocommerce-gutenberg-products-block/pull/4955))
- Remove duplicate attributes in saved block HTML. ([4941](https://github.com/woocommerce/woocommerce-gutenberg-products-block/pull/4941))
- Fix render error of Filter by Attribute block when no attribute is selected. ([4847](https://github.com/woocommerce/woocommerce-gutenberg-products-block/pull/4847))
- Store API - Ensure returned customer address state is valid. ([4844](https://github.com/woocommerce/woocommerce-gutenberg-products-block/pull/4844))

= 6.1.0 - 2021-10-12 =

#### Bug Fixes

- Fix the dropdown list in Product Category List Block for nested categories ([4920](https://github.com/woocommerce/woocommerce-gutenberg-products-block/pull/4920))
- Fixed string translations within the All Products Block. ([4897](https://github.com/woocommerce/woocommerce-gutenberg-products-block/pull/4897))
- Filter By Price: Update aria values to be more representative of the actual values presented. ([4839](https://github.com/woocommerce/woocommerce-gutenberg-products-block/pull/4839))
- Fixed: Filter button from Filter Products by Attribute block is not aligned with the input field. ([4814](https://github.com/woocommerce/woocommerce-gutenberg-products-block/pull/4814))
- Remove IntersectionObserver shim in favor of dropping IE11 support. ([4808](https://github.com/woocommerce/woocommerce-gutenberg-products-block/pull/4808))

= 6.0.0 - 2021-09-28 =

#### Enhancements

- Checkout v2: The checkout now supports inner blocks that allow for greater customizability. This update also includes an optional Terms and Conditions field. ([4745](https://github.com/woocommerce/woocommerce-gutenberg-products-block/pull/4745))
- Added global styles to All Reviews, Reviews by Category and Reviews by Product blocks. Now it's possible to change the text color and font size of those blocks. ([4323](https://github.com/woocommerce/woocommerce-gutenberg-products-block/pull/4323))
- Improve the Checkout Order Summary block accessibility by making more info available to screen readers. ([4810](https://github.com/woocommerce/woocommerce-gutenberg-products-block/pull/4810))
- Update canMakePayment to receive cart as argument and make it react to changes in billingData.  Improve the performance of calculating canMakePayment after changes in the Checkout block. ([4776](https://github.com/woocommerce/woocommerce-gutenberg-products-block/pull/4776))
- Add support for extensions to filter express payment methods. ([4774](https://github.com/woocommerce/woocommerce-gutenberg-products-block/pull/4774))

#### Bug Fixes

- Checkout: Throw an exception if there is a shipping method required and one isn't selected at the time of placing an order. ([4784](https://github.com/woocommerce/woocommerce-gutenberg-products-block/pull/4784))
- Fix infinite recursion when removing an attribute filter from the Active filters block. ([4816](https://github.com/woocommerce/woocommerce-gutenberg-products-block/pull/4816))
- Show placeholder message in the shipping section when there are no rates. ([4765](https://github.com/woocommerce/woocommerce-gutenberg-products-block/pull/4765))
- Update All Reviews block so it honors 'ratings enabled' and 'show avatars' preferences. ([4764](https://github.com/woocommerce/woocommerce-gutenberg-products-block/pull/4764))
- Fix state validation if base location has a state, and the address has an optional state. ([4761](https://github.com/woocommerce/woocommerce-gutenberg-products-block/pull/4761))
- Products by Category: Moved renderEmptyResponsePlaceholder to separate method to prevent unnecessary rerender. ([4751](https://github.com/woocommerce/woocommerce-gutenberg-products-block/pull/4751))
- Fix validation message styling so they never overlap other elements. ([4734](https://github.com/woocommerce/woocommerce-gutenberg-products-block/pull/4734))
- Removed `receiveCart` method that was exposed in a couple of SlotFills by mistake. ([4730](https://github.com/woocommerce/woocommerce-gutenberg-products-block/pull/4730))
- Fix calculation of number of reviews in the Reviews by Category block. ([4729](https://github.com/woocommerce/woocommerce-gutenberg-products-block/pull/4729))

#### Documentation

- Add documentation for registerPaymentMethodExtensionCallbacks. ([4834](https://github.com/woocommerce/woocommerce-gutenberg-products-block/pull/4834))

#### Performance

- Removed `wp-blocks` dependency from several frontend scripts. ([4767](https://github.com/woocommerce/woocommerce-gutenberg-products-block/pull/4767))


= 5.9.1 - 2021-09-23 =

#### Bug fixes

- Fix infinite recursion when removing an attribute filter from the Active filters block. ([4816](https://github.com/woocommerce/woocommerce-gutenberg-products-block/pull/4816))

= 5.9.0 - 2021-09-14 =

#### Enhancements

- Add extensibility point for extensions to filter payment methods. ([4668](https://github.com/woocommerce/woocommerce-gutenberg-products-block/pull/4668))

#### Bug Fixes

- Fix Product Search block displaying incorrectly ([4740](https://github.com/woocommerce/woocommerce-gutenberg-products-block/pull/4740))


= 5.8.0 - 2021-08-31 =

#### Enhancements

- Introduced the `__experimental_woocommerce_blocks_checkout_update_order_from_request` hook to the Checkout Store API. ([4610](https://github.com/woocommerce/woocommerce-gutenberg-products-block/pull/4610))
- Add "Filter Products by Stock" block. ([4145](https://github.com/woocommerce/woocommerce-gutenberg-products-block/pull/4145))

#### Bug Fixes

- Prevent Product Category List from displaying incorrectly when used on the shop page. ([4587](https://github.com/woocommerce/woocommerce-gutenberg-products-block/pull/4587))
- Add label element to `<BlockTitle>` component. ([4585](https://github.com/woocommerce/woocommerce-gutenberg-products-block/pull/4585))

#### Documentation

- Add Extensibility info to Store API readme. ([4605](https://github.com/woocommerce/woocommerce-gutenberg-products-block/pull/4605))
- Update documentation for the snackbarNoticeVisibility filter. ([4508](https://github.com/woocommerce/woocommerce-gutenberg-products-block/pull/4508))
- Add documentation for `extensionCartUpdate` method - this allows extensions to update the client-side cart after it has been modified on the server. ([4377](https://github.com/woocommerce/woocommerce-gutenberg-products-block/pull/4377))

= 5.7.2 - 2021-09-23 =

#### Bug Fixes

- Fix infinite recursion when removing an attribute filter from the Active filters block. #4816
- Fix Product Search block displaying incorrectly. #4740

= 5.7.1 - 2021-08-30 =

#### Bug Fixes

- Disable Cart, Checkout, All Products & filters blocks from the widgets screen

= 5.7.0 - 2021-08-16 =

#### Enhancements

- Featured Category Block:  Allow user to re-select categories using the edit icon. ([4559](https://github.com/woocommerce/woocommerce-gutenberg-products-block/pull/4559))
- Checkout: Switch from select element to combobox for country and state inputs so contents are searchable. ([4369](https://github.com/woocommerce/woocommerce-gutenberg-products-block/pull/4369))

#### Bug Fixes

- Adjusted store notice class names so that error notices show the correct icons. ([4568](https://github.com/woocommerce/woocommerce-gutenberg-products-block/pull/4568))
- Fix autofill triggering validation errors for valid values in Checkout block. ([4561](https://github.com/woocommerce/woocommerce-gutenberg-products-block/pull/4561))
- Reviews by Category: Show review count instead of product count. ([4552](https://github.com/woocommerce/woocommerce-gutenberg-products-block/pull/4552))
- Add server side rendering to search block so the block can be used by non-admins. ([4551](https://github.com/woocommerce/woocommerce-gutenberg-products-block/pull/4551))
- Twenty Twenty: Fix broken sale badge left alignment. ([4549](https://github.com/woocommerce/woocommerce-gutenberg-products-block/pull/4549))
- Twenty Twenty-One: Adjust removable chip background color. ([4547](https://github.com/woocommerce/woocommerce-gutenberg-products-block/pull/4547))
- Fix handpicked product selections when a store has over 100 products. ([4534](https://github.com/woocommerce/woocommerce-gutenberg-products-block/pull/4534))
- Replace .screen-reader-text with .hidden for elements that are not relevant to screen readers. ([4530](https://github.com/woocommerce/woocommerce-gutenberg-products-block/pull/4530))

#### Various

- Performance improvements in the Cart and Checkout block extensibility points. ([4570](https://github.com/woocommerce/woocommerce-gutenberg-products-block/pull/4570))

= 5.6.0 - 2021-08-01 =

#### Enhancements

- Ensure payment method icons are constrained to a reasonable size in the Cart and Checkout blocks. ([4427](https://github.com/woocommerce/woocommerce-gutenberg-products-block/pull/4427))
- Update pagination arrows to match core. ([4364](https://github.com/woocommerce/woocommerce-gutenberg-products-block/pull/4364))

#### Bug Fixes

- Remove unnecessary margin from Cart block loading skeleton to avoid content jump. ([4498](https://github.com/woocommerce/woocommerce-gutenberg-products-block/pull/4498))
- Fixed the SKU search on the /wc/store/products endpoint. ([4469](https://github.com/woocommerce/woocommerce-gutenberg-products-block/pull/4469))
- Ensure cart totals displayed within a Panel component are aligned well and do not have extra padding. ([4435](https://github.com/woocommerce/woocommerce-gutenberg-products-block/pull/4435))
- Fix memory leak when previewing transform options for the All reviews block. ([4428](https://github.com/woocommerce/woocommerce-gutenberg-products-block/pull/4428))

#### Various

- Deprecate snackbarNotices filter in favour of snackbarNoticeVisibility to allow extensions to hide snackbar notices in the Cart and Checkout blocks. ([4417](https://github.com/woocommerce/woocommerce-gutenberg-products-block/pull/4417))

= 5.5.1, 5.4.1, 5.3.2, 5.2.1, 5.1.1, 5.0.1, 4.9.2, 4.8.1, 4.7.1, 4.6.1, 4.5.3, 4.4.3, 4.3.1, 4.2.1, 4.1.1, 4.0.1, 3.9.1, 3.8.1, 3.7.2, 3.6.1, 3.5.1, 3.4.1, 3.3.1, 3.2.1, 3.1.1, 3.0.1, 2.9.1, 2.8.1, 2.7.2, 2.6.2, 2.5.16 - 2021-07-14 =

#### Security fix

- This release fixes a critical vulnerability. More information about this can be found here: https://woocommerce.com/posts/critical-vulnerability-detected-july-2021/

= 5.5.0 - 2021-07-21 =

#### Enhancements

- Add screen reader text to price ranges. ([4367](https://github.com/woocommerce/woocommerce-gutenberg-products-block/pull/4367))
- Allow HTML in All Products Block Product Titles. ([4363](https://github.com/woocommerce/woocommerce-gutenberg-products-block/pull/4363))

#### Bug Fixes

- Ensure product grids display as intended in the editor. ([4424](https://github.com/woocommerce/woocommerce-gutenberg-products-block/pull/4424))
- Wrap components in the Cart and Checkout sidebar in a TotalsWrapper. This will ensure consistent spacing and borders are applied to items in the sidebar. ([4415](https://github.com/woocommerce/woocommerce-gutenberg-products-block/pull/4415))
- Remove `couponName` filter and replace it with `coupons` filter. ([4312](https://github.com/woocommerce/woocommerce-gutenberg-products-block/pull/4312))
- Fix filtering by product type on Store API. ([4422](https://github.com/woocommerce/woocommerce-gutenberg-products-block/pull/4422))

#### Documentation

- Add documentation for the IntegrationInterface which extension developers can use to register scripts, styles, and data with WooCommerce Blocks. ([4394](https://github.com/woocommerce/woocommerce-gutenberg-products-block/pull/4394))

= 5.4.0 - 2021-06-22 =

#### Enhancements

- Made script and style handles consistent. ([4324](https://github.com/woocommerce/woocommerce-gutenberg-products-block/pull/4324))
- Show loading state in the express payments area whilst payment is processing or the page is redirecting. ([4228](https://github.com/woocommerce/woocommerce-gutenberg-products-block/pull/4228))

#### Bug Fixes

- Fix a warning shown when fees are included in the order. ([4360](https://github.com/woocommerce/woocommerce-gutenberg-products-block/pull/4360))
- Prevent PHP notice for variable products without enabled variations. ([4317](https://github.com/woocommerce/woocommerce-gutenberg-products-block/pull/4317))

#### Various

- Allow products to be added by SKU in the Hand-picked Products block. ([4366](https://github.com/woocommerce/woocommerce-gutenberg-products-block/pull/4366))
- Add Slot in the Discounts section of the Checkout sidebar to allow third party extensions to render their own components there. ([4310](https://github.com/woocommerce/woocommerce-gutenberg-products-block/pull/4310))

= 5.3.2 - 2021-06-28 =
- Remove the ability to filter snackbar notices ([#4398](https://github.com/woocommerce/woocommerce-gutenberg-products-block/pull/4398)).

= 5.3.1 - 2021-06-15 =

- Fix Product Categories List block display in Site Editor ([#4335](https://github.com/woocommerce/woocommerce-gutenberg-products-block/pull/4335)).
- Make links in the Product Categories List block unclickable in the editor ([#4339](https://github.com/woocommerce/woocommerce-gutenberg-products-block/pull/4339)).
- Fix rating stars not being shown in the Site Editor ([#4345](https://github.com/woocommerce/woocommerce-gutenberg-products-block/pull/4345)).

= 5.3.0 - 2021-06-08 =

#### Enhancements

- Hide the Cart and Checkout blocks from the new block-based widget editor. ([4303](https://github.com/woocommerce/woocommerce-gutenberg-products-block/pull/4303))
- Provide block transforms for legacy widgets with a feature-complete block equivalent. ([4292](https://github.com/woocommerce/woocommerce-gutenberg-products-block/pull/4292))

#### Bug Fixes

- Fix some missing translations from the Cart and Checkout blocks. ([4295](https://github.com/woocommerce/woocommerce-gutenberg-products-block/pull/4295))
- Fix the flickering of the Proceed to Checkout button on quantity update in the Cart Block. ([4293](https://github.com/woocommerce/woocommerce-gutenberg-products-block/pull/4293))
- Fix a bug in which Cart Widget didn't update when adding items from the All Products block. ([4291](https://github.com/woocommerce/woocommerce-gutenberg-products-block/pull/4291))
- Fix a display issue when itemized taxes are enabled, but no products in the cart are taxable. ([4284](https://github.com/woocommerce/woocommerce-gutenberg-products-block/pull/4284))
- Fix an issue where an attempt to add an out-of-stock product to the cart was made when clicking the "Read more" button. ([4265](https://github.com/woocommerce/woocommerce-gutenberg-products-block/pull/4265))

#### Compatibility

- Add the ability for extensions to register callbacks to be executed by Blocks when the cart/extensions endpoint is hit. Extensions can now tell Blocks they need to do some server-side processing which will update the cart. ([4298](https://github.com/woocommerce/woocommerce-gutenberg-products-block/pull/4298))

#### Various

- Add Slot in the Discounts section of the cart sidebar to allow third party extensions to render their own components there. ([4248](https://github.com/woocommerce/woocommerce-gutenberg-products-block/pull/4248))
- Move `ValidatedTextInput` to the `@woocommerce/blocks-checkout` package. ([4238](https://github.com/woocommerce/woocommerce-gutenberg-products-block/pull/4238))

= 5.2.0 - 2021-05-25 =

#### Enhancements

- Added a key prop to each `CartTotalItem` within `usePaymentMethodInterface `. ([4240](https://github.com/woocommerce/woocommerce-gutenberg-products-block/pull/4240))
- Hide legacy widgets with a feature-complete block equivalent from the widget area block inserter. ([4237](https://github.com/woocommerce/woocommerce-gutenberg-products-block/pull/4237))
- Hide the All Products Block from the Customizer Widget Areas until full support is achieved. ([4225](https://github.com/woocommerce/woocommerce-gutenberg-products-block/pull/4225))
- Sync customer data during checkout with draft orders. ([4197](https://github.com/woocommerce/woocommerce-gutenberg-products-block/pull/4197))
- Update the display of the sidebar/order summary in the Cart and Checkout blocks. ([4180](https://github.com/woocommerce/woocommerce-gutenberg-products-block/pull/4180))
- Improved accessibility and styling of the controls of several of ours blocks. ([4100](https://github.com/woocommerce/woocommerce-gutenberg-products-block/pull/4100))

#### Bug Fixes

- Hide tax breakdown if the total amount of tax to be paid is 0. ([4262](https://github.com/woocommerce/woocommerce-gutenberg-products-block/pull/4262))
- Prevent Coupon code panel from appearing in stores were coupons are disabled. ([4202](https://github.com/woocommerce/woocommerce-gutenberg-products-block/pull/4202))
- For payment methods, only use `canMakePayment` in the frontend (not the editor) context. ([4188](https://github.com/woocommerce/woocommerce-gutenberg-products-block/pull/4188))
- Fix duplicate react keys in ProductDetails component. ([4187](https://github.com/woocommerce/woocommerce-gutenberg-products-block/pull/4187))
- Fix sending of confirmation emails for orders when no payment is needed. ([4186](https://github.com/woocommerce/woocommerce-gutenberg-products-block/pull/4186))
- Stopped a warning being shown when using WooCommerce Force Sells and adding a product with a Synced Force Sell to the cart. ([4182](https://github.com/woocommerce/woocommerce-gutenberg-products-block/pull/4182))

#### Various

- Move Button and Label components to `@woocommerce/blocks-checkout` package. ([4222](https://github.com/woocommerce/woocommerce-gutenberg-products-block/pull/4222))
- Add couponName filter to allow extensions to modify how coupons are displayed in the Cart and Checkout summary. ([4166](https://github.com/woocommerce/woocommerce-gutenberg-products-block/pull/4166))

= 5.1.0 - 2021-05-10 =

#### Enhancements

- Improve error message displayed when a payment method didn't have all its dependencies registered. ([4176](https://github.com/woocommerce/woocommerce-gutenberg-products-block/pull/4176))
- Improvements to `emitEventWithAbort`. ([4158](https://github.com/woocommerce/woocommerce-gutenberg-products-block/pull/4158))

#### Bug Fixes

- Fix issue in which email and phone fields are cleared when using a separate billing address. ([4162](https://github.com/woocommerce/woocommerce-gutenberg-products-block/pull/4162))

= 5.0.0 - 2021-04-28 =

#### Enhancements

- Added support to the Store API for batching requests. This allows multiple POST requests to be made at once to reduce the number of separate requests being made to the API. ([4075](https://github.com/woocommerce/woocommerce-gutenberg-products-block/pull/4075))

#### Bug Fixes

- Prevent parts of old addresses being displayed in the shipping calculator when changing countries. ([4038](https://github.com/woocommerce/woocommerce-gutenberg-products-block/pull/4038))

#### Refactor

- Rename onCheckoutBeforeProcessing to onCheckoutValidationBeforeProcessing.
- Switched to `rest_preload_api_request` for API hydration in cart and checkout blocks. ([4090](https://github.com/woocommerce/woocommerce-gutenberg-products-block/pull/4090))
- Introduced AssetsController and BlockTypesController classes (which replace Assets.php and Library.php). ([4094](https://github.com/woocommerce/woocommerce-gutenberg-products-block/pull/4094))
- Replaced usage of the `woocommerce_shared_settings` hook. This will be deprecated. ([4092](https://github.com/woocommerce/woocommerce-gutenberg-products-block/pull/4092))

 = 4.9.1 - 2021-04-13 =

 #### Bug Fixes

 - Check if Cart and Checkout are registered before removing payment methods. ([4056](https://github.com/woocommerce/woocommerce-gutenberg-products-block/pull/4056))

= 4.9.0 - 2021-04-12 =
#### Enhancements

- Added compatibility with the Google Analytics Integration. Block events, including cart and checkout, can now be tracked.

##### Dev note

Blocks are now compatible with the Google Analytics Integration: https://woocommerce.com/products/woocommerce-google-analytics/ If using Google Analytics with GTAG support (and a `G-` prefixed site ID), block events will also be tracked. This includes:

- Product searches in the Product Search Block
- Product views in the product grid blocks and All Products Block
- Add to cart events
- Cart item changes
- Checkout progress events. ([4020](https://github.com/woocommerce/woocommerce-gutenberg-products-block/pull/4020))

#### Bug Fixes

- Use font color in payment methods border. ([4051](https://github.com/woocommerce/woocommerce-gutenberg-products-block/pull/4051))
- Load translation file for JS files that has translatable strings. ([4050](https://github.com/woocommerce/woocommerce-gutenberg-products-block/pull/4050))
- Stop shipping package titles line-breaks occurring in the middle of a word. ([4049](https://github.com/woocommerce/woocommerce-gutenberg-products-block/pull/4049))
- Fixed styling issues on the cart and checkout page in Twenty(X) themes. ([4046](https://github.com/woocommerce/woocommerce-gutenberg-products-block/pull/4046))
- Fix headline alignment in the empty state of the cart block. ([4044](https://github.com/woocommerce/woocommerce-gutenberg-products-block/pull/4044))
- Fix button alignment in Featured Product and Featured Category blocks. ([4028](https://github.com/woocommerce/woocommerce-gutenberg-products-block/pull/4028))

#### Technical debt

- Removed legacy handling for SSR blocks that rendered shortcodes. ([4010](https://github.com/woocommerce/woocommerce-gutenberg-products-block/pull/4010))


= 4.8.0 - 2021-04-01 =

#### Enhancements

- Registered payment methods now have access to the `shouldSavePayment` prop in their components (which indicates whether the shopper has checked the save payment method checkbox). ([3990](https://github.com/woocommerce/woocommerce-gutenberg-products-block/pull/3990))
- Payment methods implementing the `savedTokenComponent` configuration property will now have the `onPaymentProcessing` event available to the registered component. ([3982](https://github.com/woocommerce/woocommerce-gutenberg-products-block/pull/3982))

#### Bug Fixes

- Fix customer address country saving to orders in certain circumstances. ([4013](https://github.com/woocommerce/woocommerce-gutenberg-products-block/pull/4013))
- Prevent error messages returned by the API from displaying raw HTML. ([4005](https://github.com/woocommerce/woocommerce-gutenberg-products-block/pull/4005))
- Fix the Proceed to checkout button click bug happening when the Coupon error is visible in the Cart block. ([3996](https://github.com/woocommerce/woocommerce-gutenberg-products-block/pull/3996))

= 4.7.0 - 2021-03-16 =

#### Enhancements

- A new configuration property is available to registered payment methods for additional logic handling of saved payment method tokens. ([3961](https://github.com/woocommerce/woocommerce-gutenberg-products-block/pull/3961))
- Provided billing data to payment method extensions so they can decide if payment is possible. ([3922](https://github.com/woocommerce/woocommerce-gutenberg-products-block/pull/3922))
- Prevent errant payment methods from keeping Cart and Checkout blocks from loading. ([3920](https://github.com/woocommerce/woocommerce-gutenberg-products-block/pull/3920))
- Fix block elements that don't play well with dark backgrounds. ([3887](https://github.com/woocommerce/woocommerce-gutenberg-products-block/pull/3887))

#### Bug Fixes

- Remove extra padding from payment methods with no description. ([3952](https://github.com/woocommerce/woocommerce-gutenberg-products-block/pull/3952))
- Fix "save payment" checkbox not showing for payment methods. ([3950](https://github.com/woocommerce/woocommerce-gutenberg-products-block/pull/3950))
- Fix cart preview when shipping rates are set to be hidden until an address is entered. ([3946](https://github.com/woocommerce/woocommerce-gutenberg-products-block/pull/3946))
- Sync cart item quantity if its Implicitly changed. ([3907](https://github.com/woocommerce/woocommerce-gutenberg-products-block/pull/3907))
- Fix FSE not being visible when WC Blocks was enabled. ([3898](https://github.com/woocommerce/woocommerce-gutenberg-products-block/pull/3898))
- Ensure sale badges have a uniform height in the Cart block. ([3897](https://github.com/woocommerce/woocommerce-gutenberg-products-block/pull/3897))


= 4.6.0 - 2021-03-01 =

#### Bug Fixes

- Handle out-of-stock product visibility setting in All Products block. ([3859](https://github.com/woocommerce/woocommerce-gutenberg-products-block/pull/3859))
- Show cart item subtotal instead of total in Cart and Checkout blocks ([#3905](https://github.com/woocommerce/woocommerce-gutenberg-products-block/pull/3905))
- Fix button styles in Twenty Nineteen theme. ([3862](https://github.com/woocommerce/woocommerce-gutenberg-products-block/pull/3862))
- Return correct sale/regular prices for variable products in the Store API. ([3854](https://github.com/woocommerce/woocommerce-gutenberg-products-block/pull/3854))
- Remove shadows from text buttons and gradient background from selects in some themes. ([3846](https://github.com/woocommerce/woocommerce-gutenberg-products-block/pull/3846))
- Hide Browse Shop link in cart block empty state when there is no shop page. ([3845](https://github.com/woocommerce/woocommerce-gutenberg-products-block/pull/3845))

#### Various

- StoreAPI: Inject Order and Cart Controllers into Routes. ([3871](https://github.com/woocommerce/woocommerce-gutenberg-products-block/pull/3871))
- Update Panel component class names to follow guidelines. More info can be found in our theming docs: https://github.com/woocommerce/woocommerce-gutenberg-products-block/blob/18dd54f07262b4d1dcf15561624617f824fcdc22/docs/theming/class-names-update-460.md. ([3860](https://github.com/woocommerce/woocommerce-gutenberg-products-block/pull/3860))
- Refactor block type registration to support 3rd party integrations.

##### Dev note:

An important note that internally, this release has modified how `AbstractBlock` (the base class for all of our blocks) functions, and how it loads assets. `AbstractBlock` is internal to this project and does not seem like something that would ever need to be extended by 3rd parties, but note if you are doing so for whatever reason, your implementation would need to be updated to match. ([3829](https://github.com/woocommerce/woocommerce-gutenberg-products-block/pull/3829))


= 4.5.2 - 2021-02-23 =

#### Bug Fixes

- Fix cart items showing a price of 0 when currency format didn't have decimals. ([3876](https://github.com/woocommerce/woocommerce-gutenberg-products-block/pull/3876))
- Ensure the sale badge is displayed correctly below short prices in the Cart block. ([3879](https://github.com/woocommerce/woocommerce-gutenberg-products-block/pull/3879))

= 4.5.1 - 2021-02-16 =

This release fixes an error that some users experienced when their site automatically updated to a temporarily broken version of the 4.5.0 release.

= 4.5.0 - 2021-02-16 =

#### Enhancements

- Login links on the checkout should use the account page. ([3844](https://github.com/woocommerce/woocommerce-gutenberg-products-block/pull/3844))
- Prevent checkout linking to trashed terms and policy pages. ([3843](https://github.com/woocommerce/woocommerce-gutenberg-products-block/pull/3843))
- Improved nonce logic by moving nonces to cart routes only. ([3812](https://github.com/woocommerce/woocommerce-gutenberg-products-block/pull/3812))
- If coupons become invalid between applying to a cart and checking out, show the user a notice when the order is placed. ([3810](https://github.com/woocommerce/woocommerce-gutenberg-products-block/pull/3810))
- Improve design of cart and checkout sidebars. ([3797](https://github.com/woocommerce/woocommerce-gutenberg-products-block/pull/3797))
- Improve error displayed to customers when an item's stock status changes during checkout. ([3703](https://github.com/woocommerce/woocommerce-gutenberg-products-block/pull/3703))
- Dev - Block Checkout will now respect custom address locales and custom country states via core filter hooks. ([3662](https://github.com/woocommerce/woocommerce-gutenberg-products-block/pull/3662))
- Update checkout block payment methods UI. ([3439](https://github.com/woocommerce/woocommerce-gutenberg-products-block/pull/3439))

#### Bug Fixes

- Fix JS warning if two cart products share the same name. ([3814](https://github.com/woocommerce/woocommerce-gutenberg-products-block/pull/3814))
- Align place order button to the right of the block. ([3803](https://github.com/woocommerce/woocommerce-gutenberg-products-block/pull/3803))
- Ensure special characters are displayed properly in the Cart sidebar. ([3721](https://github.com/woocommerce/woocommerce-gutenberg-products-block/pull/3721))
- Fix a bug where the total price of items did not include tax in the cart and checkout blocks. ([3851](https://github.com/woocommerce/woocommerce-gutenberg-products-block/pull/3851))

= 4.4.2 - 2021-02-05 =

### Bug Fixes

- Fix - Conflicts with 3rd Party payment method integrations. ([3796](https://github.com/woocommerce/woocommerce-gutenberg-products-block/pull/3796))

= 4.4.0 - 2021-02-02 =

#### Enhancements

- Design tweaks to the cart page which move the quantity picker below each cart item and improve usability on mobile. ([3734](https://github.com/woocommerce/woocommerce-gutenberg-products-block/pull/3734))

#### Bug Fixes

- Fix - Ensure empty categories are correctly hidden in the product categories block. ([3765](https://github.com/woocommerce/woocommerce-gutenberg-products-block/pull/3765))
- Fix - Added missing wrapper div within FeaturedCategory and FeatureProduct blocks. ([3746](https://github.com/woocommerce/woocommerce-gutenberg-products-block/pull/3746))
- Fix - Set correct text color in BlockErrorBoundry notices. ([3738](https://github.com/woocommerce/woocommerce-gutenberg-products-block/pull/3738))
- Hidden cart item meta data will not be rendered in the Cart and Checkout blocks. ([3732](https://github.com/woocommerce/woocommerce-gutenberg-products-block/pull/3732))
- Fix - Improved accessibility of product image links in the products block by using correct aria tags and hiding empty image placeholders. ([3722](https://github.com/woocommerce/woocommerce-gutenberg-products-block/pull/3722))
- Add missing aria-label for stars image in the review-list-item component. ([3706](https://github.com/woocommerce/woocommerce-gutenberg-products-block/pull/3706))
- Prevent "Nonce is invalid" error when going back to a page with the products block using the browser back button. ([3770](https://github.com/woocommerce/woocommerce-gutenberg-products-block/pull/3770))

#### compatibility

- Hide the All Products Block from the new Gutenberg Widget Areas until full support is achieved. ([3737](https://github.com/woocommerce/woocommerce-gutenberg-products-block/pull/3737))
- Legacy `star-rating` class name has been removed from Product rating block (inside All Products block). That element is still selectable with the `.wc-block-components-product-rating` class name. ([3717](https://github.com/woocommerce/woocommerce-gutenberg-products-block/pull/3717))

= 4.3.0 - 2021-01-20 =

#### Bug Fixes

- Update input colors and alignment. ([3597](https://github.com/woocommerce/woocommerce-gutenberg-products-block/pull/3597))

#### Enhancements

- Store API - Fix selected rate in cart shipping rates response. ([3680](https://github.com/woocommerce/woocommerce-gutenberg-products-block/pull/3680))
- Create get_item_responses_from_schema abstraction. ([3679](https://github.com/woocommerce/woocommerce-gutenberg-products-block/pull/3679))
- Show itemized fee rows in the cart/checkout blocks. ([3678](https://github.com/woocommerce/woocommerce-gutenberg-products-block/pull/3678))
- Extensibility: Show item data in Cart and Checkout blocks and update the variation data styles. ([3665](https://github.com/woocommerce/woocommerce-gutenberg-products-block/pull/3665))
- Introduce SlotFill for Sidebar. ([3361](https://github.com/woocommerce/woocommerce-gutenberg-products-block/pull/3361))

= 4.2.0 - 2021-01-06 =

#### Bug Fixes

- Fix an error that was blocking checkout with some user saved payment methods. ([3627](https://github.com/woocommerce/woocommerce-gutenberg-products-block/pull/3627))

= 4.1.0 - 2020-12-24 =

#### Enhancements

- Add the ability to directly upload an image in Featured Category and Featured Product blocks. ([3579](https://github.com/woocommerce/woocommerce-gutenberg-products-block/pull/3579))
- Fix coupon code button height not adapting to the font size. ([3575](https://github.com/woocommerce/woocommerce-gutenberg-products-block/pull/3575))
- Fixed Coupon Code panel not expanding/contracting in some themes. ([3569](https://github.com/woocommerce/woocommerce-gutenberg-products-block/pull/3569))
- Fix: Added fallback styling for screen reader text. ([3557](https://github.com/woocommerce/woocommerce-gutenberg-products-block/pull/3557))

#### Bug Fixes

- Fix nonce issues when adding product to cart from All Products. ([3598](https://github.com/woocommerce/woocommerce-gutenberg-products-block/pull/3598))
- Fix bug inside Product Search in the editor. ([3578](https://github.com/woocommerce/woocommerce-gutenberg-products-block/pull/3578))
- Fix console warnings in WordPress 5.6. ([3577](https://github.com/woocommerce/woocommerce-gutenberg-products-block/pull/3577))
- Fixed text visibility in select inputs when using Twenty Twenty-One theme's dark mode. ([3554](https://github.com/woocommerce/woocommerce-gutenberg-products-block/pull/3554))
- Fix product list images skewed in Widgets editor. ([3553](https://github.com/woocommerce/woocommerce-gutenberg-products-block/pull/3553))
- Add address validation to values posted to the Checkout via StoreApi. ([3552](https://github.com/woocommerce/woocommerce-gutenberg-products-block/pull/3552))
- Fix Fees not visible in Cart & Checkout blocks when order doesn't need shipping. ([3521](https://github.com/woocommerce/woocommerce-gutenberg-products-block/pull/3521))

#### compatibility

- Fix All Products block edit screen. ([3547](https://github.com/woocommerce/woocommerce-gutenberg-products-block/pull/3547))

#### wp dependency

- Removed compatibility with packages in WordPress 5.3. ([3541](https://github.com/woocommerce/woocommerce-gutenberg-products-block/pull/3541))
- Bumped the minimum WP required version to 5.4. ([3537](https://github.com/woocommerce/woocommerce-gutenberg-products-block/pull/3537))

= 4.0.0 - 2020-12-07 =

#### Enhancements

- Dev: Change register_endpoint_data to use an array of params instead of individual params. ([3478](https://github.com/woocommerce/woocommerce-gutenberg-products-block/pull/3478))
- Dev: Expose store/cart via ExtendSchema to extensions. ([3445](https://github.com/woocommerce/woocommerce-gutenberg-products-block/pull/3445))
- Dev: Added formatting classes to the Store API for extensions to consume.

#### Bug Fixes

- Checkout block: Prevent `Create an account` from creating up a user account if the order fails coupon validation. ([3423](https://github.com/woocommerce/woocommerce-gutenberg-products-block/pull/3423))
- Make sure cart is initialized before the CartItems route is used in the Store API. ([3488](https://github.com/woocommerce/woocommerce-gutenberg-products-block/pull/3488))
- Fix notice close button color in Twenty Twenty One dark mode. ([3472](https://github.com/woocommerce/woocommerce-gutenberg-products-block/pull/3472))
- Remove held stock for a draft order if an item is removed from the cart. ([3468](https://github.com/woocommerce/woocommerce-gutenberg-products-block/pull/3468))
- Ensure correct alignment of checkout notice's dismiss button. ([3455](https://github.com/woocommerce/woocommerce-gutenberg-products-block/pull/3455))
- Fixed a bug in Checkout block (Store API) causing checkout to fail when using an invalid coupon and creating an account.
- Checkout block: Correctly handle cases where the order fails with an error (e.g. invalid coupon) and a new user account is created. ([3429](https://github.com/woocommerce/woocommerce-gutenberg-products-block/pull/3429))
- Dev: Refactored and reordered Store API checkout processing to handle various edge cases and better support future extensibility. ([3454](https://github.com/woocommerce/woocommerce-gutenberg-products-block/pull/3454))

= 3.9.0 - 2020-11-25 =

See release post [here](https://developer.woocommerce.com/?p=8234)

#### Enhancements

- Expose `discount_type` in Store API coupon endpoints. ([3399](https://github.com/woocommerce/woocommerce-gutenberg-products-block/pull/3399))
- Exclude checkout-draft orders from WC Admin reports and My Account > Orders. ([3379](https://github.com/woocommerce/woocommerce-gutenberg-products-block/pull/3379))

#### Bug Fixes

- Hide spinner on cart block's "Proceed to Checkout" link when page unloads. ([3436](https://github.com/woocommerce/woocommerce-gutenberg-products-block/pull/3436))
- Fixed express payment methods processing not completing when Stripe payment method active. ([3432](https://github.com/woocommerce/woocommerce-gutenberg-products-block/pull/3432))
- Refresh PaymentRequest after cancelling payment to prevent addresses remaining populated on repeat attempts. ([3430](https://github.com/woocommerce/woocommerce-gutenberg-products-block/pull/3430))
- Ensure "Add a note to your order" section is styled correctly when disabled. ([3427](https://github.com/woocommerce/woocommerce-gutenberg-products-block/pull/3427))
- Prevent checkout step heading text overlapping actual heading on small viewports. ([3425](https://github.com/woocommerce/woocommerce-gutenberg-products-block/pull/3425))
- Improve Stripe payment request API payment method availability. ([3424](https://github.com/woocommerce/woocommerce-gutenberg-products-block/pull/3424))
- Stop hidden products from being linked in cart and checkout blocks. ([3415](https://github.com/woocommerce/woocommerce-gutenberg-products-block/pull/3415))
- Show Express Payment Method Error Notices after Payment Failure. ([3410](https://github.com/woocommerce/woocommerce-gutenberg-products-block/pull/3410))
- Fix cart block `isLarge` console error in the editor when running WordPress 5.6 beta. ([3408](https://github.com/woocommerce/woocommerce-gutenberg-products-block/pull/3408))
- Fix: Orders not being placed when paying with an Express payment method from the Cart block. ([3403](https://github.com/woocommerce/woocommerce-gutenberg-products-block/pull/3403))
- Fix incorrect usage of static method in Stripe payment method integration. ([3400](https://github.com/woocommerce/woocommerce-gutenberg-products-block/pull/3400))
- Cart and checkout should respect the global "Hide shipping costs until an address is entered" setting. ([3383](https://github.com/woocommerce/woocommerce-gutenberg-products-block/pull/3383))
- Sync shipping address with billing address when shipping address fields are disabled. This fixes a bug where taxes would not reflect changes in billing address when they are set to be calculated from billing address ([3358](https://github.com/woocommerce/woocommerce-gutenberg-products-block/pull/3358))

#### refactor

- Support a plain js configuration argument to payment method registration APIs. ([3404](https://github.com/woocommerce/woocommerce-gutenberg-products-block/pull/3404))

= 3.8.0 - 2020-11-10 =
- Show the phone number field in the billing section when shipping is disabled in settings. ([3376](https://github.com/woocommerce/woocommerce-gutenberg-products-block/pull/3376))
- Add new doc referencing feature flags and experimental interfaces. ([3348](https://github.com/woocommerce/woocommerce-gutenberg-products-block/pull/3348))
- Add __experimental_woocommerce_blocks_checkout_order_processed action. ([3238](https://github.com/woocommerce/woocommerce-gutenberg-products-block/pull/3238))

= 3.7.1 - 2020-11-05 =

#### Bug Fixes
- Ensure that accounts are not created via checkout block request if account registration is disabled for WooCommerce ([#3371](https://github.com/woocommerce/woocommerce-gutenberg-products-block/pull/3371))

= 3.7.0 - 2020-10-29 =

#### Enhancements

- Allow shoppers to sign-up for an account from the Checkout block. ([3331](https://github.com/woocommerce/woocommerce-gutenberg-products-block/pull/3331))
- Standardise & refactor colors scss to align with Gutenberg colors and WooCommerce brand. ([3300](https://github.com/woocommerce/woocommerce-gutenberg-products-block/pull/3300))

#### Bug Fixes

- Fix PHP 8 error when argument is not invocable in AssetsDataRegistry::Add_data. ([3315](https://github.com/woocommerce/woocommerce-gutenberg-products-block/pull/3315))
- Improve layout of Cart block line item quantity selector & price on smaller screens. ([3299](https://github.com/woocommerce/woocommerce-gutenberg-products-block/pull/3299))
- Correctly process orders with $0 total (e.g. via coupon) in Checkout block. ([3298](https://github.com/woocommerce/woocommerce-gutenberg-products-block/pull/3298))
- Respect Enable Taxes setting for checkout block taxes display. ([3291](https://github.com/woocommerce/woocommerce-gutenberg-products-block/pull/3291))
- Fix 3D secure payment errors. ([3272](https://github.com/woocommerce/woocommerce-gutenberg-products-block/pull/3272))
- Show current selected attributes when re-edit Products by Attribute block. ([3185](https://github.com/woocommerce/woocommerce-gutenberg-products-block/pull/3185))


= 3.6.0 - 2020-10-12 =

#### Bug Fixes

- Make 'retry' property on errors from checkoutAfterProcessingWithSuccess/Error observers default to true if it's undefined. ([3261](https://github.com/woocommerce/woocommerce-gutenberg-products-block/pull/3261))
- Ensure new payment methods are only displayed when no saved payment method is selected. ([3247](https://github.com/woocommerce/woocommerce-gutenberg-products-block/pull/3247))
- Load WC Blocks CSS after editor CSS. ([3219](https://github.com/woocommerce/woocommerce-gutenberg-products-block/pull/3219))
- Restore saved payment method data after closing an express payment method. ([3210](https://github.com/woocommerce/woocommerce-gutenberg-products-block/pull/3210))

#### refactor

- Don't load contents of payment method hidden tabs. ([3227](https://github.com/woocommerce/woocommerce-gutenberg-products-block/pull/3227))

= 3.5.0 - 2020-09-29 =

#### Bug Fixes

- Use light default background colour for country/state dropdowns. ([3189](https://github.com/woocommerce/woocommerce-gutenberg-products-block/pull/3189))
- Fix broken Express Payment Method use in the Checkout block for logged out or incognito users. ([3165](https://github.com/woocommerce/woocommerce-gutenberg-products-block/pull/3165))
- Fix State label for Spain. ([3147](https://github.com/woocommerce/woocommerce-gutenberg-products-block/pull/3147))
- Don't throw an error when registering a payment method fails. ([3134](https://github.com/woocommerce/woocommerce-gutenberg-products-block/pull/3134))

#### refactor

- Use noticeContexts from useEmitResponse instead of hardcoded values. ([3161](https://github.com/woocommerce/woocommerce-gutenberg-products-block/pull/3161))

= 3.4.0 - 2020-09-14 =

#### Bug Fixes

- Ensure shopper saved card is used as default payment method (default was being overwritten in some circumstances). ([3131](https://github.com/woocommerce/woocommerce-gutenberg-products-block/pull/3131))
- Fix Cart & Checkout sidebar layout broken in some themes. ([3111](https://github.com/woocommerce/woocommerce-gutenberg-products-block/pull/3111))
- Fix product reviews schema date fields to use new (WP 5.5) `date-time` format. ([3109](https://github.com/woocommerce/woocommerce-gutenberg-products-block/pull/3109))
- Use wp_login_url instead of hardcoding login path. ([3090](https://github.com/woocommerce/woocommerce-gutenberg-products-block/pull/3090))
- Fix an issue with COD not showing when first enabled. ([3088](https://github.com/woocommerce/woocommerce-gutenberg-products-block/pull/3088))
- Fix JS console error when COD is enabled and no shipping method is available. ([3086](https://github.com/woocommerce/woocommerce-gutenberg-products-block/pull/3086))

#### performance

- Create DebouncedValidatedTextInput component. ([3108](https://github.com/woocommerce/woocommerce-gutenberg-products-block/pull/3108))

#### refactor

- Merge ProductPrice atomic block and component. ([3065](https://github.com/woocommerce/woocommerce-gutenberg-products-block/pull/3065))

= 3.3.0 - 2020-09-02 =
- enhancement: Show express payment methods in the Cart block (for example: Apple Pay, Chrome Pay). [3004](https://github.com/woocommerce/woocommerce-gutenberg-products-block/pull/3004)
- bug: Fix alignment of discounted prices in Cart block. [3047](https://github.com/woocommerce/woocommerce-gutenberg-products-block/pull/3047)
- bug: Fix an issue with products sold individually (max of 1 per cart); the Checkout block now shows a notice if shopper attempts to add another instance of product via an `add-to-cart` link. [2854](https://github.com/woocommerce/woocommerce-gutenberg-products-block/pull/2854)
- bug: Fixed styling options of the Product Title block (in All Products). [3095](https://github.com/woocommerce/woocommerce-gutenberg-products-block/pull/3095)


= 3.2.0 - 2020-08-17 =
- Fix 'Add new product' link in All Products block 'No products' placeholder. [#2961](https://github.com/woocommerce/woocommerce-gutenberg-products-block/pull/2961)
- Fix an undefined variable PHP notice related to Product REST API. [#2962](https://github.com/woocommerce/woocommerce-gutenberg-products-block/pull/2962)
- Fixed an issue that was making some blocks not to render correctly in the Empty cart template. [#2904](https://github.com/woocommerce/woocommerce-gutenberg-products-block/pull/2904)
- Fixed an issue that was not rendering the Checkout block in editor when guest checkout was not allowed. [#2958](https://github.com/woocommerce/woocommerce-gutenberg-products-block/pull/2958)
- Hide the discount badge from Cart items if the value is negative. [#2955](https://github.com/woocommerce/woocommerce-gutenberg-products-block/pull/2955)
- Hide saved payment methods if their payment gateway has been disabled. [#2975](https://github.com/woocommerce/woocommerce-gutenberg-products-block/pull/2975)
- Add dark colors and background for Cart & Checkout blocks inputs to support dark backgrounds. [#2981](https://github.com/woocommerce/woocommerce-gutenberg-products-block/pull/2981)
- The Checkout block allows customers to introduce an order note. This feature can be disabled in the editor. [#2877](https://github.com/woocommerce/woocommerce-gutenberg-products-block/pull/2877)
- Cart and Checkout form fields show autocapitalized keyboard on mobile depending on the expected value. [#2884](https://github.com/woocommerce/woocommerce-gutenberg-products-block/pull/2884)
- Cart and Checkout will show a live preview inside the block inserter and style selector. [#2992](https://github.com/woocommerce/woocommerce-gutenberg-products-block/pull/2992)
- Payment gateways are shown in the correct order as configured in store settings. [#2934](https://github.com/woocommerce/woocommerce-gutenberg-products-block/pull/2934)
- Fix a cosmetic issue where payment form errors sometimes overlap with card icons. [#2977](https://github.com/woocommerce/woocommerce-gutenberg-products-block/pull/2977)
- Fixes a styling issue in the Product Search block in the editor. [#3014](https://github.com/woocommerce/woocommerce-gutenberg-products-block/pull/3014)
- Improved focus styles of error states on form elements. [#2974](https://github.com/woocommerce/woocommerce-gutenberg-products-block/pull/2974)
- Removed generic icons for Check and Stripe Credit Card to reduce visual clutter in Checkout block. [#2968](https://github.com/woocommerce/woocommerce-gutenberg-products-block/pull/2968)
- Deprecate wc.wcSettings.setSetting function. [#3010](https://github.com/woocommerce/woocommerce-gutenberg-products-block/pull/3010)
- Improve behaviour of draft order cleanup to account for clobbered custom shop order status. [#2912](https://github.com/woocommerce/woocommerce-gutenberg-products-block/pull/2912)

= 3.1.0 - 2020-07-29 =
- Fix missing permissions_callback arg in StoreApi route definitions [#2926](https://github.com/woocommerce/woocommerce-gutenberg-products-block/pull/2926)
- Fix 'Product Summary' in All Products block is not pulling in the short description of the product [#2913](https://github.com/woocommerce/woocommerce-gutenberg-products-block/issues/2913)
- dev: Add query filter when searching for a table [#2886](https://github.com/woocommerce/woocommerce-gutenberg-products-block/pull/2886) 👏 @pkelbert
- All Products block: Can now customize text size, color and alignment in Product Title child block. Heading level option is now in block toolbar (was in settings sidebar). [#2860](https://github.com/woocommerce/woocommerce-gutenberg-products-block/pull/2860)
- All Products block: Can now customize text size, color and alignment in Product Price child block. [#2881](https://github.com/woocommerce/woocommerce-gutenberg-products-block/pull/2881)

= 3.0.0 - 2020-07-20 =

This release adds support for Cash on Delivery and Bank Transfer payment methods to the checkout block. The payment method extension api for the blocks [has an update to the `canMakePayment` property](https://woocommerce.wordpress.com/?p=6830).

- build: Updated the `automattic/jetpack-autoloader` package to the 2.0 branch. [#2847](https://github.com/woocommerce/woocommerce-gutenberg-products-block/pull/2847)
- enhancement: Add support for the Bank Transfer (BACS) payment method in the Checkout block. [#2821](https://github.com/woocommerce/woocommerce-gutenberg-products-block/pull/2821)
- enhancement: Several improvements to make Credit Card input fields display more consistent across different themes and viewport sizes. [#2869](https://github.com/woocommerce/woocommerce-gutenberg-products-block/pull/2869)
- enhancement: Cart and Checkout blocks show a notification for products on backorder. [#2833](https://github.com/woocommerce/woocommerce-gutenberg-products-block/pull/2833)
- enhancement: Chip styles of the Filter Products by Attribute and Active Filters have been updated to give a more consistent experience. [#2765](https://github.com/woocommerce/woocommerce-gutenberg-products-block/pull/2765)
- enhancement: Add protection for rogue filters on order queries when executing cleanup draft orders logic. [#2874](https://github.com/woocommerce/woocommerce-gutenberg-products-block/pull/2874)
- enhancement: Extend payment gateway extension API so gateways (payment methods) can dynamically disable (hide), based on checkout or order data (such as cart items or shipping method). For example, `Cash on Delivery` can limit availability to specific shipping methods only. [#2840](https://github.com/woocommerce/woocommerce-gutenberg-products-block/pull/2840) [DN]
- enhancement: Support `Cash on Delivery` core payment gateway in the Checkout block. #2831 [#2831](https://github.com/woocommerce/woocommerce-gutenberg-products-block/pull/2831)
- performance: Don't load shortcode Cart and Checkout scripts when using the blocks. [#2842](https://github.com/woocommerce/woocommerce-gutenberg-products-block/pull/2842)
- performance: Scripts only relevant to the frontend side of blocks are no longer loaded in the editor. [#2788](https://github.com/woocommerce/woocommerce-gutenberg-products-block/pull/2788)
- performance: Lazy Loading Atomic Components [#2777](https://github.com/woocommerce/woocommerce-gutenberg-products-block/pull/2777)
- performance: Fix unnecessary checks happening for wc_reserved_stock table in site dashboard [#2895](https://github.com/woocommerce/woocommerce-gutenberg-products-block/pull/2895)
- refactor: Remove dashicon classes [#2848](https://github.com/woocommerce/woocommerce-gutenberg-products-block/pull/2848)

= 2.9.0 - 2020-07-07 =
- bug: Correctly sort translated state and country drop-down menus in Checkout block. [#2779](https://github.com/woocommerce/woocommerce-gutenberg-products-block/pull/2779)
- dev: Add storybook story for icon library. [#2787](https://github.com/woocommerce/woocommerce-gutenberg-products-block/pull/2787)
- dev: Add custom jest matcher `toRenderBlock`, used for confirming blocks are available in the editor in e2e tests. [#2780](https://github.com/woocommerce/woocommerce-gutenberg-products-block/pull/2780)
- dev: Use consistent Button component in Cart & Checkout blocks. [#2781](https://github.com/woocommerce/woocommerce-gutenberg-products-block/pull/2781)


= 2.8.0 - 2020-06-23 =
- bug: Cart and Checkout blocks display shipping methods with tax rates if that's how it's set in the settings. [#2748](https://github.com/woocommerce/woocommerce-gutenberg-products-block/pull/2748)
- bug: Fix an error appearing in the Product Categories List block with _Full Width_ align. [#2700](https://github.com/woocommerce/woocommerce-gutenberg-products-block/pull/2700)
- enhancement: Added aria-expanded attribute to Change address button in the Cart block [#2603](https://github.com/woocommerce/woocommerce-gutenberg-products-block/pull/2603)
- enhancement: Fix updating the `wc_reserve_stock` stock_quantity value after making changes to the cart inbetween checkouts. [#2747](https://github.com/woocommerce/woocommerce-gutenberg-products-block/pull/2747)
- enhancement: Remove background color from Express checkout title. [#2704](https://github.com/woocommerce/woocommerce-gutenberg-products-block/pull/2704)
- enhancement: Several style enhancements to the Cart and Checkout blocks sidebar. [#2694](https://github.com/woocommerce/woocommerce-gutenberg-products-block/pull/2694)
- enhancement: The Cart and Checkout blocks now use the font colors provided by the theme. [#2745](https://github.com/woocommerce/woocommerce-gutenberg-products-block/pull/2745)
- enhancement: Update some class names to match the new guidelines. [Check the docs](https://github.com/woocommerce/woocommerce-gutenberg-products-block/blob/trunk/docs/theming/README.md) in order to see which class names have been updated. [#2691](https://github.com/woocommerce/woocommerce-gutenberg-products-block/pull/2691) [DN]
- enhancement: Blocks now respect the product image cropping settings. For the All Products block, the user can switch between the cropped thumbnail and the full size image. [#2755](https://github.com/woocommerce/woocommerce-gutenberg-products-block/pull/2755)

= 2.7.1 - 2020-06-16 =
- bug: Use IE11 friendly code for Dashicon component replacement. [#2708](https://github.com/woocommerce/woocommerce-gutenberg-products-block/pull/2708)
- bug: Fix PHP warnings produced by StoreAPI endpoints when variations have no prices. [#2722](https://github.com/woocommerce/woocommerce-gutenberg-products-block/pull/2722)
- bug: Fix missing scoped variable in closure and missing schema definitions. [#2724](https://github.com/woocommerce/woocommerce-gutenberg-products-block/pull/2724)
- bug: Fix undefined index notice for query_type on the product collection data endpoint. [#2723](https://github.com/woocommerce/woocommerce-gutenberg-products-block/pull/2723)

= 2.7.0 - 2020-06-09 =
- bug: Fix bug in Checkout block preventing a retry of credit card payment when first credit card used fails and a new one is tried. [#2655](https://github.com/woocommerce/woocommerce-gutenberg-products-block/pull/2655)
- bug: Avoid some theme style properties leaking into the Cart and Checkout select controls. [#2647](https://github.com/woocommerce/woocommerce-gutenberg-products-block/pull/2647)
- bug: Fixes to the product grid blocks in Twenty Twenty: discounted prices are no longer underlined and the On Sale badge is correctly positioned in the All Products block. [#2573](https://github.com/woocommerce/woocommerce-gutenberg-products-block/pull/2573)
- bug: Improved alignment of credit card validation error messages. [#2662](https://github.com/woocommerce/woocommerce-gutenberg-products-block/pull/2662)
- bug: Show the 'No shipping methods' placeholder in the editor with the _Checkout_ block if there are shipping methods but all of them are disabled. [#2543](https://github.com/woocommerce/woocommerce-gutenberg-products-block/pull/2543)
- enhancement: Filter block font sizes have been adjusted to be in line with other blocks. [#2594](https://github.com/woocommerce/woocommerce-gutenberg-products-block/pull/2594)
- enhancement: The All Products block and the other product grid blocks now share more styles and the markup is more similar (see release post or docs to learn how to undo this change). [#2428](https://github.com/woocommerce/woocommerce-gutenberg-products-block/pull/2428) [DN]
- enhancement: The Cart and Checkout blocks now use the heading styles provided by the theme. [#2597](https://github.com/woocommerce/woocommerce-gutenberg-products-block/pull/2597)
- enhancement: The Cart block titles have been merged into one. [#2615](https://github.com/woocommerce/woocommerce-gutenberg-products-block/pull/2615)
- enhancement: The item count badges of the Checkout block have been updated so it looks better in light & dark backgrounds. [#2619](https://github.com/woocommerce/woocommerce-gutenberg-products-block/pull/2619)
- enhancement: Checkout step progress indicator design has been updated to match the theme headings style. [#2649](https://github.com/woocommerce/woocommerce-gutenberg-products-block/pull/2649)
- performance: Reduce bundlesize of blocks using @wordpress/components directly. [#2664](https://github.com/woocommerce/woocommerce-gutenberg-products-block/pull/2664)

= 2.6.1 - 2020-06-01 =

- fix: Updated the wc_reserved_stock table for compatibility with versions of MySql < 5.6.5. [#2590](https://github.com/woocommerce/woocommerce-gutenberg-products-block/pull/2590)

= 2.6.0 - 2020-05-25 =
**New Blocks**

The Cart and Checkout blocks are released in this version for wider review and testing as a part of our consideration for including them in WooCommerce Core. You can read more [about these blocks here](https://woocommerce.wordpress.com/?p=6384).

Also, note that we are aware of the increased file size for the All Products and Filter blocks frontend JavaScript. It is from some dependency changes. We will be addressing this in the next release.

You can read [more about the release here](https://woocommerce.wordpress.com/?p=6577)

- bug: Add placeholder to the on-sale products block when no results are found. [#1519](https://github.com/woocommerce/woocommerce-gutenberg-products-block/pull/1519)
- bug: Added correct ellipsis character in Product Search block [#1672](https://github.com/woocommerce/woocommerce-gutenberg-products-block/pull/1672)
- bug: If product is changed for featured product block, update the link in the button. [#1894](https://github.com/woocommerce/woocommerce-gutenberg-products-block/pull/1894)
- bug: Import from `@woocommerce/settings` in `@woocommerce/block-settings` [#2330](https://github.com/woocommerce/woocommerce-gutenberg-products-block/pull/2330)
- dev: Accessibility of the All Products block and filter blocks has been improved. [#1656](https://github.com/woocommerce/woocommerce-gutenberg-products-block/pull/1656)
- dev: All Products Block: Update sorting labels to match frontend options [#2462](https://github.com/woocommerce/woocommerce-gutenberg-products-block/pull/2462)
- dev: Change PropType validation for Icon component [#1737](https://github.com/woocommerce/woocommerce-gutenberg-products-block/pull/1737)
- dev: Changed default rows and columns for product grid blocks to 3x3. [#1613](https://github.com/woocommerce/woocommerce-gutenberg-products-block/pull/1613)
- dev: Check for instance of WP_Block in render_callback [#2258](https://github.com/woocommerce/woocommerce-gutenberg-products-block/pull/2258)
- dev: Devs: `ENABLE_REVIEW_RATING` setting was renamed to `REVIEW_RATINGS_ENABLED` and now it also verifies reviews are enabled, to better match WooCommerce API. [#1374](https://github.com/woocommerce/woocommerce-gutenberg-products-block/pull/1374)
- dev: Fix price filtering when stored prices do not match displayed prices (determined by tax settings). [#1612](https://github.com/woocommerce/woocommerce-gutenberg-products-block/pull/1612)
- dev: HTML editing is no longer supported in several blocks. [#1395](https://github.com/woocommerce/woocommerce-gutenberg-products-block/pull/1395)
- dev: Implement __experimentalCreateInterpolateElement for translations. [#1736](https://github.com/woocommerce/woocommerce-gutenberg-products-block/pull/1736)
- dev: Load WooCommerce Core translations for 'Sale!' and some other strings if translations are unavailable for WooCommerce Blocks. [#1694](https://github.com/woocommerce/woocommerce-gutenberg-products-block/pull/1694)
- dev: Prevent data hydration on REST requests [#2176](https://github.com/woocommerce/woocommerce-gutenberg-products-block/pull/2176)
- dev: Show relationship between terms in the active filters block. [#1630](https://github.com/woocommerce/woocommerce-gutenberg-products-block/pull/1630)
- dev: Table creation validation for install routine [#2287](https://github.com/woocommerce/woocommerce-gutenberg-products-block/pull/2287)
- dev: Update the icons used in the blocks. [#1644](https://github.com/woocommerce/woocommerce-gutenberg-products-block/pull/1644)
- enhancement: Add dropdown display style to Filter Products by Attribute block. [#1255](https://github.com/woocommerce/woocommerce-gutenberg-products-block/pull/1255)
- enhancement: Add option to display a Filter button to Filter Products by Attribute block. [#1332](https://github.com/woocommerce/woocommerce-gutenberg-products-block/pull/1332)
- enhancement: Add support for image for product categories block [#1739](https://github.com/woocommerce/woocommerce-gutenberg-products-block/pull/1739)
- enhancement: An error notice will be shown in All Product if the customer is trying to add a product above stock or sold individually. [#2278](https://github.com/woocommerce/woocommerce-gutenberg-products-block/pull/2278)
- performance: Improvements to REST API performance [#2248](https://github.com/woocommerce/woocommerce-gutenberg-products-block/pull/2248)
- performance: Avoid loading Assets API during REST requests [#2286](https://github.com/woocommerce/woocommerce-gutenberg-products-block/pull/2286)

= 2.5.16 - 2020-04-07 =
- Performance: Use the latest version of Jetpack Autoloader. #2132

= 2.5.15 - 2020-03-31 =
- Fix broken product grid blocks styles in old versions of WordPress. #2000

= 2.5.14 - 2020-03-03 =
- Added screen reader text to product counts in the product category list block #1828
- Added screenreader alternative text to the sale badge. #1826
- Product Search block is now compatible with WordPress 5.4 and the last versions of Gutenberg. #1841
- Security: Improved escaping of attributes on blocks. #1854

= 2.5.13 - 2020-02-18 =
- Respect hidden products in All Products block. #1753

= 2.5.12 - 2020-02-05 =
- Fix ratings appearing as text in the editor instead. #1650
- Fix error with the All Products block and Internet Explorer 11 when adding products to the cart. #1642
- bug: Check for instance of WooCommerce and WP_Error before initializing session and cart in `rest_authentication_errors` callback. #1698
- Fix display of price slider when using RTL languages. #1651
- Renamed the "all products" align option so it's clear the final element gets alignment, not just buttons. #1659

= 2.5.11 - 2020-01-20 =
- bug: Fix a javascript error when editing All Products inner blocks "Link to Product Page" option #1593
- bug: Fix an issue in All Products when ordering by newness was reversed #1598
- bug: Fix a javascript error in editor when user re-selects same attribute in Filter Products by Attribute block #1596
- bug: Fix a render issue for product attribute values with ampersand (&) or other special characters #1608
- bug: Fix bug in Safari and other Webkit browsers that was causing the All Products block to show 0 results when resetting the sort value. #1611

= 2.5.10 - 2020-01-09 =
- All Products block: fix wrong price format for variable products with certain currency settings. #1518

= 2.5.9 - 2020-01-07 =
- Fix issue in All Products block that was causing Variable products price to exclude taxes in some cases. #1503

= 2.5.8 - 2020-01-02 =
- Fixed a bug where Filter by Price didn't show up. #1450
- Price filter now allows entering any number in the input fields, even if it's out of constrains. #1457
- Make price slider accurately represent the selected price. #1453

= 2.5.7 - 2019-12-20 =
- Add translation comments and use correct functions #1412, #1415
- bug: Fix Price Filter constraints when price is decimal #1419

= 2.5.6 - 2019-12-17 =
- Fix broken build resulting in blocks not working.

= 2.5.5 - 2019-12-17 =
- bug: Fix broken atomic blocks in the All Products Block #1402
- bug: Only allow one instance of the All Products block per page/post. #1383
- bug: All Products Block: Fix default sort order changes not updating block in editor. #1385
- bug: Normalize set minPrice and maxPrice values by step #1379
- bug: Fix messaging when there are no attributes #1382
- Price Filter: fix NaN values shown in some occasions while loading . #1386
- bug: Fix incorrect property name for price format #1397
- Remove double colon on active filter block price label. #1399
- Fix: Attribute filters were not updating based on changes in the Price filter when query type was set to OR. #1390

= 2.5.4 - 2019-12-11 =
- bug: Fix increase in some bundle sizes #1363

= 2.5.3 - 2019-12-09 =
- Prevent Filter Products by Attribute block hiding non-matching options when Query Type is set to OR. #1339
- Fix price slider layout in narrow columns #1231

= 2.5.2 - 2019-12-02 =
- Fixed a PHP Notice in Featured Category Block when the category is invalid. #1291 👏 @strategio
- Filter Products by Attribute block now uses the attribute label instead of the slug to set the default title. #1271
- Fix Filter Products by Price slider being reset to 0-0 when filters were cleared from the Active Filters block. #1278
- Don't enqueue wcSettings unless the route requires it. #1292
- Add `getAdminLink()` utility method. #1244

= 2.5.1 - 2019-11-26 =
- Fix Products by Tag, Products by Attribute and Hand-picked Products blocks showing an invalid attributes error. #1254
- Fix the price slider updating instantly even when filter button was enabled. #1228
- Honor CSS classes in the editor for blocks added in 2.5. #1227
- Fix variable products price format in All Products block. #1210
- Allow the feature plugin to use WooCommerce Core translated strings. #1242
- Reduce number of queries ran by multiple filter blocks with All Products block. #1233
- Fix heading level setting for the All Products Title Block. #1230
- Fix editor styles (background color) for titles of "Filter by…" blocks. #1256
- Fix bug with cart not updating. #1258
- Fix issue in the Filter by Attribute selector that was preventing to reselect the currently selected attribute. #1264

= 2.5.0 - 2019-11-19 =

- Feature: Introduce an All Products block, a new block listing products using client side rendering. Requires WordPress 5.3.
- Feature: Introduce a Filter Products by Price block. Allow customers to filter the All Products block by price. Requires WordPress 5.3.
- Feature: Introduce a Filter Products by Attribute block which works alongside the new "All products" block. Requires WordPress 5.3.
- Feature: Introduce an Active Filters block that lists all currently used filters. Requires WordPress 5.3.
- Show a friendly error message in the frontend if blocks throw a JS error.
- Show a message in the editor if no products are found rather than show nothing.
- Show previews for all included blocks in the block inserter. Requires WordPress 5.3.
- Products on Sale, Products Tag and Product Search blocks have new icons.
- Officialy deprecate NPM package `@woocommerce/block-library`.
- Use Server Side Rendering for Product Category List block to remove the need to pass large amounts of data around when not needed.
- RTL fixes to several blocks.
- All block icons are displayed gray in the editor shortcuts inserter.
- Make it easier for themes to style the Product Categories List block: new class names allow writing simpler selectors and it's now possible to remove the parentheses around the count number.

= 2.4.1 - 2019-08-30 =

- Fix conflict with WooCommerce Admin.

= 2.4.0 - 2019-08-29 =
- Feature: A new block named 'All Reviews' was added in order to display a list of reviews from all products and categories of your store. #902
- Feature: Added Reviews by Product block.
- Feature: Added Reviews by Category block.
- Feature: Added a new product search block to insert a product search field on a page.
- Enhancement: Add error handling for API requests to the featured product block.
- Enhancement: Allow hidden products in Hand-picked Products block.
- Fix: Prevented block settings being output on every route.  Now they are only needed when the route has blocks requiring them.
- Dev: Introduced higher order components, global data handlers, and refactored some blocks.
- Dev: Created new HOCs for retrieving data: `withProduct`, `withComponentId`, `withCategory`.
- Dev: Export block settings to an external global `wc.blockSettings` that can be reliably used by extensions by enqueuing their script with the `wc-block-settings` as the handle. #903
- Dev: Added new generic base components: `<OrderSelect />` and `<Label />` so they can be shared between different blocks. #905

= 2.3.1 - 2019-08-27 =

- Fix: Fix deprecation notices with PHP 7.4.
- Fix: Removed unused screen-reader-text css styles for buttons which caused some theme conflicts.
- Fix: Left align stars to fix alignment in Storefront.
- Fix: Best-sellers block query results #917
- Fix: Fix duplicated translatable string #843

= 2.3.0 - 2019-08-12 =

- Feature: Added a new Featured Category Block; feature a category and show a link to it's archive.
- Feature: Added a new Products by Tag(s) block.
- Feature: Allow individual variations to be selected in the Featured Product block.
- Feature: Added a button alignment option to product grid blocks to align buttons horizontally across the row.
- Feature: Added a cancel button to the product category block editor to discard unsaved changes.
- Enhancement: Change the toggle for list type in Product Category List block to a button toggle component for clarity.
- Build: Updated build process and plugin structure to follow modern best practices. Minimum PHP version bumped to 5.6.
- Fix: Correctly hide products from grids when visibility is hidden.
- Fix: Fix Featured Category block using radio buttons instead of checkboxes.
- Fix: Use externals for frontend dependencies so they are shared between extensions and blocks. That saves 2.57MB on page weight.
- Fix: Load frontend scripts dynamically only when the page contains a block that requires them.
- Fix: Reduce dependencies of JavaScript powered frontend blocks.
- Fix: Disable HTML editing on dynamic blocks which have no content.
- Fix: Hide background opacity control in Featured Product settings if there is no background image.
- Fix: Reduce CSS specificity to make styling easier.
- Fix: Fix author access to API for Hand-picked Products block.

= 2.2.1 - 2019-07-04 =

- Fix: Allow custom CSS classes on grid blocks.
- Fix: Allow custom CSS classes on featured product block.
- Fix: Allow custom CSS classes on product categories list.

= 2.2.0 - 2019-06-26 =

- Feature: Add Product Categories List navigation block for showing a list of categories on your site.
- Enhancement: All grid blocks are now rendered directly by the blocks code, not using the shortcode.
- Enhancement: Brand the WooCommerce Blocks for better discoverability in the block inserter.
- Build: Update build process to dynamically generate required WordPress dependencies.
- Build: Update packages.

= 2.1.0 - 2019-05-14 =

- Feature: Add focal point picker to the Featured Product block, so you can adjust the background image position (only available on WP 5.2+ or with Gutenberg plugin).
- Fix: Improved fetching products from API, so searching for products in Featured Product & Hand-picked Products is faster for stores with over 200 products.
- Fix: It might be possible to request over 100 products for the editor preview, but this would cause an API error - we now limit the preview request to 100 products.
- Build: Update build script to show visual progress indicator.
- Build: Update packages.

= 2.0.1 - 2019-04-22 =

- Fix: Fix warnings about blocks already being registered.
- Fix: Fix a conflict with WooCommerce 3.6 and WooCommerce Blocks 1.4 (this change only applies to the version of blocks bundled with WooCommerce core).

= 2.0.0 - 2019-04-18 =

- **BREAKING:** Requires WordPress 5.0+, WooCommerce 3.6+
- **BREAKING:** Remove the legacy block entirely
- **BREAKING:** Remove the `wc-pb/v3/*` endpoints in favor of new core `wc-blocks/v1/*` endpoints
- Feature: Add content visibility settings to show/hide title, price, rating, button
- Feature: Add transforms between basic product grid blocks
- Fix: Add product rating display to preview, to better match front end
- Fix: Product titles render HTML correctly in preview
- Fix: Icons are now aligned correctly in placeholders
- Fix: Grid block preview column width now matches the front-end
- Fix: Webpack now builds using a custom jsonp callback, fixing possible collisions with other projects
- API: Change namespace, endpoints now accessed at `/wc/blocks/*`
- API: Add `catalog_visibility` parameter for fetching products
- API: Update structure of attribute term endpoint to return `attribute.slug`, `attribute.name` etc
- API: Update parameters to use full names, `category_operator`, `attribute_operator`
- Components: Move SearchListControl to `@woocommerce/components` library
- Components: Added new control component GridContentControl to manage content visibility
- Build: Reorganize CSS into one file for editor preview, and one file for front-end styles
- Build: Move registration code to a new class
- Build: Update packages<|MERGE_RESOLUTION|>--- conflicted
+++ resolved
@@ -4,11 +4,7 @@
 Requires at least: 6.1
 Tested up to: 6.2
 Requires PHP: 7.3
-<<<<<<< HEAD
-Stable tag: 10.0.0
-=======
 Stable tag: 10.0.1
->>>>>>> 6cc556aa
 License: GPLv3
 License URI: https://www.gnu.org/licenses/gpl-3.0.html
 
@@ -84,8 +80,6 @@
 
 == Changelog ==
 
-<<<<<<< HEAD
-=======
 = 10.0.1 - 2023-04-18 =
 
 #### Bug Fixes
@@ -94,7 +88,6 @@
 - Single Product Compatibility Layer: add support for custom HTML Blocks. ([9075](https://github.com/woocommerce/woocommerce-blocks/pull/9075))
 - Fix: tax_query should be calculated only if __woocommerceAttributes is valid. ([9049](https://github.com/woocommerce/woocommerce-blocks/pull/9049))
 
->>>>>>> 6cc556aa
 = 10.0.0 - 2023-04-11 =
 
 #### Enhancements
@@ -109,10 +102,6 @@
 - Added the “Products Review” block. ([8857](https://github.com/woocommerce/woocommerce-blocks/pull/8857))
 - New styles for error, info, and success notices across notices created by blocks. Additionally, existing notices in core receive new styles when Cart and Checkout Blocks are in use. ([8659](https://github.com/woocommerce/woocommerce-blocks/pull/8659))
 - Add `additionalCartCheckoutInnerBlockTypes` checkout filter to allow additional block types to be inserted into the Cart and Checkout blocks in the editor. ([8650](https://github.com/woocommerce/woocommerce-blocks/pull/8650))
-<<<<<<< HEAD
-=======
-- Add Single Product block that allows merchant to select and display a single product on their store. ([8610](https://github.com/woocommerce/woocommerce-blocks/pull/8610))
->>>>>>> 6cc556aa
 - Product Rating: Normalize the height of rating icons and the add review link. ([8399](https://github.com/woocommerce/woocommerce-blocks/pull/8399))
 - Show the collection address in the shipping section of the Checkout sidebar when using a Local Pickup method. ([8305](https://github.com/woocommerce/woocommerce-blocks/pull/8305))
 
