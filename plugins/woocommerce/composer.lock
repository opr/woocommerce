--- conflicted
+++ resolved
@@ -4,11 +4,7 @@
         "Read more about it at https://getcomposer.org/doc/01-basic-usage.md#installing-dependencies",
         "This file is @generated automatically"
     ],
-<<<<<<< HEAD
-    "content-hash": "daa7e264d564bde84d43f3f6c5b0bea9",
-=======
-    "content-hash": "5d6aa45a4ccd532e09383828f396c06d",
->>>>>>> 74768f4c
+    "content-hash": "c00f9ad96d703d7e841895190ec42436",
     "packages": [
         {
             "name": "automattic/jetpack-autoloader",
