{
    "_readme": [
        "This file locks the dependencies of your project to a known state",
        "Read more about it at https://getcomposer.org/doc/01-basic-usage.md#installing-dependencies",
        "This file is @generated automatically"
    ],
<<<<<<< HEAD
    "content-hash": "e0c3336f31efd98c606f8527c38e35d9",
=======
    "content-hash": "48377a0bfe2b30537b522f197ba28984",
>>>>>>> 5a21b3f2
    "packages": [
        {
            "name": "automattic/jetpack-autoloader",
            "version": "2.10.1",
            "source": {
                "type": "git",
                "url": "https://github.com/Automattic/jetpack-autoloader.git",
                "reference": "20393c4677765c3e737dcb5aee7a3f7b90dce4b3"
            },
            "dist": {
                "type": "zip",
                "url": "https://api.github.com/repos/Automattic/jetpack-autoloader/zipball/20393c4677765c3e737dcb5aee7a3f7b90dce4b3",
                "reference": "20393c4677765c3e737dcb5aee7a3f7b90dce4b3",
                "shasum": ""
            },
            "require": {
                "composer-plugin-api": "^1.1 || ^2.0"
            },
            "require-dev": {
                "automattic/jetpack-changelogger": "^1.1",
                "yoast/phpunit-polyfills": "0.2.0"
            },
            "type": "composer-plugin",
            "extra": {
                "class": "Automattic\\Jetpack\\Autoloader\\CustomAutoloaderPlugin",
                "mirror-repo": "Automattic/jetpack-autoloader",
                "changelogger": {
                    "link-template": "https://github.com/Automattic/jetpack-autoloader/compare/v${old}...v${new}"
                },
                "branch-alias": {
                    "dev-master": "2.10.x-dev"
                }
            },
            "autoload": {
                "psr-4": {
                    "Automattic\\Jetpack\\Autoloader\\": "src"
                },
                "classmap": [
                    "src/AutoloadGenerator.php"
                ]
            },
            "notification-url": "https://packagist.org/downloads/",
            "license": [
                "GPL-2.0-or-later"
            ],
            "description": "Creates a custom autoloader for a plugin or theme.",
            "support": {
                "source": "https://github.com/Automattic/jetpack-autoloader/tree/2.10.1"
            },
            "time": "2021-03-30T15:15:59+00:00"
        },
        {
            "name": "automattic/jetpack-constants",
            "version": "v1.5.1",
            "source": {
                "type": "git",
                "url": "https://github.com/Automattic/jetpack-constants.git",
                "reference": "18f772daddc8be5df76c9f4a92e017a3c2569a5b"
            },
            "dist": {
                "type": "zip",
                "url": "https://api.github.com/repos/Automattic/jetpack-constants/zipball/18f772daddc8be5df76c9f4a92e017a3c2569a5b",
                "reference": "18f772daddc8be5df76c9f4a92e017a3c2569a5b",
                "shasum": ""
            },
            "require-dev": {
                "php-mock/php-mock": "^2.1",
                "phpunit/phpunit": "^5.7 || ^6.5 || ^7.5"
            },
            "type": "library",
            "autoload": {
                "classmap": [
                    "src/"
                ]
            },
            "notification-url": "https://packagist.org/downloads/",
            "license": [
                "GPL-2.0-or-later"
            ],
            "description": "A wrapper for defining constants in a more testable way.",
            "support": {
                "source": "https://github.com/Automattic/jetpack-constants/tree/v1.5.1"
            },
            "time": "2020-10-28T19:00:31+00:00"
        },
        {
            "name": "composer/installers",
            "version": "v1.12.0",
            "source": {
                "type": "git",
                "url": "https://github.com/composer/installers.git",
                "reference": "d20a64ed3c94748397ff5973488761b22f6d3f19"
            },
            "dist": {
                "type": "zip",
                "url": "https://api.github.com/repos/composer/installers/zipball/d20a64ed3c94748397ff5973488761b22f6d3f19",
                "reference": "d20a64ed3c94748397ff5973488761b22f6d3f19",
                "shasum": ""
            },
            "require": {
                "composer-plugin-api": "^1.0 || ^2.0"
            },
            "replace": {
                "roundcube/plugin-installer": "*",
                "shama/baton": "*"
            },
            "require-dev": {
                "composer/composer": "1.6.* || ^2.0",
                "composer/semver": "^1 || ^3",
                "phpstan/phpstan": "^0.12.55",
                "phpstan/phpstan-phpunit": "^0.12.16",
                "symfony/phpunit-bridge": "^4.2 || ^5",
                "symfony/process": "^2.3"
            },
            "type": "composer-plugin",
            "extra": {
                "class": "Composer\\Installers\\Plugin",
                "branch-alias": {
                    "dev-main": "1.x-dev"
                }
            },
            "autoload": {
                "psr-4": {
                    "Composer\\Installers\\": "src/Composer/Installers"
                }
            },
            "notification-url": "https://packagist.org/downloads/",
            "license": [
                "MIT"
            ],
            "authors": [
                {
                    "name": "Kyle Robinson Young",
                    "email": "kyle@dontkry.com",
                    "homepage": "https://github.com/shama"
                }
            ],
            "description": "A multi-framework Composer library installer",
            "homepage": "https://composer.github.io/installers/",
            "keywords": [
                "Craft",
                "Dolibarr",
                "Eliasis",
                "Hurad",
                "ImageCMS",
                "Kanboard",
                "Lan Management System",
                "MODX Evo",
                "MantisBT",
                "Mautic",
                "Maya",
                "OXID",
                "Plentymarkets",
                "Porto",
                "RadPHP",
                "SMF",
                "Starbug",
                "Thelia",
                "Whmcs",
                "WolfCMS",
                "agl",
                "aimeos",
                "annotatecms",
                "attogram",
                "bitrix",
                "cakephp",
                "chef",
                "cockpit",
                "codeigniter",
                "concrete5",
                "croogo",
                "dokuwiki",
                "drupal",
                "eZ Platform",
                "elgg",
                "expressionengine",
                "fuelphp",
                "grav",
                "installer",
                "itop",
                "joomla",
                "known",
                "kohana",
                "laravel",
                "lavalite",
                "lithium",
                "magento",
                "majima",
                "mako",
                "mediawiki",
                "miaoxing",
                "modulework",
                "modx",
                "moodle",
                "osclass",
                "pantheon",
                "phpbb",
                "piwik",
                "ppi",
                "processwire",
                "puppet",
                "pxcms",
                "reindex",
                "roundcube",
                "shopware",
                "silverstripe",
                "sydes",
                "sylius",
                "symfony",
                "tastyigniter",
                "typo3",
                "wordpress",
                "yawik",
                "zend",
                "zikula"
            ],
            "support": {
                "issues": "https://github.com/composer/installers/issues",
                "source": "https://github.com/composer/installers/tree/v1.12.0"
            },
            "funding": [
                {
                    "url": "https://packagist.com",
                    "type": "custom"
                },
                {
                    "url": "https://github.com/composer",
                    "type": "github"
                },
                {
                    "url": "https://tidelift.com/funding/github/packagist/composer/composer",
                    "type": "tidelift"
                }
            ],
            "time": "2021-09-13T08:19:44+00:00"
        },
        {
            "name": "maxmind-db/reader",
            "version": "v1.11.0",
            "source": {
                "type": "git",
                "url": "https://github.com/maxmind/MaxMind-DB-Reader-php.git",
                "reference": "b1f3c0699525336d09cc5161a2861268d9f2ae5b"
            },
            "dist": {
                "type": "zip",
                "url": "https://api.github.com/repos/maxmind/MaxMind-DB-Reader-php/zipball/b1f3c0699525336d09cc5161a2861268d9f2ae5b",
                "reference": "b1f3c0699525336d09cc5161a2861268d9f2ae5b",
                "shasum": ""
            },
            "require": {
                "php": ">=7.2"
            },
            "conflict": {
                "ext-maxminddb": "<1.10.1,>=2.0.0"
            },
            "require-dev": {
                "friendsofphp/php-cs-fixer": "3.*",
                "php-coveralls/php-coveralls": "^2.1",
                "phpstan/phpstan": "*",
                "phpunit/phpcov": ">=6.0.0",
                "phpunit/phpunit": ">=8.0.0,<10.0.0",
                "squizlabs/php_codesniffer": "3.*"
            },
            "suggest": {
                "ext-bcmath": "bcmath or gmp is required for decoding larger integers with the pure PHP decoder",
                "ext-gmp": "bcmath or gmp is required for decoding larger integers with the pure PHP decoder",
                "ext-maxminddb": "A C-based database decoder that provides significantly faster lookups"
            },
            "type": "library",
            "autoload": {
                "psr-4": {
                    "MaxMind\\Db\\": "src/MaxMind/Db"
                }
            },
            "notification-url": "https://packagist.org/downloads/",
            "license": [
                "Apache-2.0"
            ],
            "authors": [
                {
                    "name": "Gregory J. Oschwald",
                    "email": "goschwald@maxmind.com",
                    "homepage": "https://www.maxmind.com/"
                }
            ],
            "description": "MaxMind DB Reader API",
            "homepage": "https://github.com/maxmind/MaxMind-DB-Reader-php",
            "keywords": [
                "database",
                "geoip",
                "geoip2",
                "geolocation",
                "maxmind"
            ],
            "support": {
                "issues": "https://github.com/maxmind/MaxMind-DB-Reader-php/issues",
                "source": "https://github.com/maxmind/MaxMind-DB-Reader-php/tree/v1.11.0"
            },
            "time": "2021-10-18T15:23:10+00:00"
        },
        {
            "name": "pelago/emogrifier",
            "version": "v6.0.0",
            "source": {
                "type": "git",
                "url": "https://github.com/MyIntervals/emogrifier.git",
                "reference": "aa72d5407efac118f3896bcb995a2cba793df0ae"
            },
            "dist": {
                "type": "zip",
                "url": "https://api.github.com/repos/MyIntervals/emogrifier/zipball/aa72d5407efac118f3896bcb995a2cba793df0ae",
                "reference": "aa72d5407efac118f3896bcb995a2cba793df0ae",
                "shasum": ""
            },
            "require": {
                "ext-dom": "*",
                "ext-libxml": "*",
                "php": "~7.2.0 || ~7.3.0 || ~7.4.0 || ~8.0.0 || ~8.1.0",
                "sabberworm/php-css-parser": "^8.3.1",
                "symfony/css-selector": "^3.4.32 || ^4.4 || ^5.3 || ^6.0"
            },
            "require-dev": {
                "php-parallel-lint/php-parallel-lint": "^1.3.0",
                "phpunit/phpunit": "^8.5.16",
                "rawr/cross-data-providers": "^2.3.0"
            },
            "type": "library",
            "extra": {
                "branch-alias": {
                    "dev-main": "7.0.x-dev"
                }
            },
            "autoload": {
                "psr-4": {
                    "Pelago\\Emogrifier\\": "src/"
                }
            },
            "notification-url": "https://packagist.org/downloads/",
            "license": [
                "MIT"
            ],
            "authors": [
                {
                    "name": "Oliver Klee",
                    "email": "github@oliverklee.de"
                },
                {
                    "name": "Zoli Szabó",
                    "email": "zoli.szabo+github@gmail.com"
                },
                {
                    "name": "John Reeve",
                    "email": "jreeve@pelagodesign.com"
                },
                {
                    "name": "Jake Hotson",
                    "email": "jake@qzdesign.co.uk"
                },
                {
                    "name": "Cameron Brooks"
                },
                {
                    "name": "Jaime Prado"
                }
            ],
            "description": "Converts CSS styles into inline style attributes in your HTML code",
            "homepage": "https://www.myintervals.com/emogrifier.php",
            "keywords": [
                "css",
                "email",
                "pre-processing"
            ],
            "support": {
                "issues": "https://github.com/MyIntervals/emogrifier/issues",
                "source": "https://github.com/MyIntervals/emogrifier"
            },
            "time": "2021-09-16T16:22:04+00:00"
        },
        {
            "name": "sabberworm/php-css-parser",
            "version": "8.4.0",
            "source": {
                "type": "git",
                "url": "https://github.com/sabberworm/PHP-CSS-Parser.git",
                "reference": "e41d2140031d533348b2192a83f02d8dd8a71d30"
            },
            "dist": {
                "type": "zip",
                "url": "https://api.github.com/repos/sabberworm/PHP-CSS-Parser/zipball/e41d2140031d533348b2192a83f02d8dd8a71d30",
                "reference": "e41d2140031d533348b2192a83f02d8dd8a71d30",
                "shasum": ""
            },
            "require": {
                "ext-iconv": "*",
                "php": ">=5.6.20"
            },
            "require-dev": {
                "codacy/coverage": "^1.4",
                "phpunit/phpunit": "^4.8.36"
            },
            "suggest": {
                "ext-mbstring": "for parsing UTF-8 CSS"
            },
            "type": "library",
            "autoload": {
                "psr-4": {
                    "Sabberworm\\CSS\\": "src/"
                }
            },
            "notification-url": "https://packagist.org/downloads/",
            "license": [
                "MIT"
            ],
            "authors": [
                {
                    "name": "Raphael Schweikert"
                }
            ],
            "description": "Parser for CSS Files written in PHP",
            "homepage": "https://www.sabberworm.com/blog/2010/6/10/php-css-parser",
            "keywords": [
                "css",
                "parser",
                "stylesheet"
            ],
            "support": {
                "issues": "https://github.com/sabberworm/PHP-CSS-Parser/issues",
                "source": "https://github.com/sabberworm/PHP-CSS-Parser/tree/8.4.0"
            },
            "time": "2021-12-11T13:40:54+00:00"
        },
        {
            "name": "symfony/css-selector",
            "version": "v5.4.21",
            "source": {
                "type": "git",
                "url": "https://github.com/symfony/css-selector.git",
                "reference": "95f3c7468db1da8cc360b24fa2a26e7cefcb355d"
            },
            "dist": {
                "type": "zip",
                "url": "https://api.github.com/repos/symfony/css-selector/zipball/95f3c7468db1da8cc360b24fa2a26e7cefcb355d",
                "reference": "95f3c7468db1da8cc360b24fa2a26e7cefcb355d",
                "shasum": ""
            },
            "require": {
                "php": ">=7.2.5",
                "symfony/polyfill-php80": "^1.16"
            },
            "type": "library",
            "autoload": {
                "psr-4": {
                    "Symfony\\Component\\CssSelector\\": ""
                },
                "exclude-from-classmap": [
                    "/Tests/"
                ]
            },
            "notification-url": "https://packagist.org/downloads/",
            "license": [
                "MIT"
            ],
            "authors": [
                {
                    "name": "Fabien Potencier",
                    "email": "fabien@symfony.com"
                },
                {
                    "name": "Jean-François Simon",
                    "email": "jeanfrancois.simon@sensiolabs.com"
                },
                {
                    "name": "Symfony Community",
                    "homepage": "https://symfony.com/contributors"
                }
            ],
            "description": "Converts CSS selectors to XPath expressions",
            "homepage": "https://symfony.com",
            "support": {
                "source": "https://github.com/symfony/css-selector/tree/v5.4.21"
            },
            "funding": [
                {
                    "url": "https://symfony.com/sponsor",
                    "type": "custom"
                },
                {
                    "url": "https://github.com/fabpot",
                    "type": "github"
                },
                {
                    "url": "https://tidelift.com/funding/github/packagist/symfony/symfony",
                    "type": "tidelift"
                }
            ],
            "time": "2023-02-14T08:03:56+00:00"
        },
        {
            "name": "symfony/polyfill-php80",
            "version": "v1.27.0",
            "source": {
                "type": "git",
                "url": "https://github.com/symfony/polyfill-php80.git",
                "reference": "7a6ff3f1959bb01aefccb463a0f2cd3d3d2fd936"
            },
            "dist": {
                "type": "zip",
                "url": "https://api.github.com/repos/symfony/polyfill-php80/zipball/7a6ff3f1959bb01aefccb463a0f2cd3d3d2fd936",
                "reference": "7a6ff3f1959bb01aefccb463a0f2cd3d3d2fd936",
                "shasum": ""
            },
            "require": {
                "php": ">=7.1"
            },
            "type": "library",
            "extra": {
                "branch-alias": {
                    "dev-main": "1.27-dev"
                },
                "thanks": {
                    "name": "symfony/polyfill",
                    "url": "https://github.com/symfony/polyfill"
                }
            },
            "autoload": {
                "files": [
                    "bootstrap.php"
                ],
                "psr-4": {
                    "Symfony\\Polyfill\\Php80\\": ""
                },
                "classmap": [
                    "Resources/stubs"
                ]
            },
            "notification-url": "https://packagist.org/downloads/",
            "license": [
                "MIT"
            ],
            "authors": [
                {
                    "name": "Ion Bazan",
                    "email": "ion.bazan@gmail.com"
                },
                {
                    "name": "Nicolas Grekas",
                    "email": "p@tchwork.com"
                },
                {
                    "name": "Symfony Community",
                    "homepage": "https://symfony.com/contributors"
                }
            ],
            "description": "Symfony polyfill backporting some PHP 8.0+ features to lower PHP versions",
            "homepage": "https://symfony.com",
            "keywords": [
                "compatibility",
                "polyfill",
                "portable",
                "shim"
            ],
            "support": {
                "source": "https://github.com/symfony/polyfill-php80/tree/v1.27.0"
            },
            "funding": [
                {
                    "url": "https://symfony.com/sponsor",
                    "type": "custom"
                },
                {
                    "url": "https://github.com/fabpot",
                    "type": "github"
                },
                {
                    "url": "https://tidelift.com/funding/github/packagist/symfony/symfony",
                    "type": "tidelift"
                }
            ],
            "time": "2022-11-03T14:55:06+00:00"
        },
        {
            "name": "woocommerce/action-scheduler",
            "version": "3.5.4",
            "source": {
                "type": "git",
                "url": "https://github.com/woocommerce/action-scheduler.git",
                "reference": "9533e71b0eba4a519721dde84a34dfb161f11eb8"
            },
            "dist": {
                "type": "zip",
                "url": "https://api.github.com/repos/woocommerce/action-scheduler/zipball/9533e71b0eba4a519721dde84a34dfb161f11eb8",
                "reference": "9533e71b0eba4a519721dde84a34dfb161f11eb8",
                "shasum": ""
            },
            "require-dev": {
                "phpunit/phpunit": "^7.5",
                "woocommerce/woocommerce-sniffs": "0.1.0",
                "wp-cli/wp-cli": "~2.5.0",
                "yoast/phpunit-polyfills": "^1.0"
            },
            "type": "wordpress-plugin",
            "extra": {
                "scripts-description": {
                    "test": "Run unit tests",
                    "phpcs": "Analyze code against the WordPress coding standards with PHP_CodeSniffer",
                    "phpcbf": "Fix coding standards warnings/errors automatically with PHP Code Beautifier"
                }
            },
            "notification-url": "https://packagist.org/downloads/",
            "license": [
                "GPL-3.0-or-later"
            ],
            "description": "Action Scheduler for WordPress and WooCommerce",
            "homepage": "https://actionscheduler.org/",
            "support": {
                "issues": "https://github.com/woocommerce/action-scheduler/issues",
                "source": "https://github.com/woocommerce/action-scheduler/tree/3.5.4"
            },
            "time": "2023-01-17T20:20:43+00:00"
        },
        {
            "name": "woocommerce/woocommerce-blocks",
            "version": "9.8.2",
            "source": {
                "type": "git",
                "url": "https://github.com/woocommerce/woocommerce-blocks.git",
                "reference": "61488a0f1d1afc8fd7484e1b277d40afd782e005"
            },
            "dist": {
                "type": "zip",
                "url": "https://api.github.com/repos/woocommerce/woocommerce-blocks/zipball/61488a0f1d1afc8fd7484e1b277d40afd782e005",
                "reference": "61488a0f1d1afc8fd7484e1b277d40afd782e005",
                "shasum": ""
            },
            "require": {
                "automattic/jetpack-autoloader": "^2.9.1",
                "composer/installers": "^1.7.0",
                "ext-hash": "*",
                "ext-json": "*"
            },
            "require-dev": {
                "mockery/mockery": "^1.4",
                "woocommerce/woocommerce-sniffs": "0.1.3",
                "wp-hooks/generator": "^0.9.0",
                "wp-phpunit/wp-phpunit": "^6.0",
                "yoast/phpunit-polyfills": "^1.0"
            },
            "type": "wordpress-plugin",
            "extra": {
                "scripts-description": {
                    "phpcs": "Analyze code against the WordPress coding standards with PHP_CodeSniffer",
                    "phpcbf": "Fix coding standards warnings/errors automatically with PHP Code Beautifier"
                }
            },
            "autoload": {
                "files": [
                    "src/StoreApi/deprecated.php",
                    "src/StoreApi/functions.php"
                ],
                "psr-4": {
                    "Automattic\\WooCommerce\\Blocks\\": "src/",
                    "Automattic\\WooCommerce\\StoreApi\\": "src/StoreApi/"
                }
            },
            "notification-url": "https://packagist.org/downloads/",
            "license": [
                "GPL-3.0-or-later"
            ],
            "description": "WooCommerce blocks for the Gutenberg editor.",
            "homepage": "https://woocommerce.com/",
            "keywords": [
                "blocks",
                "gutenberg",
                "woocommerce"
            ],
            "support": {
                "issues": "https://github.com/woocommerce/woocommerce-blocks/issues",
                "source": "https://github.com/woocommerce/woocommerce-blocks/tree/v9.8.2"
            },
            "time": "2023-03-22T14:39:35+00:00"
        }
    ],
    "packages-dev": [
        {
            "name": "automattic/jetpack-changelogger",
            "version": "v3.3.2",
            "source": {
                "type": "git",
                "url": "https://github.com/Automattic/jetpack-changelogger.git",
                "reference": "7cf54b678e9a0e284a772abf01317ccc1b811715"
            },
            "dist": {
                "type": "zip",
                "url": "https://api.github.com/repos/Automattic/jetpack-changelogger/zipball/7cf54b678e9a0e284a772abf01317ccc1b811715",
                "reference": "7cf54b678e9a0e284a772abf01317ccc1b811715",
                "shasum": ""
            },
            "require": {
                "php": ">=5.6",
                "symfony/console": "^3.4 || ^5.2 || ^6.0",
                "symfony/process": "^3.4 || ^5.2 || ^6.0",
                "wikimedia/at-ease": "^1.2 || ^2.0"
            },
            "require-dev": {
                "wikimedia/testing-access-wrapper": "^1.0 || ^2.0",
                "yoast/phpunit-polyfills": "1.0.4"
            },
            "bin": [
                "bin/changelogger"
            ],
            "type": "project",
            "extra": {
                "autotagger": true,
                "branch-alias": {
                    "dev-trunk": "3.3.x-dev"
                },
                "mirror-repo": "Automattic/jetpack-changelogger",
                "version-constants": {
                    "::VERSION": "src/Application.php"
                },
                "changelogger": {
                    "link-template": "https://github.com/Automattic/jetpack-changelogger/compare/${old}...${new}"
                }
            },
            "autoload": {
                "psr-4": {
                    "Automattic\\Jetpack\\Changelog\\": "lib",
                    "Automattic\\Jetpack\\Changelogger\\": "src"
                }
            },
            "notification-url": "https://packagist.org/downloads/",
            "license": [
                "GPL-2.0-or-later"
            ],
            "description": "Jetpack Changelogger tool. Allows for managing changelogs by dropping change files into a changelog directory with each PR.",
            "support": {
                "source": "https://github.com/Automattic/jetpack-changelogger/tree/v3.3.2"
            },
            "time": "2023-02-20T19:46:43+00:00"
        },
        {
            "name": "bamarni/composer-bin-plugin",
            "version": "1.8.2",
            "source": {
                "type": "git",
                "url": "https://github.com/bamarni/composer-bin-plugin.git",
                "reference": "92fd7b1e6e9cdae19b0d57369d8ad31a37b6a880"
            },
            "dist": {
                "type": "zip",
                "url": "https://api.github.com/repos/bamarni/composer-bin-plugin/zipball/92fd7b1e6e9cdae19b0d57369d8ad31a37b6a880",
                "reference": "92fd7b1e6e9cdae19b0d57369d8ad31a37b6a880",
                "shasum": ""
            },
            "require": {
                "composer-plugin-api": "^2.0",
                "php": "^7.2.5 || ^8.0"
            },
            "require-dev": {
                "composer/composer": "^2.0",
                "ext-json": "*",
                "phpstan/extension-installer": "^1.1",
                "phpstan/phpstan": "^1.8",
                "phpstan/phpstan-phpunit": "^1.1",
                "phpunit/phpunit": "^8.5 || ^9.5",
                "symfony/console": "^2.8.52 || ^3.4.35 || ^4.4 || ^5.0 || ^6.0",
                "symfony/finder": "^2.8.52 || ^3.4.35 || ^4.4 || ^5.0 || ^6.0",
                "symfony/process": "^2.8.52 || ^3.4.35 || ^4.4 || ^5.0 || ^6.0"
            },
            "type": "composer-plugin",
            "extra": {
                "class": "Bamarni\\Composer\\Bin\\BamarniBinPlugin"
            },
            "autoload": {
                "psr-4": {
                    "Bamarni\\Composer\\Bin\\": "src"
                }
            },
            "notification-url": "https://packagist.org/downloads/",
            "license": [
                "MIT"
            ],
            "description": "No conflicts for your bin dependencies",
            "keywords": [
                "composer",
                "conflict",
                "dependency",
                "executable",
                "isolation",
                "tool"
            ],
            "support": {
                "issues": "https://github.com/bamarni/composer-bin-plugin/issues",
                "source": "https://github.com/bamarni/composer-bin-plugin/tree/1.8.2"
            },
            "time": "2022-10-31T08:38:03+00:00"
        },
        {
            "name": "dms/phpunit-arraysubset-asserts",
            "version": "v0.4.0",
            "source": {
                "type": "git",
                "url": "https://github.com/rdohms/phpunit-arraysubset-asserts.git",
                "reference": "428293c2a00eceefbad71a2dbdfb913febb35de2"
            },
            "dist": {
                "type": "zip",
                "url": "https://api.github.com/repos/rdohms/phpunit-arraysubset-asserts/zipball/428293c2a00eceefbad71a2dbdfb913febb35de2",
                "reference": "428293c2a00eceefbad71a2dbdfb913febb35de2",
                "shasum": ""
            },
            "require": {
                "php": "^5.4 || ^7.0 || ^8.0",
                "phpunit/phpunit": "^4.8.36 || ^5.7.21 || ^6.0 || ^7.0 || ^8.0 || ^9.0"
            },
            "require-dev": {
                "dms/coding-standard": "^9",
                "squizlabs/php_codesniffer": "^3.4"
            },
            "type": "library",
            "autoload": {
                "files": [
                    "assertarraysubset-autoload.php"
                ]
            },
            "notification-url": "https://packagist.org/downloads/",
            "license": [
                "MIT"
            ],
            "authors": [
                {
                    "name": "Rafael Dohms",
                    "email": "rdohms@gmail.com"
                }
            ],
            "description": "This package provides ArraySubset and related asserts once deprecated in PHPUnit 8",
            "support": {
                "issues": "https://github.com/rdohms/phpunit-arraysubset-asserts/issues",
                "source": "https://github.com/rdohms/phpunit-arraysubset-asserts/tree/v0.4.0"
            },
            "time": "2022-02-13T15:00:28+00:00"
        },
        {
            "name": "doctrine/instantiator",
            "version": "1.5.0",
            "source": {
                "type": "git",
                "url": "https://github.com/doctrine/instantiator.git",
                "reference": "0a0fa9780f5d4e507415a065172d26a98d02047b"
            },
            "dist": {
                "type": "zip",
                "url": "https://api.github.com/repos/doctrine/instantiator/zipball/0a0fa9780f5d4e507415a065172d26a98d02047b",
                "reference": "0a0fa9780f5d4e507415a065172d26a98d02047b",
                "shasum": ""
            },
            "require": {
                "php": "^7.1 || ^8.0"
            },
            "require-dev": {
                "doctrine/coding-standard": "^9 || ^11",
                "ext-pdo": "*",
                "ext-phar": "*",
                "phpbench/phpbench": "^0.16 || ^1",
                "phpstan/phpstan": "^1.4",
                "phpstan/phpstan-phpunit": "^1",
                "phpunit/phpunit": "^7.5 || ^8.5 || ^9.5",
                "vimeo/psalm": "^4.30 || ^5.4"
            },
            "type": "library",
            "autoload": {
                "psr-4": {
                    "Doctrine\\Instantiator\\": "src/Doctrine/Instantiator/"
                }
            },
            "notification-url": "https://packagist.org/downloads/",
            "license": [
                "MIT"
            ],
            "authors": [
                {
                    "name": "Marco Pivetta",
                    "email": "ocramius@gmail.com",
                    "homepage": "https://ocramius.github.io/"
                }
            ],
            "description": "A small, lightweight utility to instantiate objects in PHP without invoking their constructors",
            "homepage": "https://www.doctrine-project.org/projects/instantiator.html",
            "keywords": [
                "constructor",
                "instantiate"
            ],
            "support": {
                "issues": "https://github.com/doctrine/instantiator/issues",
                "source": "https://github.com/doctrine/instantiator/tree/1.5.0"
            },
            "funding": [
                {
                    "url": "https://www.doctrine-project.org/sponsorship.html",
                    "type": "custom"
                },
                {
                    "url": "https://www.patreon.com/phpdoctrine",
                    "type": "patreon"
                },
                {
                    "url": "https://tidelift.com/funding/github/packagist/doctrine%2Finstantiator",
                    "type": "tidelift"
                }
            ],
            "time": "2022-12-30T00:15:36+00:00"
        },
        {
            "name": "myclabs/deep-copy",
            "version": "1.11.1",
            "source": {
                "type": "git",
                "url": "https://github.com/myclabs/DeepCopy.git",
                "reference": "7284c22080590fb39f2ffa3e9057f10a4ddd0e0c"
            },
            "dist": {
                "type": "zip",
                "url": "https://api.github.com/repos/myclabs/DeepCopy/zipball/7284c22080590fb39f2ffa3e9057f10a4ddd0e0c",
                "reference": "7284c22080590fb39f2ffa3e9057f10a4ddd0e0c",
                "shasum": ""
            },
            "require": {
                "php": "^7.1 || ^8.0"
            },
            "conflict": {
                "doctrine/collections": "<1.6.8",
                "doctrine/common": "<2.13.3 || >=3,<3.2.2"
            },
            "require-dev": {
                "doctrine/collections": "^1.6.8",
                "doctrine/common": "^2.13.3 || ^3.2.2",
                "phpunit/phpunit": "^7.5.20 || ^8.5.23 || ^9.5.13"
            },
            "type": "library",
            "autoload": {
                "files": [
                    "src/DeepCopy/deep_copy.php"
                ],
                "psr-4": {
                    "DeepCopy\\": "src/DeepCopy/"
                }
            },
            "notification-url": "https://packagist.org/downloads/",
            "license": [
                "MIT"
            ],
            "description": "Create deep copies (clones) of your objects",
            "keywords": [
                "clone",
                "copy",
                "duplicate",
                "object",
                "object graph"
            ],
            "support": {
                "issues": "https://github.com/myclabs/DeepCopy/issues",
                "source": "https://github.com/myclabs/DeepCopy/tree/1.11.1"
            },
            "funding": [
                {
                    "url": "https://tidelift.com/funding/github/packagist/myclabs/deep-copy",
                    "type": "tidelift"
                }
            ],
            "time": "2023-03-08T13:26:56+00:00"
        },
        {
            "name": "nikic/php-parser",
            "version": "v4.15.4",
            "source": {
                "type": "git",
                "url": "https://github.com/nikic/PHP-Parser.git",
                "reference": "6bb5176bc4af8bcb7d926f88718db9b96a2d4290"
            },
            "dist": {
                "type": "zip",
                "url": "https://api.github.com/repos/nikic/PHP-Parser/zipball/6bb5176bc4af8bcb7d926f88718db9b96a2d4290",
                "reference": "6bb5176bc4af8bcb7d926f88718db9b96a2d4290",
                "shasum": ""
            },
            "require": {
                "ext-tokenizer": "*",
                "php": ">=7.0"
            },
            "require-dev": {
                "ircmaxell/php-yacc": "^0.0.7",
                "phpunit/phpunit": "^6.5 || ^7.0 || ^8.0 || ^9.0"
            },
            "bin": [
                "bin/php-parse"
            ],
            "type": "library",
            "extra": {
                "branch-alias": {
                    "dev-master": "4.9-dev"
                }
            },
            "autoload": {
                "psr-4": {
                    "PhpParser\\": "lib/PhpParser"
                }
            },
            "notification-url": "https://packagist.org/downloads/",
            "license": [
                "BSD-3-Clause"
            ],
            "authors": [
                {
                    "name": "Nikita Popov"
                }
            ],
            "description": "A PHP parser written in PHP",
            "keywords": [
                "parser",
                "php"
            ],
            "support": {
                "issues": "https://github.com/nikic/PHP-Parser/issues",
                "source": "https://github.com/nikic/PHP-Parser/tree/v4.15.4"
            },
            "time": "2023-03-05T19:49:14+00:00"
        },
        {
            "name": "phar-io/manifest",
            "version": "2.0.3",
            "source": {
                "type": "git",
                "url": "https://github.com/phar-io/manifest.git",
                "reference": "97803eca37d319dfa7826cc2437fc020857acb53"
            },
            "dist": {
                "type": "zip",
                "url": "https://api.github.com/repos/phar-io/manifest/zipball/97803eca37d319dfa7826cc2437fc020857acb53",
                "reference": "97803eca37d319dfa7826cc2437fc020857acb53",
                "shasum": ""
            },
            "require": {
                "ext-dom": "*",
                "ext-phar": "*",
                "ext-xmlwriter": "*",
                "phar-io/version": "^3.0.1",
                "php": "^7.2 || ^8.0"
            },
            "type": "library",
            "extra": {
                "branch-alias": {
                    "dev-master": "2.0.x-dev"
                }
            },
            "autoload": {
                "classmap": [
                    "src/"
                ]
            },
            "notification-url": "https://packagist.org/downloads/",
            "license": [
                "BSD-3-Clause"
            ],
            "authors": [
                {
                    "name": "Arne Blankerts",
                    "email": "arne@blankerts.de",
                    "role": "Developer"
                },
                {
                    "name": "Sebastian Heuer",
                    "email": "sebastian@phpeople.de",
                    "role": "Developer"
                },
                {
                    "name": "Sebastian Bergmann",
                    "email": "sebastian@phpunit.de",
                    "role": "Developer"
                }
            ],
            "description": "Component for reading phar.io manifest information from a PHP Archive (PHAR)",
            "support": {
                "issues": "https://github.com/phar-io/manifest/issues",
                "source": "https://github.com/phar-io/manifest/tree/2.0.3"
            },
            "time": "2021-07-20T11:28:43+00:00"
        },
        {
            "name": "phar-io/version",
            "version": "3.2.1",
            "source": {
                "type": "git",
                "url": "https://github.com/phar-io/version.git",
                "reference": "4f7fd7836c6f332bb2933569e566a0d6c4cbed74"
            },
            "dist": {
                "type": "zip",
                "url": "https://api.github.com/repos/phar-io/version/zipball/4f7fd7836c6f332bb2933569e566a0d6c4cbed74",
                "reference": "4f7fd7836c6f332bb2933569e566a0d6c4cbed74",
                "shasum": ""
            },
            "require": {
                "php": "^7.2 || ^8.0"
            },
            "type": "library",
            "autoload": {
                "classmap": [
                    "src/"
                ]
            },
            "notification-url": "https://packagist.org/downloads/",
            "license": [
                "BSD-3-Clause"
            ],
            "authors": [
                {
                    "name": "Arne Blankerts",
                    "email": "arne@blankerts.de",
                    "role": "Developer"
                },
                {
                    "name": "Sebastian Heuer",
                    "email": "sebastian@phpeople.de",
                    "role": "Developer"
                },
                {
                    "name": "Sebastian Bergmann",
                    "email": "sebastian@phpunit.de",
                    "role": "Developer"
                }
            ],
            "description": "Library for handling version information and constraints",
            "support": {
                "issues": "https://github.com/phar-io/version/issues",
                "source": "https://github.com/phar-io/version/tree/3.2.1"
            },
            "time": "2022-02-21T01:04:05+00:00"
        },
        {
            "name": "phpunit/php-code-coverage",
            "version": "9.2.26",
            "source": {
                "type": "git",
                "url": "https://github.com/sebastianbergmann/php-code-coverage.git",
                "reference": "443bc6912c9bd5b409254a40f4b0f4ced7c80ea1"
            },
            "dist": {
                "type": "zip",
                "url": "https://api.github.com/repos/sebastianbergmann/php-code-coverage/zipball/443bc6912c9bd5b409254a40f4b0f4ced7c80ea1",
                "reference": "443bc6912c9bd5b409254a40f4b0f4ced7c80ea1",
                "shasum": ""
            },
            "require": {
                "ext-dom": "*",
                "ext-libxml": "*",
                "ext-xmlwriter": "*",
                "nikic/php-parser": "^4.15",
                "php": ">=7.3",
                "phpunit/php-file-iterator": "^3.0.3",
                "phpunit/php-text-template": "^2.0.2",
                "sebastian/code-unit-reverse-lookup": "^2.0.2",
                "sebastian/complexity": "^2.0",
                "sebastian/environment": "^5.1.2",
                "sebastian/lines-of-code": "^1.0.3",
                "sebastian/version": "^3.0.1",
                "theseer/tokenizer": "^1.2.0"
            },
            "require-dev": {
                "phpunit/phpunit": "^9.3"
            },
            "suggest": {
                "ext-pcov": "PHP extension that provides line coverage",
                "ext-xdebug": "PHP extension that provides line coverage as well as branch and path coverage"
            },
            "type": "library",
            "extra": {
                "branch-alias": {
                    "dev-master": "9.2-dev"
                }
            },
            "autoload": {
                "classmap": [
                    "src/"
                ]
            },
            "notification-url": "https://packagist.org/downloads/",
            "license": [
                "BSD-3-Clause"
            ],
            "authors": [
                {
                    "name": "Sebastian Bergmann",
                    "email": "sebastian@phpunit.de",
                    "role": "lead"
                }
            ],
            "description": "Library that provides collection, processing, and rendering functionality for PHP code coverage information.",
            "homepage": "https://github.com/sebastianbergmann/php-code-coverage",
            "keywords": [
                "coverage",
                "testing",
                "xunit"
            ],
            "support": {
                "issues": "https://github.com/sebastianbergmann/php-code-coverage/issues",
                "source": "https://github.com/sebastianbergmann/php-code-coverage/tree/9.2.26"
            },
            "funding": [
                {
                    "url": "https://github.com/sebastianbergmann",
                    "type": "github"
                }
            ],
            "time": "2023-03-06T12:58:08+00:00"
        },
        {
            "name": "phpunit/php-file-iterator",
            "version": "3.0.6",
            "source": {
                "type": "git",
                "url": "https://github.com/sebastianbergmann/php-file-iterator.git",
                "reference": "cf1c2e7c203ac650e352f4cc675a7021e7d1b3cf"
            },
            "dist": {
                "type": "zip",
                "url": "https://api.github.com/repos/sebastianbergmann/php-file-iterator/zipball/cf1c2e7c203ac650e352f4cc675a7021e7d1b3cf",
                "reference": "cf1c2e7c203ac650e352f4cc675a7021e7d1b3cf",
                "shasum": ""
            },
            "require": {
                "php": ">=7.3"
            },
            "require-dev": {
                "phpunit/phpunit": "^9.3"
            },
            "type": "library",
            "extra": {
                "branch-alias": {
                    "dev-master": "3.0-dev"
                }
            },
            "autoload": {
                "classmap": [
                    "src/"
                ]
            },
            "notification-url": "https://packagist.org/downloads/",
            "license": [
                "BSD-3-Clause"
            ],
            "authors": [
                {
                    "name": "Sebastian Bergmann",
                    "email": "sebastian@phpunit.de",
                    "role": "lead"
                }
            ],
            "description": "FilterIterator implementation that filters files based on a list of suffixes.",
            "homepage": "https://github.com/sebastianbergmann/php-file-iterator/",
            "keywords": [
                "filesystem",
                "iterator"
            ],
            "support": {
                "issues": "https://github.com/sebastianbergmann/php-file-iterator/issues",
                "source": "https://github.com/sebastianbergmann/php-file-iterator/tree/3.0.6"
            },
            "funding": [
                {
                    "url": "https://github.com/sebastianbergmann",
                    "type": "github"
                }
            ],
            "time": "2021-12-02T12:48:52+00:00"
        },
        {
            "name": "phpunit/php-invoker",
            "version": "3.1.1",
            "source": {
                "type": "git",
                "url": "https://github.com/sebastianbergmann/php-invoker.git",
                "reference": "5a10147d0aaf65b58940a0b72f71c9ac0423cc67"
            },
            "dist": {
                "type": "zip",
                "url": "https://api.github.com/repos/sebastianbergmann/php-invoker/zipball/5a10147d0aaf65b58940a0b72f71c9ac0423cc67",
                "reference": "5a10147d0aaf65b58940a0b72f71c9ac0423cc67",
                "shasum": ""
            },
            "require": {
                "php": ">=7.3"
            },
            "require-dev": {
                "ext-pcntl": "*",
                "phpunit/phpunit": "^9.3"
            },
            "suggest": {
                "ext-pcntl": "*"
            },
            "type": "library",
            "extra": {
                "branch-alias": {
                    "dev-master": "3.1-dev"
                }
            },
            "autoload": {
                "classmap": [
                    "src/"
                ]
            },
            "notification-url": "https://packagist.org/downloads/",
            "license": [
                "BSD-3-Clause"
            ],
            "authors": [
                {
                    "name": "Sebastian Bergmann",
                    "email": "sebastian@phpunit.de",
                    "role": "lead"
                }
            ],
            "description": "Invoke callables with a timeout",
            "homepage": "https://github.com/sebastianbergmann/php-invoker/",
            "keywords": [
                "process"
            ],
            "support": {
                "issues": "https://github.com/sebastianbergmann/php-invoker/issues",
                "source": "https://github.com/sebastianbergmann/php-invoker/tree/3.1.1"
            },
            "funding": [
                {
                    "url": "https://github.com/sebastianbergmann",
                    "type": "github"
                }
            ],
            "time": "2020-09-28T05:58:55+00:00"
        },
        {
            "name": "phpunit/php-text-template",
            "version": "2.0.4",
            "source": {
                "type": "git",
                "url": "https://github.com/sebastianbergmann/php-text-template.git",
                "reference": "5da5f67fc95621df9ff4c4e5a84d6a8a2acf7c28"
            },
            "dist": {
                "type": "zip",
                "url": "https://api.github.com/repos/sebastianbergmann/php-text-template/zipball/5da5f67fc95621df9ff4c4e5a84d6a8a2acf7c28",
                "reference": "5da5f67fc95621df9ff4c4e5a84d6a8a2acf7c28",
                "shasum": ""
            },
            "require": {
                "php": ">=7.3"
            },
            "require-dev": {
                "phpunit/phpunit": "^9.3"
            },
            "type": "library",
            "extra": {
                "branch-alias": {
                    "dev-master": "2.0-dev"
                }
            },
            "autoload": {
                "classmap": [
                    "src/"
                ]
            },
            "notification-url": "https://packagist.org/downloads/",
            "license": [
                "BSD-3-Clause"
            ],
            "authors": [
                {
                    "name": "Sebastian Bergmann",
                    "email": "sebastian@phpunit.de",
                    "role": "lead"
                }
            ],
            "description": "Simple template engine.",
            "homepage": "https://github.com/sebastianbergmann/php-text-template/",
            "keywords": [
                "template"
            ],
            "support": {
                "issues": "https://github.com/sebastianbergmann/php-text-template/issues",
                "source": "https://github.com/sebastianbergmann/php-text-template/tree/2.0.4"
            },
            "funding": [
                {
                    "url": "https://github.com/sebastianbergmann",
                    "type": "github"
                }
            ],
            "time": "2020-10-26T05:33:50+00:00"
        },
        {
            "name": "phpunit/php-timer",
            "version": "5.0.3",
            "source": {
                "type": "git",
                "url": "https://github.com/sebastianbergmann/php-timer.git",
                "reference": "5a63ce20ed1b5bf577850e2c4e87f4aa902afbd2"
            },
            "dist": {
                "type": "zip",
                "url": "https://api.github.com/repos/sebastianbergmann/php-timer/zipball/5a63ce20ed1b5bf577850e2c4e87f4aa902afbd2",
                "reference": "5a63ce20ed1b5bf577850e2c4e87f4aa902afbd2",
                "shasum": ""
            },
            "require": {
                "php": ">=7.3"
            },
            "require-dev": {
                "phpunit/phpunit": "^9.3"
            },
            "type": "library",
            "extra": {
                "branch-alias": {
                    "dev-master": "5.0-dev"
                }
            },
            "autoload": {
                "classmap": [
                    "src/"
                ]
            },
            "notification-url": "https://packagist.org/downloads/",
            "license": [
                "BSD-3-Clause"
            ],
            "authors": [
                {
                    "name": "Sebastian Bergmann",
                    "email": "sebastian@phpunit.de",
                    "role": "lead"
                }
            ],
            "description": "Utility class for timing",
            "homepage": "https://github.com/sebastianbergmann/php-timer/",
            "keywords": [
                "timer"
            ],
            "support": {
                "issues": "https://github.com/sebastianbergmann/php-timer/issues",
                "source": "https://github.com/sebastianbergmann/php-timer/tree/5.0.3"
            },
            "funding": [
                {
                    "url": "https://github.com/sebastianbergmann",
                    "type": "github"
                }
            ],
            "time": "2020-10-26T13:16:10+00:00"
        },
        {
            "name": "phpunit/phpunit",
            "version": "9.6.5",
            "source": {
                "type": "git",
                "url": "https://github.com/sebastianbergmann/phpunit.git",
                "reference": "86e761949019ae83f49240b2f2123fb5ab3b2fc5"
            },
            "dist": {
                "type": "zip",
                "url": "https://api.github.com/repos/sebastianbergmann/phpunit/zipball/86e761949019ae83f49240b2f2123fb5ab3b2fc5",
                "reference": "86e761949019ae83f49240b2f2123fb5ab3b2fc5",
                "shasum": ""
            },
            "require": {
                "doctrine/instantiator": "^1.3.1 || ^2",
                "ext-dom": "*",
                "ext-json": "*",
                "ext-libxml": "*",
                "ext-mbstring": "*",
                "ext-xml": "*",
                "ext-xmlwriter": "*",
                "myclabs/deep-copy": "^1.10.1",
                "phar-io/manifest": "^2.0.3",
                "phar-io/version": "^3.0.2",
                "php": ">=7.3",
                "phpunit/php-code-coverage": "^9.2.13",
                "phpunit/php-file-iterator": "^3.0.5",
                "phpunit/php-invoker": "^3.1.1",
                "phpunit/php-text-template": "^2.0.3",
                "phpunit/php-timer": "^5.0.2",
                "sebastian/cli-parser": "^1.0.1",
                "sebastian/code-unit": "^1.0.6",
                "sebastian/comparator": "^4.0.8",
                "sebastian/diff": "^4.0.3",
                "sebastian/environment": "^5.1.3",
                "sebastian/exporter": "^4.0.5",
                "sebastian/global-state": "^5.0.1",
                "sebastian/object-enumerator": "^4.0.3",
                "sebastian/resource-operations": "^3.0.3",
                "sebastian/type": "^3.2",
                "sebastian/version": "^3.0.2"
            },
            "suggest": {
                "ext-soap": "To be able to generate mocks based on WSDL files",
                "ext-xdebug": "PHP extension that provides line coverage as well as branch and path coverage"
            },
            "bin": [
                "phpunit"
            ],
            "type": "library",
            "extra": {
                "branch-alias": {
                    "dev-master": "9.6-dev"
                }
            },
            "autoload": {
                "files": [
                    "src/Framework/Assert/Functions.php"
                ],
                "classmap": [
                    "src/"
                ]
            },
            "notification-url": "https://packagist.org/downloads/",
            "license": [
                "BSD-3-Clause"
            ],
            "authors": [
                {
                    "name": "Sebastian Bergmann",
                    "email": "sebastian@phpunit.de",
                    "role": "lead"
                }
            ],
            "description": "The PHP Unit Testing framework.",
            "homepage": "https://phpunit.de/",
            "keywords": [
                "phpunit",
                "testing",
                "xunit"
            ],
            "support": {
                "issues": "https://github.com/sebastianbergmann/phpunit/issues",
                "source": "https://github.com/sebastianbergmann/phpunit/tree/9.6.5"
            },
            "funding": [
                {
                    "url": "https://phpunit.de/sponsors.html",
                    "type": "custom"
                },
                {
                    "url": "https://github.com/sebastianbergmann",
                    "type": "github"
                },
                {
                    "url": "https://tidelift.com/funding/github/packagist/phpunit/phpunit",
                    "type": "tidelift"
                }
            ],
            "time": "2023-03-09T06:34:10+00:00"
        },
        {
            "name": "psr/container",
            "version": "1.1.1",
            "source": {
                "type": "git",
                "url": "https://github.com/php-fig/container.git",
                "reference": "8622567409010282b7aeebe4bb841fe98b58dcaf"
            },
            "dist": {
                "type": "zip",
                "url": "https://api.github.com/repos/php-fig/container/zipball/8622567409010282b7aeebe4bb841fe98b58dcaf",
                "reference": "8622567409010282b7aeebe4bb841fe98b58dcaf",
                "shasum": ""
            },
            "require": {
                "php": ">=7.2.0"
            },
            "type": "library",
            "autoload": {
                "psr-4": {
                    "Psr\\Container\\": "src/"
                }
            },
            "notification-url": "https://packagist.org/downloads/",
            "license": [
                "MIT"
            ],
            "authors": [
                {
                    "name": "PHP-FIG",
                    "homepage": "https://www.php-fig.org/"
                }
            ],
            "description": "Common Container Interface (PHP FIG PSR-11)",
            "homepage": "https://github.com/php-fig/container",
            "keywords": [
                "PSR-11",
                "container",
                "container-interface",
                "container-interop",
                "psr"
            ],
            "support": {
                "issues": "https://github.com/php-fig/container/issues",
                "source": "https://github.com/php-fig/container/tree/1.1.1"
            },
            "time": "2021-03-05T17:36:06+00:00"
        },
        {
            "name": "sebastian/cli-parser",
            "version": "1.0.1",
            "source": {
                "type": "git",
                "url": "https://github.com/sebastianbergmann/cli-parser.git",
                "reference": "442e7c7e687e42adc03470c7b668bc4b2402c0b2"
            },
            "dist": {
                "type": "zip",
                "url": "https://api.github.com/repos/sebastianbergmann/cli-parser/zipball/442e7c7e687e42adc03470c7b668bc4b2402c0b2",
                "reference": "442e7c7e687e42adc03470c7b668bc4b2402c0b2",
                "shasum": ""
            },
            "require": {
                "php": ">=7.3"
            },
            "require-dev": {
                "phpunit/phpunit": "^9.3"
            },
            "type": "library",
            "extra": {
                "branch-alias": {
                    "dev-master": "1.0-dev"
                }
            },
            "autoload": {
                "classmap": [
                    "src/"
                ]
            },
            "notification-url": "https://packagist.org/downloads/",
            "license": [
                "BSD-3-Clause"
            ],
            "authors": [
                {
                    "name": "Sebastian Bergmann",
                    "email": "sebastian@phpunit.de",
                    "role": "lead"
                }
            ],
            "description": "Library for parsing CLI options",
            "homepage": "https://github.com/sebastianbergmann/cli-parser",
            "support": {
                "issues": "https://github.com/sebastianbergmann/cli-parser/issues",
                "source": "https://github.com/sebastianbergmann/cli-parser/tree/1.0.1"
            },
            "funding": [
                {
                    "url": "https://github.com/sebastianbergmann",
                    "type": "github"
                }
            ],
            "time": "2020-09-28T06:08:49+00:00"
        },
        {
            "name": "sebastian/code-unit",
            "version": "1.0.8",
            "source": {
                "type": "git",
                "url": "https://github.com/sebastianbergmann/code-unit.git",
                "reference": "1fc9f64c0927627ef78ba436c9b17d967e68e120"
            },
            "dist": {
                "type": "zip",
                "url": "https://api.github.com/repos/sebastianbergmann/code-unit/zipball/1fc9f64c0927627ef78ba436c9b17d967e68e120",
                "reference": "1fc9f64c0927627ef78ba436c9b17d967e68e120",
                "shasum": ""
            },
            "require": {
                "php": ">=7.3"
            },
            "require-dev": {
                "phpunit/phpunit": "^9.3"
            },
            "type": "library",
            "extra": {
                "branch-alias": {
                    "dev-master": "1.0-dev"
                }
            },
            "autoload": {
                "classmap": [
                    "src/"
                ]
            },
            "notification-url": "https://packagist.org/downloads/",
            "license": [
                "BSD-3-Clause"
            ],
            "authors": [
                {
                    "name": "Sebastian Bergmann",
                    "email": "sebastian@phpunit.de",
                    "role": "lead"
                }
            ],
            "description": "Collection of value objects that represent the PHP code units",
            "homepage": "https://github.com/sebastianbergmann/code-unit",
            "support": {
                "issues": "https://github.com/sebastianbergmann/code-unit/issues",
                "source": "https://github.com/sebastianbergmann/code-unit/tree/1.0.8"
            },
            "funding": [
                {
                    "url": "https://github.com/sebastianbergmann",
                    "type": "github"
                }
            ],
            "time": "2020-10-26T13:08:54+00:00"
        },
        {
            "name": "sebastian/code-unit-reverse-lookup",
            "version": "2.0.3",
            "source": {
                "type": "git",
                "url": "https://github.com/sebastianbergmann/code-unit-reverse-lookup.git",
                "reference": "ac91f01ccec49fb77bdc6fd1e548bc70f7faa3e5"
            },
            "dist": {
                "type": "zip",
                "url": "https://api.github.com/repos/sebastianbergmann/code-unit-reverse-lookup/zipball/ac91f01ccec49fb77bdc6fd1e548bc70f7faa3e5",
                "reference": "ac91f01ccec49fb77bdc6fd1e548bc70f7faa3e5",
                "shasum": ""
            },
            "require": {
                "php": ">=7.3"
            },
            "require-dev": {
                "phpunit/phpunit": "^9.3"
            },
            "type": "library",
            "extra": {
                "branch-alias": {
                    "dev-master": "2.0-dev"
                }
            },
            "autoload": {
                "classmap": [
                    "src/"
                ]
            },
            "notification-url": "https://packagist.org/downloads/",
            "license": [
                "BSD-3-Clause"
            ],
            "authors": [
                {
                    "name": "Sebastian Bergmann",
                    "email": "sebastian@phpunit.de"
                }
            ],
            "description": "Looks up which function or method a line of code belongs to",
            "homepage": "https://github.com/sebastianbergmann/code-unit-reverse-lookup/",
            "support": {
                "issues": "https://github.com/sebastianbergmann/code-unit-reverse-lookup/issues",
                "source": "https://github.com/sebastianbergmann/code-unit-reverse-lookup/tree/2.0.3"
            },
            "funding": [
                {
                    "url": "https://github.com/sebastianbergmann",
                    "type": "github"
                }
            ],
            "time": "2020-09-28T05:30:19+00:00"
        },
        {
            "name": "sebastian/comparator",
            "version": "4.0.8",
            "source": {
                "type": "git",
                "url": "https://github.com/sebastianbergmann/comparator.git",
                "reference": "fa0f136dd2334583309d32b62544682ee972b51a"
            },
            "dist": {
                "type": "zip",
                "url": "https://api.github.com/repos/sebastianbergmann/comparator/zipball/fa0f136dd2334583309d32b62544682ee972b51a",
                "reference": "fa0f136dd2334583309d32b62544682ee972b51a",
                "shasum": ""
            },
            "require": {
                "php": ">=7.3",
                "sebastian/diff": "^4.0",
                "sebastian/exporter": "^4.0"
            },
            "require-dev": {
                "phpunit/phpunit": "^9.3"
            },
            "type": "library",
            "extra": {
                "branch-alias": {
                    "dev-master": "4.0-dev"
                }
            },
            "autoload": {
                "classmap": [
                    "src/"
                ]
            },
            "notification-url": "https://packagist.org/downloads/",
            "license": [
                "BSD-3-Clause"
            ],
            "authors": [
                {
                    "name": "Sebastian Bergmann",
                    "email": "sebastian@phpunit.de"
                },
                {
                    "name": "Jeff Welch",
                    "email": "whatthejeff@gmail.com"
                },
                {
                    "name": "Volker Dusch",
                    "email": "github@wallbash.com"
                },
                {
                    "name": "Bernhard Schussek",
                    "email": "bschussek@2bepublished.at"
                }
            ],
            "description": "Provides the functionality to compare PHP values for equality",
            "homepage": "https://github.com/sebastianbergmann/comparator",
            "keywords": [
                "comparator",
                "compare",
                "equality"
            ],
            "support": {
                "issues": "https://github.com/sebastianbergmann/comparator/issues",
                "source": "https://github.com/sebastianbergmann/comparator/tree/4.0.8"
            },
            "funding": [
                {
                    "url": "https://github.com/sebastianbergmann",
                    "type": "github"
                }
            ],
            "time": "2022-09-14T12:41:17+00:00"
        },
        {
            "name": "sebastian/complexity",
            "version": "2.0.2",
            "source": {
                "type": "git",
                "url": "https://github.com/sebastianbergmann/complexity.git",
                "reference": "739b35e53379900cc9ac327b2147867b8b6efd88"
            },
            "dist": {
                "type": "zip",
                "url": "https://api.github.com/repos/sebastianbergmann/complexity/zipball/739b35e53379900cc9ac327b2147867b8b6efd88",
                "reference": "739b35e53379900cc9ac327b2147867b8b6efd88",
                "shasum": ""
            },
            "require": {
                "nikic/php-parser": "^4.7",
                "php": ">=7.3"
            },
            "require-dev": {
                "phpunit/phpunit": "^9.3"
            },
            "type": "library",
            "extra": {
                "branch-alias": {
                    "dev-master": "2.0-dev"
                }
            },
            "autoload": {
                "classmap": [
                    "src/"
                ]
            },
            "notification-url": "https://packagist.org/downloads/",
            "license": [
                "BSD-3-Clause"
            ],
            "authors": [
                {
                    "name": "Sebastian Bergmann",
                    "email": "sebastian@phpunit.de",
                    "role": "lead"
                }
            ],
            "description": "Library for calculating the complexity of PHP code units",
            "homepage": "https://github.com/sebastianbergmann/complexity",
            "support": {
                "issues": "https://github.com/sebastianbergmann/complexity/issues",
                "source": "https://github.com/sebastianbergmann/complexity/tree/2.0.2"
            },
            "funding": [
                {
                    "url": "https://github.com/sebastianbergmann",
                    "type": "github"
                }
            ],
            "time": "2020-10-26T15:52:27+00:00"
        },
        {
            "name": "sebastian/diff",
            "version": "4.0.4",
            "source": {
                "type": "git",
                "url": "https://github.com/sebastianbergmann/diff.git",
                "reference": "3461e3fccc7cfdfc2720be910d3bd73c69be590d"
            },
            "dist": {
                "type": "zip",
                "url": "https://api.github.com/repos/sebastianbergmann/diff/zipball/3461e3fccc7cfdfc2720be910d3bd73c69be590d",
                "reference": "3461e3fccc7cfdfc2720be910d3bd73c69be590d",
                "shasum": ""
            },
            "require": {
                "php": ">=7.3"
            },
            "require-dev": {
                "phpunit/phpunit": "^9.3",
                "symfony/process": "^4.2 || ^5"
            },
            "type": "library",
            "extra": {
                "branch-alias": {
                    "dev-master": "4.0-dev"
                }
            },
            "autoload": {
                "classmap": [
                    "src/"
                ]
            },
            "notification-url": "https://packagist.org/downloads/",
            "license": [
                "BSD-3-Clause"
            ],
            "authors": [
                {
                    "name": "Sebastian Bergmann",
                    "email": "sebastian@phpunit.de"
                },
                {
                    "name": "Kore Nordmann",
                    "email": "mail@kore-nordmann.de"
                }
            ],
            "description": "Diff implementation",
            "homepage": "https://github.com/sebastianbergmann/diff",
            "keywords": [
                "diff",
                "udiff",
                "unidiff",
                "unified diff"
            ],
            "support": {
                "issues": "https://github.com/sebastianbergmann/diff/issues",
                "source": "https://github.com/sebastianbergmann/diff/tree/4.0.4"
            },
            "funding": [
                {
                    "url": "https://github.com/sebastianbergmann",
                    "type": "github"
                }
            ],
            "time": "2020-10-26T13:10:38+00:00"
        },
        {
            "name": "sebastian/environment",
            "version": "5.1.5",
            "source": {
                "type": "git",
                "url": "https://github.com/sebastianbergmann/environment.git",
                "reference": "830c43a844f1f8d5b7a1f6d6076b784454d8b7ed"
            },
            "dist": {
                "type": "zip",
                "url": "https://api.github.com/repos/sebastianbergmann/environment/zipball/830c43a844f1f8d5b7a1f6d6076b784454d8b7ed",
                "reference": "830c43a844f1f8d5b7a1f6d6076b784454d8b7ed",
                "shasum": ""
            },
            "require": {
                "php": ">=7.3"
            },
            "require-dev": {
                "phpunit/phpunit": "^9.3"
            },
            "suggest": {
                "ext-posix": "*"
            },
            "type": "library",
            "extra": {
                "branch-alias": {
                    "dev-master": "5.1-dev"
                }
            },
            "autoload": {
                "classmap": [
                    "src/"
                ]
            },
            "notification-url": "https://packagist.org/downloads/",
            "license": [
                "BSD-3-Clause"
            ],
            "authors": [
                {
                    "name": "Sebastian Bergmann",
                    "email": "sebastian@phpunit.de"
                }
            ],
            "description": "Provides functionality to handle HHVM/PHP environments",
            "homepage": "http://www.github.com/sebastianbergmann/environment",
            "keywords": [
                "Xdebug",
                "environment",
                "hhvm"
            ],
            "support": {
                "issues": "https://github.com/sebastianbergmann/environment/issues",
                "source": "https://github.com/sebastianbergmann/environment/tree/5.1.5"
            },
            "funding": [
                {
                    "url": "https://github.com/sebastianbergmann",
                    "type": "github"
                }
            ],
            "time": "2023-02-03T06:03:51+00:00"
        },
        {
            "name": "sebastian/exporter",
            "version": "4.0.5",
            "source": {
                "type": "git",
                "url": "https://github.com/sebastianbergmann/exporter.git",
                "reference": "ac230ed27f0f98f597c8a2b6eb7ac563af5e5b9d"
            },
            "dist": {
                "type": "zip",
                "url": "https://api.github.com/repos/sebastianbergmann/exporter/zipball/ac230ed27f0f98f597c8a2b6eb7ac563af5e5b9d",
                "reference": "ac230ed27f0f98f597c8a2b6eb7ac563af5e5b9d",
                "shasum": ""
            },
            "require": {
                "php": ">=7.3",
                "sebastian/recursion-context": "^4.0"
            },
            "require-dev": {
                "ext-mbstring": "*",
                "phpunit/phpunit": "^9.3"
            },
            "type": "library",
            "extra": {
                "branch-alias": {
                    "dev-master": "4.0-dev"
                }
            },
            "autoload": {
                "classmap": [
                    "src/"
                ]
            },
            "notification-url": "https://packagist.org/downloads/",
            "license": [
                "BSD-3-Clause"
            ],
            "authors": [
                {
                    "name": "Sebastian Bergmann",
                    "email": "sebastian@phpunit.de"
                },
                {
                    "name": "Jeff Welch",
                    "email": "whatthejeff@gmail.com"
                },
                {
                    "name": "Volker Dusch",
                    "email": "github@wallbash.com"
                },
                {
                    "name": "Adam Harvey",
                    "email": "aharvey@php.net"
                },
                {
                    "name": "Bernhard Schussek",
                    "email": "bschussek@gmail.com"
                }
            ],
            "description": "Provides the functionality to export PHP variables for visualization",
            "homepage": "https://www.github.com/sebastianbergmann/exporter",
            "keywords": [
                "export",
                "exporter"
            ],
            "support": {
                "issues": "https://github.com/sebastianbergmann/exporter/issues",
                "source": "https://github.com/sebastianbergmann/exporter/tree/4.0.5"
            },
            "funding": [
                {
                    "url": "https://github.com/sebastianbergmann",
                    "type": "github"
                }
            ],
            "time": "2022-09-14T06:03:37+00:00"
        },
        {
            "name": "sebastian/global-state",
            "version": "5.0.5",
            "source": {
                "type": "git",
                "url": "https://github.com/sebastianbergmann/global-state.git",
                "reference": "0ca8db5a5fc9c8646244e629625ac486fa286bf2"
            },
            "dist": {
                "type": "zip",
                "url": "https://api.github.com/repos/sebastianbergmann/global-state/zipball/0ca8db5a5fc9c8646244e629625ac486fa286bf2",
                "reference": "0ca8db5a5fc9c8646244e629625ac486fa286bf2",
                "shasum": ""
            },
            "require": {
                "php": ">=7.3",
                "sebastian/object-reflector": "^2.0",
                "sebastian/recursion-context": "^4.0"
            },
            "require-dev": {
                "ext-dom": "*",
                "phpunit/phpunit": "^9.3"
            },
            "suggest": {
                "ext-uopz": "*"
            },
            "type": "library",
            "extra": {
                "branch-alias": {
                    "dev-master": "5.0-dev"
                }
            },
            "autoload": {
                "classmap": [
                    "src/"
                ]
            },
            "notification-url": "https://packagist.org/downloads/",
            "license": [
                "BSD-3-Clause"
            ],
            "authors": [
                {
                    "name": "Sebastian Bergmann",
                    "email": "sebastian@phpunit.de"
                }
            ],
            "description": "Snapshotting of global state",
            "homepage": "http://www.github.com/sebastianbergmann/global-state",
            "keywords": [
                "global state"
            ],
            "support": {
                "issues": "https://github.com/sebastianbergmann/global-state/issues",
                "source": "https://github.com/sebastianbergmann/global-state/tree/5.0.5"
            },
            "funding": [
                {
                    "url": "https://github.com/sebastianbergmann",
                    "type": "github"
                }
            ],
            "time": "2022-02-14T08:28:10+00:00"
        },
        {
            "name": "sebastian/lines-of-code",
            "version": "1.0.3",
            "source": {
                "type": "git",
                "url": "https://github.com/sebastianbergmann/lines-of-code.git",
                "reference": "c1c2e997aa3146983ed888ad08b15470a2e22ecc"
            },
            "dist": {
                "type": "zip",
                "url": "https://api.github.com/repos/sebastianbergmann/lines-of-code/zipball/c1c2e997aa3146983ed888ad08b15470a2e22ecc",
                "reference": "c1c2e997aa3146983ed888ad08b15470a2e22ecc",
                "shasum": ""
            },
            "require": {
                "nikic/php-parser": "^4.6",
                "php": ">=7.3"
            },
            "require-dev": {
                "phpunit/phpunit": "^9.3"
            },
            "type": "library",
            "extra": {
                "branch-alias": {
                    "dev-master": "1.0-dev"
                }
            },
            "autoload": {
                "classmap": [
                    "src/"
                ]
            },
            "notification-url": "https://packagist.org/downloads/",
            "license": [
                "BSD-3-Clause"
            ],
            "authors": [
                {
                    "name": "Sebastian Bergmann",
                    "email": "sebastian@phpunit.de",
                    "role": "lead"
                }
            ],
            "description": "Library for counting the lines of code in PHP source code",
            "homepage": "https://github.com/sebastianbergmann/lines-of-code",
            "support": {
                "issues": "https://github.com/sebastianbergmann/lines-of-code/issues",
                "source": "https://github.com/sebastianbergmann/lines-of-code/tree/1.0.3"
            },
            "funding": [
                {
                    "url": "https://github.com/sebastianbergmann",
                    "type": "github"
                }
            ],
            "time": "2020-11-28T06:42:11+00:00"
        },
        {
            "name": "sebastian/object-enumerator",
            "version": "4.0.4",
            "source": {
                "type": "git",
                "url": "https://github.com/sebastianbergmann/object-enumerator.git",
                "reference": "5c9eeac41b290a3712d88851518825ad78f45c71"
            },
            "dist": {
                "type": "zip",
                "url": "https://api.github.com/repos/sebastianbergmann/object-enumerator/zipball/5c9eeac41b290a3712d88851518825ad78f45c71",
                "reference": "5c9eeac41b290a3712d88851518825ad78f45c71",
                "shasum": ""
            },
            "require": {
                "php": ">=7.3",
                "sebastian/object-reflector": "^2.0",
                "sebastian/recursion-context": "^4.0"
            },
            "require-dev": {
                "phpunit/phpunit": "^9.3"
            },
            "type": "library",
            "extra": {
                "branch-alias": {
                    "dev-master": "4.0-dev"
                }
            },
            "autoload": {
                "classmap": [
                    "src/"
                ]
            },
            "notification-url": "https://packagist.org/downloads/",
            "license": [
                "BSD-3-Clause"
            ],
            "authors": [
                {
                    "name": "Sebastian Bergmann",
                    "email": "sebastian@phpunit.de"
                }
            ],
            "description": "Traverses array structures and object graphs to enumerate all referenced objects",
            "homepage": "https://github.com/sebastianbergmann/object-enumerator/",
            "support": {
                "issues": "https://github.com/sebastianbergmann/object-enumerator/issues",
                "source": "https://github.com/sebastianbergmann/object-enumerator/tree/4.0.4"
            },
            "funding": [
                {
                    "url": "https://github.com/sebastianbergmann",
                    "type": "github"
                }
            ],
            "time": "2020-10-26T13:12:34+00:00"
        },
        {
            "name": "sebastian/object-reflector",
            "version": "2.0.4",
            "source": {
                "type": "git",
                "url": "https://github.com/sebastianbergmann/object-reflector.git",
                "reference": "b4f479ebdbf63ac605d183ece17d8d7fe49c15c7"
            },
            "dist": {
                "type": "zip",
                "url": "https://api.github.com/repos/sebastianbergmann/object-reflector/zipball/b4f479ebdbf63ac605d183ece17d8d7fe49c15c7",
                "reference": "b4f479ebdbf63ac605d183ece17d8d7fe49c15c7",
                "shasum": ""
            },
            "require": {
                "php": ">=7.3"
            },
            "require-dev": {
                "phpunit/phpunit": "^9.3"
            },
            "type": "library",
            "extra": {
                "branch-alias": {
                    "dev-master": "2.0-dev"
                }
            },
            "autoload": {
                "classmap": [
                    "src/"
                ]
            },
            "notification-url": "https://packagist.org/downloads/",
            "license": [
                "BSD-3-Clause"
            ],
            "authors": [
                {
                    "name": "Sebastian Bergmann",
                    "email": "sebastian@phpunit.de"
                }
            ],
            "description": "Allows reflection of object attributes, including inherited and non-public ones",
            "homepage": "https://github.com/sebastianbergmann/object-reflector/",
            "support": {
                "issues": "https://github.com/sebastianbergmann/object-reflector/issues",
                "source": "https://github.com/sebastianbergmann/object-reflector/tree/2.0.4"
            },
            "funding": [
                {
                    "url": "https://github.com/sebastianbergmann",
                    "type": "github"
                }
            ],
            "time": "2020-10-26T13:14:26+00:00"
        },
        {
            "name": "sebastian/recursion-context",
            "version": "4.0.5",
            "source": {
                "type": "git",
                "url": "https://github.com/sebastianbergmann/recursion-context.git",
                "reference": "e75bd0f07204fec2a0af9b0f3cfe97d05f92efc1"
            },
            "dist": {
                "type": "zip",
                "url": "https://api.github.com/repos/sebastianbergmann/recursion-context/zipball/e75bd0f07204fec2a0af9b0f3cfe97d05f92efc1",
                "reference": "e75bd0f07204fec2a0af9b0f3cfe97d05f92efc1",
                "shasum": ""
            },
            "require": {
                "php": ">=7.3"
            },
            "require-dev": {
                "phpunit/phpunit": "^9.3"
            },
            "type": "library",
            "extra": {
                "branch-alias": {
                    "dev-master": "4.0-dev"
                }
            },
            "autoload": {
                "classmap": [
                    "src/"
                ]
            },
            "notification-url": "https://packagist.org/downloads/",
            "license": [
                "BSD-3-Clause"
            ],
            "authors": [
                {
                    "name": "Sebastian Bergmann",
                    "email": "sebastian@phpunit.de"
                },
                {
                    "name": "Jeff Welch",
                    "email": "whatthejeff@gmail.com"
                },
                {
                    "name": "Adam Harvey",
                    "email": "aharvey@php.net"
                }
            ],
            "description": "Provides functionality to recursively process PHP variables",
            "homepage": "https://github.com/sebastianbergmann/recursion-context",
            "support": {
                "issues": "https://github.com/sebastianbergmann/recursion-context/issues",
                "source": "https://github.com/sebastianbergmann/recursion-context/tree/4.0.5"
            },
            "funding": [
                {
                    "url": "https://github.com/sebastianbergmann",
                    "type": "github"
                }
            ],
            "time": "2023-02-03T06:07:39+00:00"
        },
        {
            "name": "sebastian/resource-operations",
            "version": "3.0.3",
            "source": {
                "type": "git",
                "url": "https://github.com/sebastianbergmann/resource-operations.git",
                "reference": "0f4443cb3a1d92ce809899753bc0d5d5a8dd19a8"
            },
            "dist": {
                "type": "zip",
                "url": "https://api.github.com/repos/sebastianbergmann/resource-operations/zipball/0f4443cb3a1d92ce809899753bc0d5d5a8dd19a8",
                "reference": "0f4443cb3a1d92ce809899753bc0d5d5a8dd19a8",
                "shasum": ""
            },
            "require": {
                "php": ">=7.3"
            },
            "require-dev": {
                "phpunit/phpunit": "^9.0"
            },
            "type": "library",
            "extra": {
                "branch-alias": {
                    "dev-master": "3.0-dev"
                }
            },
            "autoload": {
                "classmap": [
                    "src/"
                ]
            },
            "notification-url": "https://packagist.org/downloads/",
            "license": [
                "BSD-3-Clause"
            ],
            "authors": [
                {
                    "name": "Sebastian Bergmann",
                    "email": "sebastian@phpunit.de"
                }
            ],
            "description": "Provides a list of PHP built-in functions that operate on resources",
            "homepage": "https://www.github.com/sebastianbergmann/resource-operations",
            "support": {
                "issues": "https://github.com/sebastianbergmann/resource-operations/issues",
                "source": "https://github.com/sebastianbergmann/resource-operations/tree/3.0.3"
            },
            "funding": [
                {
                    "url": "https://github.com/sebastianbergmann",
                    "type": "github"
                }
            ],
            "time": "2020-09-28T06:45:17+00:00"
        },
        {
            "name": "sebastian/type",
            "version": "3.2.1",
            "source": {
                "type": "git",
                "url": "https://github.com/sebastianbergmann/type.git",
                "reference": "75e2c2a32f5e0b3aef905b9ed0b179b953b3d7c7"
            },
            "dist": {
                "type": "zip",
                "url": "https://api.github.com/repos/sebastianbergmann/type/zipball/75e2c2a32f5e0b3aef905b9ed0b179b953b3d7c7",
                "reference": "75e2c2a32f5e0b3aef905b9ed0b179b953b3d7c7",
                "shasum": ""
            },
            "require": {
                "php": ">=7.3"
            },
            "require-dev": {
                "phpunit/phpunit": "^9.5"
            },
            "type": "library",
            "extra": {
                "branch-alias": {
                    "dev-master": "3.2-dev"
                }
            },
            "autoload": {
                "classmap": [
                    "src/"
                ]
            },
            "notification-url": "https://packagist.org/downloads/",
            "license": [
                "BSD-3-Clause"
            ],
            "authors": [
                {
                    "name": "Sebastian Bergmann",
                    "email": "sebastian@phpunit.de",
                    "role": "lead"
                }
            ],
            "description": "Collection of value objects that represent the types of the PHP type system",
            "homepage": "https://github.com/sebastianbergmann/type",
            "support": {
                "issues": "https://github.com/sebastianbergmann/type/issues",
                "source": "https://github.com/sebastianbergmann/type/tree/3.2.1"
            },
            "funding": [
                {
                    "url": "https://github.com/sebastianbergmann",
                    "type": "github"
                }
            ],
            "time": "2023-02-03T06:13:03+00:00"
        },
        {
            "name": "sebastian/version",
            "version": "3.0.2",
            "source": {
                "type": "git",
                "url": "https://github.com/sebastianbergmann/version.git",
                "reference": "c6c1022351a901512170118436c764e473f6de8c"
            },
            "dist": {
                "type": "zip",
                "url": "https://api.github.com/repos/sebastianbergmann/version/zipball/c6c1022351a901512170118436c764e473f6de8c",
                "reference": "c6c1022351a901512170118436c764e473f6de8c",
                "shasum": ""
            },
            "require": {
                "php": ">=7.3"
            },
            "type": "library",
            "extra": {
                "branch-alias": {
                    "dev-master": "3.0-dev"
                }
            },
            "autoload": {
                "classmap": [
                    "src/"
                ]
            },
            "notification-url": "https://packagist.org/downloads/",
            "license": [
                "BSD-3-Clause"
            ],
            "authors": [
                {
                    "name": "Sebastian Bergmann",
                    "email": "sebastian@phpunit.de",
                    "role": "lead"
                }
            ],
            "description": "Library that helps with managing the version number of Git-hosted PHP projects",
            "homepage": "https://github.com/sebastianbergmann/version",
            "support": {
                "issues": "https://github.com/sebastianbergmann/version/issues",
                "source": "https://github.com/sebastianbergmann/version/tree/3.0.2"
            },
            "funding": [
                {
                    "url": "https://github.com/sebastianbergmann",
                    "type": "github"
                }
            ],
            "time": "2020-09-28T06:39:44+00:00"
        },
        {
            "name": "symfony/console",
            "version": "v5.4.21",
            "source": {
                "type": "git",
                "url": "https://github.com/symfony/console.git",
                "reference": "c77433ddc6cdc689caf48065d9ea22ca0853fbd9"
            },
            "dist": {
                "type": "zip",
                "url": "https://api.github.com/repos/symfony/console/zipball/c77433ddc6cdc689caf48065d9ea22ca0853fbd9",
                "reference": "c77433ddc6cdc689caf48065d9ea22ca0853fbd9",
                "shasum": ""
            },
            "require": {
                "php": ">=7.2.5",
                "symfony/deprecation-contracts": "^2.1|^3",
                "symfony/polyfill-mbstring": "~1.0",
                "symfony/polyfill-php73": "^1.9",
                "symfony/polyfill-php80": "^1.16",
                "symfony/service-contracts": "^1.1|^2|^3",
                "symfony/string": "^5.1|^6.0"
            },
            "conflict": {
                "psr/log": ">=3",
                "symfony/dependency-injection": "<4.4",
                "symfony/dotenv": "<5.1",
                "symfony/event-dispatcher": "<4.4",
                "symfony/lock": "<4.4",
                "symfony/process": "<4.4"
            },
            "provide": {
                "psr/log-implementation": "1.0|2.0"
            },
            "require-dev": {
                "psr/log": "^1|^2",
                "symfony/config": "^4.4|^5.0|^6.0",
                "symfony/dependency-injection": "^4.4|^5.0|^6.0",
                "symfony/event-dispatcher": "^4.4|^5.0|^6.0",
                "symfony/lock": "^4.4|^5.0|^6.0",
                "symfony/process": "^4.4|^5.0|^6.0",
                "symfony/var-dumper": "^4.4|^5.0|^6.0"
            },
            "suggest": {
                "psr/log": "For using the console logger",
                "symfony/event-dispatcher": "",
                "symfony/lock": "",
                "symfony/process": ""
            },
            "type": "library",
            "autoload": {
                "psr-4": {
                    "Symfony\\Component\\Console\\": ""
                },
                "exclude-from-classmap": [
                    "/Tests/"
                ]
            },
            "notification-url": "https://packagist.org/downloads/",
            "license": [
                "MIT"
            ],
            "authors": [
                {
                    "name": "Fabien Potencier",
                    "email": "fabien@symfony.com"
                },
                {
                    "name": "Symfony Community",
                    "homepage": "https://symfony.com/contributors"
                }
            ],
            "description": "Eases the creation of beautiful and testable command line interfaces",
            "homepage": "https://symfony.com",
            "keywords": [
                "cli",
                "command line",
                "console",
                "terminal"
            ],
            "support": {
                "source": "https://github.com/symfony/console/tree/v5.4.21"
            },
            "funding": [
                {
                    "url": "https://symfony.com/sponsor",
                    "type": "custom"
                },
                {
                    "url": "https://github.com/fabpot",
                    "type": "github"
                },
                {
                    "url": "https://tidelift.com/funding/github/packagist/symfony/symfony",
                    "type": "tidelift"
                }
            ],
            "time": "2023-02-25T16:59:41+00:00"
        },
        {
            "name": "symfony/deprecation-contracts",
            "version": "v2.5.2",
            "source": {
                "type": "git",
                "url": "https://github.com/symfony/deprecation-contracts.git",
                "reference": "e8b495ea28c1d97b5e0c121748d6f9b53d075c66"
            },
            "dist": {
                "type": "zip",
                "url": "https://api.github.com/repos/symfony/deprecation-contracts/zipball/e8b495ea28c1d97b5e0c121748d6f9b53d075c66",
                "reference": "e8b495ea28c1d97b5e0c121748d6f9b53d075c66",
                "shasum": ""
            },
            "require": {
                "php": ">=7.1"
            },
            "type": "library",
            "extra": {
                "branch-alias": {
                    "dev-main": "2.5-dev"
                },
                "thanks": {
                    "name": "symfony/contracts",
                    "url": "https://github.com/symfony/contracts"
                }
            },
            "autoload": {
                "files": [
                    "function.php"
                ]
            },
            "notification-url": "https://packagist.org/downloads/",
            "license": [
                "MIT"
            ],
            "authors": [
                {
                    "name": "Nicolas Grekas",
                    "email": "p@tchwork.com"
                },
                {
                    "name": "Symfony Community",
                    "homepage": "https://symfony.com/contributors"
                }
            ],
            "description": "A generic function and convention to trigger deprecation notices",
            "homepage": "https://symfony.com",
            "support": {
                "source": "https://github.com/symfony/deprecation-contracts/tree/v2.5.2"
            },
            "funding": [
                {
                    "url": "https://symfony.com/sponsor",
                    "type": "custom"
                },
                {
                    "url": "https://github.com/fabpot",
                    "type": "github"
                },
                {
                    "url": "https://tidelift.com/funding/github/packagist/symfony/symfony",
                    "type": "tidelift"
                }
            ],
            "time": "2022-01-02T09:53:40+00:00"
        },
        {
            "name": "symfony/polyfill-ctype",
            "version": "v1.27.0",
            "source": {
                "type": "git",
                "url": "https://github.com/symfony/polyfill-ctype.git",
                "reference": "5bbc823adecdae860bb64756d639ecfec17b050a"
            },
            "dist": {
                "type": "zip",
                "url": "https://api.github.com/repos/symfony/polyfill-ctype/zipball/5bbc823adecdae860bb64756d639ecfec17b050a",
                "reference": "5bbc823adecdae860bb64756d639ecfec17b050a",
                "shasum": ""
            },
            "require": {
                "php": ">=7.1"
            },
            "provide": {
                "ext-ctype": "*"
            },
            "suggest": {
                "ext-ctype": "For best performance"
            },
            "type": "library",
            "extra": {
                "branch-alias": {
                    "dev-main": "1.27-dev"
                },
                "thanks": {
                    "name": "symfony/polyfill",
                    "url": "https://github.com/symfony/polyfill"
                }
            },
            "autoload": {
                "files": [
                    "bootstrap.php"
                ],
                "psr-4": {
                    "Symfony\\Polyfill\\Ctype\\": ""
                }
            },
            "notification-url": "https://packagist.org/downloads/",
            "license": [
                "MIT"
            ],
            "authors": [
                {
                    "name": "Gert de Pagter",
                    "email": "BackEndTea@gmail.com"
                },
                {
                    "name": "Symfony Community",
                    "homepage": "https://symfony.com/contributors"
                }
            ],
            "description": "Symfony polyfill for ctype functions",
            "homepage": "https://symfony.com",
            "keywords": [
                "compatibility",
                "ctype",
                "polyfill",
                "portable"
            ],
            "support": {
                "source": "https://github.com/symfony/polyfill-ctype/tree/v1.27.0"
            },
            "funding": [
                {
                    "url": "https://symfony.com/sponsor",
                    "type": "custom"
                },
                {
                    "url": "https://github.com/fabpot",
                    "type": "github"
                },
                {
                    "url": "https://tidelift.com/funding/github/packagist/symfony/symfony",
                    "type": "tidelift"
                }
            ],
            "time": "2022-11-03T14:55:06+00:00"
        },
        {
            "name": "symfony/polyfill-intl-grapheme",
            "version": "v1.27.0",
            "source": {
                "type": "git",
                "url": "https://github.com/symfony/polyfill-intl-grapheme.git",
                "reference": "511a08c03c1960e08a883f4cffcacd219b758354"
            },
            "dist": {
                "type": "zip",
                "url": "https://api.github.com/repos/symfony/polyfill-intl-grapheme/zipball/511a08c03c1960e08a883f4cffcacd219b758354",
                "reference": "511a08c03c1960e08a883f4cffcacd219b758354",
                "shasum": ""
            },
            "require": {
                "php": ">=7.1"
            },
            "suggest": {
                "ext-intl": "For best performance"
            },
            "type": "library",
            "extra": {
                "branch-alias": {
                    "dev-main": "1.27-dev"
                },
                "thanks": {
                    "name": "symfony/polyfill",
                    "url": "https://github.com/symfony/polyfill"
                }
            },
            "autoload": {
                "files": [
                    "bootstrap.php"
                ],
                "psr-4": {
                    "Symfony\\Polyfill\\Intl\\Grapheme\\": ""
                }
            },
            "notification-url": "https://packagist.org/downloads/",
            "license": [
                "MIT"
            ],
            "authors": [
                {
                    "name": "Nicolas Grekas",
                    "email": "p@tchwork.com"
                },
                {
                    "name": "Symfony Community",
                    "homepage": "https://symfony.com/contributors"
                }
            ],
            "description": "Symfony polyfill for intl's grapheme_* functions",
            "homepage": "https://symfony.com",
            "keywords": [
                "compatibility",
                "grapheme",
                "intl",
                "polyfill",
                "portable",
                "shim"
            ],
            "support": {
                "source": "https://github.com/symfony/polyfill-intl-grapheme/tree/v1.27.0"
            },
            "funding": [
                {
                    "url": "https://symfony.com/sponsor",
                    "type": "custom"
                },
                {
                    "url": "https://github.com/fabpot",
                    "type": "github"
                },
                {
                    "url": "https://tidelift.com/funding/github/packagist/symfony/symfony",
                    "type": "tidelift"
                }
            ],
            "time": "2022-11-03T14:55:06+00:00"
        },
        {
            "name": "symfony/polyfill-intl-normalizer",
            "version": "v1.27.0",
            "source": {
                "type": "git",
                "url": "https://github.com/symfony/polyfill-intl-normalizer.git",
                "reference": "19bd1e4fcd5b91116f14d8533c57831ed00571b6"
            },
            "dist": {
                "type": "zip",
                "url": "https://api.github.com/repos/symfony/polyfill-intl-normalizer/zipball/19bd1e4fcd5b91116f14d8533c57831ed00571b6",
                "reference": "19bd1e4fcd5b91116f14d8533c57831ed00571b6",
                "shasum": ""
            },
            "require": {
                "php": ">=7.1"
            },
            "suggest": {
                "ext-intl": "For best performance"
            },
            "type": "library",
            "extra": {
                "branch-alias": {
                    "dev-main": "1.27-dev"
                },
                "thanks": {
                    "name": "symfony/polyfill",
                    "url": "https://github.com/symfony/polyfill"
                }
            },
            "autoload": {
                "files": [
                    "bootstrap.php"
                ],
                "psr-4": {
                    "Symfony\\Polyfill\\Intl\\Normalizer\\": ""
                },
                "classmap": [
                    "Resources/stubs"
                ]
            },
            "notification-url": "https://packagist.org/downloads/",
            "license": [
                "MIT"
            ],
            "authors": [
                {
                    "name": "Nicolas Grekas",
                    "email": "p@tchwork.com"
                },
                {
                    "name": "Symfony Community",
                    "homepage": "https://symfony.com/contributors"
                }
            ],
            "description": "Symfony polyfill for intl's Normalizer class and related functions",
            "homepage": "https://symfony.com",
            "keywords": [
                "compatibility",
                "intl",
                "normalizer",
                "polyfill",
                "portable",
                "shim"
            ],
            "support": {
                "source": "https://github.com/symfony/polyfill-intl-normalizer/tree/v1.27.0"
            },
            "funding": [
                {
                    "url": "https://symfony.com/sponsor",
                    "type": "custom"
                },
                {
                    "url": "https://github.com/fabpot",
                    "type": "github"
                },
                {
                    "url": "https://tidelift.com/funding/github/packagist/symfony/symfony",
                    "type": "tidelift"
                }
            ],
            "time": "2022-11-03T14:55:06+00:00"
        },
        {
            "name": "symfony/polyfill-mbstring",
            "version": "v1.27.0",
            "source": {
                "type": "git",
                "url": "https://github.com/symfony/polyfill-mbstring.git",
                "reference": "8ad114f6b39e2c98a8b0e3bd907732c207c2b534"
            },
            "dist": {
                "type": "zip",
                "url": "https://api.github.com/repos/symfony/polyfill-mbstring/zipball/8ad114f6b39e2c98a8b0e3bd907732c207c2b534",
                "reference": "8ad114f6b39e2c98a8b0e3bd907732c207c2b534",
                "shasum": ""
            },
            "require": {
                "php": ">=7.1"
            },
            "provide": {
                "ext-mbstring": "*"
            },
            "suggest": {
                "ext-mbstring": "For best performance"
            },
            "type": "library",
            "extra": {
                "branch-alias": {
                    "dev-main": "1.27-dev"
                },
                "thanks": {
                    "name": "symfony/polyfill",
                    "url": "https://github.com/symfony/polyfill"
                }
            },
            "autoload": {
                "files": [
                    "bootstrap.php"
                ],
                "psr-4": {
                    "Symfony\\Polyfill\\Mbstring\\": ""
                }
            },
            "notification-url": "https://packagist.org/downloads/",
            "license": [
                "MIT"
            ],
            "authors": [
                {
                    "name": "Nicolas Grekas",
                    "email": "p@tchwork.com"
                },
                {
                    "name": "Symfony Community",
                    "homepage": "https://symfony.com/contributors"
                }
            ],
            "description": "Symfony polyfill for the Mbstring extension",
            "homepage": "https://symfony.com",
            "keywords": [
                "compatibility",
                "mbstring",
                "polyfill",
                "portable",
                "shim"
            ],
            "support": {
                "source": "https://github.com/symfony/polyfill-mbstring/tree/v1.27.0"
            },
            "funding": [
                {
                    "url": "https://symfony.com/sponsor",
                    "type": "custom"
                },
                {
                    "url": "https://github.com/fabpot",
                    "type": "github"
                },
                {
                    "url": "https://tidelift.com/funding/github/packagist/symfony/symfony",
                    "type": "tidelift"
                }
            ],
            "time": "2022-11-03T14:55:06+00:00"
        },
        {
            "name": "symfony/polyfill-php73",
            "version": "v1.27.0",
            "source": {
                "type": "git",
                "url": "https://github.com/symfony/polyfill-php73.git",
                "reference": "9e8ecb5f92152187c4799efd3c96b78ccab18ff9"
            },
            "dist": {
                "type": "zip",
                "url": "https://api.github.com/repos/symfony/polyfill-php73/zipball/9e8ecb5f92152187c4799efd3c96b78ccab18ff9",
                "reference": "9e8ecb5f92152187c4799efd3c96b78ccab18ff9",
                "shasum": ""
            },
            "require": {
                "php": ">=7.1"
            },
            "type": "library",
            "extra": {
                "branch-alias": {
                    "dev-main": "1.27-dev"
                },
                "thanks": {
                    "name": "symfony/polyfill",
                    "url": "https://github.com/symfony/polyfill"
                }
            },
            "autoload": {
                "files": [
                    "bootstrap.php"
                ],
                "psr-4": {
                    "Symfony\\Polyfill\\Php73\\": ""
                },
                "classmap": [
                    "Resources/stubs"
                ]
            },
            "notification-url": "https://packagist.org/downloads/",
            "license": [
                "MIT"
            ],
            "authors": [
                {
                    "name": "Nicolas Grekas",
                    "email": "p@tchwork.com"
                },
                {
                    "name": "Symfony Community",
                    "homepage": "https://symfony.com/contributors"
                }
            ],
            "description": "Symfony polyfill backporting some PHP 7.3+ features to lower PHP versions",
            "homepage": "https://symfony.com",
            "keywords": [
                "compatibility",
                "polyfill",
                "portable",
                "shim"
            ],
            "support": {
                "source": "https://github.com/symfony/polyfill-php73/tree/v1.27.0"
            },
            "funding": [
                {
                    "url": "https://symfony.com/sponsor",
                    "type": "custom"
                },
                {
                    "url": "https://github.com/fabpot",
                    "type": "github"
                },
                {
                    "url": "https://tidelift.com/funding/github/packagist/symfony/symfony",
                    "type": "tidelift"
                }
            ],
            "time": "2022-11-03T14:55:06+00:00"
        },
        {
            "name": "symfony/process",
            "version": "v5.4.21",
            "source": {
                "type": "git",
                "url": "https://github.com/symfony/process.git",
                "reference": "d4ce417ebcb0b7d090b4c178ed6d3accc518e8bd"
            },
            "dist": {
                "type": "zip",
                "url": "https://api.github.com/repos/symfony/process/zipball/d4ce417ebcb0b7d090b4c178ed6d3accc518e8bd",
                "reference": "d4ce417ebcb0b7d090b4c178ed6d3accc518e8bd",
                "shasum": ""
            },
            "require": {
                "php": ">=7.2.5",
                "symfony/polyfill-php80": "^1.16"
            },
            "type": "library",
            "autoload": {
                "psr-4": {
                    "Symfony\\Component\\Process\\": ""
                },
                "exclude-from-classmap": [
                    "/Tests/"
                ]
            },
            "notification-url": "https://packagist.org/downloads/",
            "license": [
                "MIT"
            ],
            "authors": [
                {
                    "name": "Fabien Potencier",
                    "email": "fabien@symfony.com"
                },
                {
                    "name": "Symfony Community",
                    "homepage": "https://symfony.com/contributors"
                }
            ],
            "description": "Executes commands in sub-processes",
            "homepage": "https://symfony.com",
            "support": {
                "source": "https://github.com/symfony/process/tree/v5.4.21"
            },
            "funding": [
                {
                    "url": "https://symfony.com/sponsor",
                    "type": "custom"
                },
                {
                    "url": "https://github.com/fabpot",
                    "type": "github"
                },
                {
                    "url": "https://tidelift.com/funding/github/packagist/symfony/symfony",
                    "type": "tidelift"
                }
            ],
            "time": "2023-02-21T19:46:44+00:00"
        },
        {
            "name": "symfony/service-contracts",
            "version": "v2.5.2",
            "source": {
                "type": "git",
                "url": "https://github.com/symfony/service-contracts.git",
                "reference": "4b426aac47d6427cc1a1d0f7e2ac724627f5966c"
            },
            "dist": {
                "type": "zip",
                "url": "https://api.github.com/repos/symfony/service-contracts/zipball/4b426aac47d6427cc1a1d0f7e2ac724627f5966c",
                "reference": "4b426aac47d6427cc1a1d0f7e2ac724627f5966c",
                "shasum": ""
            },
            "require": {
                "php": ">=7.2.5",
                "psr/container": "^1.1",
                "symfony/deprecation-contracts": "^2.1|^3"
            },
            "conflict": {
                "ext-psr": "<1.1|>=2"
            },
            "suggest": {
                "symfony/service-implementation": ""
            },
            "type": "library",
            "extra": {
                "branch-alias": {
                    "dev-main": "2.5-dev"
                },
                "thanks": {
                    "name": "symfony/contracts",
                    "url": "https://github.com/symfony/contracts"
                }
            },
            "autoload": {
                "psr-4": {
                    "Symfony\\Contracts\\Service\\": ""
                }
            },
            "notification-url": "https://packagist.org/downloads/",
            "license": [
                "MIT"
            ],
            "authors": [
                {
                    "name": "Nicolas Grekas",
                    "email": "p@tchwork.com"
                },
                {
                    "name": "Symfony Community",
                    "homepage": "https://symfony.com/contributors"
                }
            ],
            "description": "Generic abstractions related to writing services",
            "homepage": "https://symfony.com",
            "keywords": [
                "abstractions",
                "contracts",
                "decoupling",
                "interfaces",
                "interoperability",
                "standards"
            ],
            "support": {
                "source": "https://github.com/symfony/service-contracts/tree/v2.5.2"
            },
            "funding": [
                {
                    "url": "https://symfony.com/sponsor",
                    "type": "custom"
                },
                {
                    "url": "https://github.com/fabpot",
                    "type": "github"
                },
                {
                    "url": "https://tidelift.com/funding/github/packagist/symfony/symfony",
                    "type": "tidelift"
                }
            ],
            "time": "2022-05-30T19:17:29+00:00"
        },
        {
            "name": "symfony/string",
            "version": "v5.4.21",
            "source": {
                "type": "git",
                "url": "https://github.com/symfony/string.git",
                "reference": "edac10d167b78b1d90f46a80320d632de0bd9f2f"
            },
            "dist": {
                "type": "zip",
                "url": "https://api.github.com/repos/symfony/string/zipball/edac10d167b78b1d90f46a80320d632de0bd9f2f",
                "reference": "edac10d167b78b1d90f46a80320d632de0bd9f2f",
                "shasum": ""
            },
            "require": {
                "php": ">=7.2.5",
                "symfony/polyfill-ctype": "~1.8",
                "symfony/polyfill-intl-grapheme": "~1.0",
                "symfony/polyfill-intl-normalizer": "~1.0",
                "symfony/polyfill-mbstring": "~1.0",
                "symfony/polyfill-php80": "~1.15"
            },
            "conflict": {
                "symfony/translation-contracts": ">=3.0"
            },
            "require-dev": {
                "symfony/error-handler": "^4.4|^5.0|^6.0",
                "symfony/http-client": "^4.4|^5.0|^6.0",
                "symfony/translation-contracts": "^1.1|^2",
                "symfony/var-exporter": "^4.4|^5.0|^6.0"
            },
            "type": "library",
            "autoload": {
                "files": [
                    "Resources/functions.php"
                ],
                "psr-4": {
                    "Symfony\\Component\\String\\": ""
                },
                "exclude-from-classmap": [
                    "/Tests/"
                ]
            },
            "notification-url": "https://packagist.org/downloads/",
            "license": [
                "MIT"
            ],
            "authors": [
                {
                    "name": "Nicolas Grekas",
                    "email": "p@tchwork.com"
                },
                {
                    "name": "Symfony Community",
                    "homepage": "https://symfony.com/contributors"
                }
            ],
            "description": "Provides an object-oriented API to strings and deals with bytes, UTF-8 code points and grapheme clusters in a unified way",
            "homepage": "https://symfony.com",
            "keywords": [
                "grapheme",
                "i18n",
                "string",
                "unicode",
                "utf-8",
                "utf8"
            ],
            "support": {
                "source": "https://github.com/symfony/string/tree/v5.4.21"
            },
            "funding": [
                {
                    "url": "https://symfony.com/sponsor",
                    "type": "custom"
                },
                {
                    "url": "https://github.com/fabpot",
                    "type": "github"
                },
                {
                    "url": "https://tidelift.com/funding/github/packagist/symfony/symfony",
                    "type": "tidelift"
                }
            ],
            "time": "2023-02-22T08:00:55+00:00"
        },
        {
            "name": "theseer/tokenizer",
            "version": "1.2.1",
            "source": {
                "type": "git",
                "url": "https://github.com/theseer/tokenizer.git",
                "reference": "34a41e998c2183e22995f158c581e7b5e755ab9e"
            },
            "dist": {
                "type": "zip",
                "url": "https://api.github.com/repos/theseer/tokenizer/zipball/34a41e998c2183e22995f158c581e7b5e755ab9e",
                "reference": "34a41e998c2183e22995f158c581e7b5e755ab9e",
                "shasum": ""
            },
            "require": {
                "ext-dom": "*",
                "ext-tokenizer": "*",
                "ext-xmlwriter": "*",
                "php": "^7.2 || ^8.0"
            },
            "type": "library",
            "autoload": {
                "classmap": [
                    "src/"
                ]
            },
            "notification-url": "https://packagist.org/downloads/",
            "license": [
                "BSD-3-Clause"
            ],
            "authors": [
                {
                    "name": "Arne Blankerts",
                    "email": "arne@blankerts.de",
                    "role": "Developer"
                }
            ],
            "description": "A small library for converting tokenized PHP source code into XML and potentially other formats",
            "support": {
                "issues": "https://github.com/theseer/tokenizer/issues",
                "source": "https://github.com/theseer/tokenizer/tree/1.2.1"
            },
            "funding": [
                {
                    "url": "https://github.com/theseer",
                    "type": "github"
                }
            ],
            "time": "2021-07-28T10:34:58+00:00"
        },
        {
            "name": "wikimedia/at-ease",
            "version": "v2.1.0",
            "source": {
                "type": "git",
                "url": "https://github.com/wikimedia/at-ease.git",
                "reference": "e8ebaa7bb7c8a8395481a05f6dc4deaceab11c33"
            },
            "dist": {
                "type": "zip",
                "url": "https://api.github.com/repos/wikimedia/at-ease/zipball/e8ebaa7bb7c8a8395481a05f6dc4deaceab11c33",
                "reference": "e8ebaa7bb7c8a8395481a05f6dc4deaceab11c33",
                "shasum": ""
            },
            "require": {
                "php": ">=7.2.9"
            },
            "require-dev": {
                "mediawiki/mediawiki-codesniffer": "35.0.0",
                "mediawiki/minus-x": "1.1.1",
                "ockcyp/covers-validator": "1.3.3",
                "php-parallel-lint/php-console-highlighter": "0.5.0",
                "php-parallel-lint/php-parallel-lint": "1.2.0",
                "phpunit/phpunit": "^8.5"
            },
            "type": "library",
            "autoload": {
                "files": [
                    "src/Wikimedia/Functions.php"
                ],
                "psr-4": {
                    "Wikimedia\\AtEase\\": "src/Wikimedia/AtEase/"
                }
            },
            "notification-url": "https://packagist.org/downloads/",
            "license": [
                "GPL-2.0-or-later"
            ],
            "authors": [
                {
                    "name": "Tim Starling",
                    "email": "tstarling@wikimedia.org"
                },
                {
                    "name": "MediaWiki developers",
                    "email": "wikitech-l@lists.wikimedia.org"
                }
            ],
            "description": "Safe replacement to @ for suppressing warnings.",
            "homepage": "https://www.mediawiki.org/wiki/at-ease",
            "support": {
                "source": "https://github.com/wikimedia/at-ease/tree/v2.1.0"
            },
            "time": "2021-02-27T15:53:37+00:00"
        },
        {
            "name": "yoast/phpunit-polyfills",
            "version": "1.0.4",
            "source": {
                "type": "git",
                "url": "https://github.com/Yoast/PHPUnit-Polyfills.git",
                "reference": "3c621ff5429d2b1ff96dc5808ad6cde99d31ea4c"
            },
            "dist": {
                "type": "zip",
                "url": "https://api.github.com/repos/Yoast/PHPUnit-Polyfills/zipball/3c621ff5429d2b1ff96dc5808ad6cde99d31ea4c",
                "reference": "3c621ff5429d2b1ff96dc5808ad6cde99d31ea4c",
                "shasum": ""
            },
            "require": {
                "php": ">=5.4",
                "phpunit/phpunit": "^4.8.36 || ^5.7.21 || ^6.0 || ^7.0 || ^8.0 || ^9.0"
            },
            "require-dev": {
                "yoast/yoastcs": "^2.2.1"
            },
            "type": "library",
            "extra": {
                "branch-alias": {
                    "dev-main": "1.x-dev",
                    "dev-develop": "1.x-dev"
                }
            },
            "autoload": {
                "files": [
                    "phpunitpolyfills-autoload.php"
                ]
            },
            "notification-url": "https://packagist.org/downloads/",
            "license": [
                "BSD-3-Clause"
            ],
            "authors": [
                {
                    "name": "Team Yoast",
                    "email": "support@yoast.com",
                    "homepage": "https://yoast.com"
                },
                {
                    "name": "Contributors",
                    "homepage": "https://github.com/Yoast/PHPUnit-Polyfills/graphs/contributors"
                }
            ],
            "description": "Set of polyfills for changed PHPUnit functionality to allow for creating PHPUnit cross-version compatible tests",
            "homepage": "https://github.com/Yoast/PHPUnit-Polyfills",
            "keywords": [
                "phpunit",
                "polyfill",
                "testing"
            ],
            "support": {
                "issues": "https://github.com/Yoast/PHPUnit-Polyfills/issues",
                "source": "https://github.com/Yoast/PHPUnit-Polyfills"
            },
            "time": "2022-11-16T09:07:52+00:00"
        }
    ],
    "aliases": [],
    "minimum-stability": "dev",
    "stability-flags": [],
    "prefer-stable": true,
    "prefer-lowest": false,
    "platform": {
        "php": ">=7.3"
    },
    "platform-dev": [],
    "platform-overrides": {
        "php": "7.3"
    },
    "plugin-api-version": "2.3.0"
}<|MERGE_RESOLUTION|>--- conflicted
+++ resolved
@@ -4,11 +4,7 @@
         "Read more about it at https://getcomposer.org/doc/01-basic-usage.md#installing-dependencies",
         "This file is @generated automatically"
     ],
-<<<<<<< HEAD
-    "content-hash": "e0c3336f31efd98c606f8527c38e35d9",
-=======
     "content-hash": "48377a0bfe2b30537b522f197ba28984",
->>>>>>> 5a21b3f2
     "packages": [
         {
             "name": "automattic/jetpack-autoloader",
