--- conflicted
+++ resolved
@@ -614,10 +614,6 @@
 
 		if ( is_array( $raw_meta_data ) ) {
 			$this->init_meta_data( $raw_meta_data );
-<<<<<<< HEAD
-=======
-
->>>>>>> 57aa16d8
 			if ( ! $cache_loaded && ! empty( $this->cache_group ) ) {
 				wp_cache_set( $cache_key, $raw_meta_data, $this->cache_group );
 			}
