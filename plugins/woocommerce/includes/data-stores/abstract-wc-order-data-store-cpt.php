--- conflicted
+++ resolved
@@ -477,20 +477,6 @@
 		}
 		$this->update_order_meta_from_object( $order );
 		// We update directly instead of going via wp_insert_posts since we also want to modify the updated date and don't want to fire any of the actions/filters.
-<<<<<<< HEAD
-		return $wpdb->update(
-			$wpdb->posts,
-			array(
-				'ID'                 => $order->get_id(),
-				'post_date'          => gmdate( 'Y-m-d H:i:s', $order->get_date_created( 'edit' )->getOffsetTimestamp() ),
-				'post_date_gmt'      => gmdate( 'Y-m-d H:i:s', $order->get_date_created( 'edit' )->getTimestamp() ),
-				'post_status'        => $this->get_post_status( $order ),
-				'post_parent'        => $order->get_parent_id(),
-				'post_excerpt'       => method_exists( $order, 'get_customer_note' ) ? $order->get_customer_note() : '',
-				'post_type'          => $order->get_type(),
-				'post_modified_date' => gmdate( 'Y-m-d H:i:s', $order->get_date_modified( 'edit' )->getOffsetTimestamp() ),
-				'post_modified_gmt'  => gmdate( 'Y-m-d H:i:s', $order->get_date_modified( 'edit' )->getTimestamp() ),
-=======
 		$updated = $wpdb->update(
 			$wpdb->posts,
 			array(
@@ -504,12 +490,10 @@
 				// phpcs:ignore WordPress.DateTime.RestrictedFunctions.date_date -- use of date is intentional.
 				'post_modified'     => ! is_null( $order->get_date_modified() ) ? date( 'Y-m-d H:i:s', $order->get_date_modified( 'edit' )->getTimestamp() ) : '',
 				'post_modified_gmt' => ! is_null( $order->get_date_modified() ) ? gmdate( 'Y-m-d H:i:s', $order->get_date_modified( 'edit' )->getTimestamp() ) : '',
->>>>>>> 1db3a43d
 			),
 			array(
 				'ID' => $order->get_id(),
 			),
-<<<<<<< HEAD
 			array(
 				'%d',
 				'%s',
@@ -523,21 +507,6 @@
 			),
 			array(
 				'%d',
-=======
-			array(
-				'%d',
-				'%s',
-				'%s',
-				'%s',
-				'%d',
-				'%s',
-				'%s',
-				'%s',
-				'%s',
-			),
-			array(
-				'%d',
->>>>>>> 1db3a43d
 			)
 		);
 		clean_post_cache( $order->get_id() );
