--- conflicted
+++ resolved
@@ -130,38 +130,6 @@
 	}
 
 	/**
-<<<<<<< HEAD
-	 * Get Facebook extension data.
-	 *
-	 * @return array|bool
-	 */
-	protected static function get_facebook_extension_data() {
-		$slug = 'facebook-for-woocommerce';
-
-		if ( ! PluginsHelper::is_plugin_installed( $slug ) ) {
-			return false;
-		}
-
-		$data         = self::get_extension_base_data( $slug );
-		$data['icon'] = WC_ADMIN_IMAGES_FOLDER_URL . '/marketing/facebook.svg';
-
-		if ( $data['status'] === 'activated' && function_exists( 'facebook_for_woocommerce' ) ) {
-			$integration = facebook_for_woocommerce()->get_integration();
-
-			if ( $integration->is_configured() ) {
-				$data['status'] = 'configured';
-			}
-
-			$data['settingsUrl'] = facebook_for_woocommerce()->get_settings_url();
-			$data['docsUrl']     = facebook_for_woocommerce()->get_documentation_url();
-		}
-
-		return $data;
-	}
-
-	/**
-=======
->>>>>>> d09d5918
 	 * Get Pinterest extension data.
 	 *
 	 * @return array|bool
