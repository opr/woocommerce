<?php

namespace Automattic\WooCommerce\Internal\Admin;

use Automattic\WooCommerce\Admin\Features\OnboardingTasks\Tasks\WooCommercePayments;
use Automattic\WooCommerce\Admin\WCAdminHelper;
use Automattic\WooCommerce\Admin\PageController;

/**
 * Class WCPayWelcomePage
 *
 * @package Automattic\WooCommerce\Admin\Features
 */
class WcPayWelcomePage {
	const TRANSIENT_NAME = 'wcpay_welcome_page_incentive';

	/**
	 * Plugin instance.
	 *
	 * @var WcPayWelcomePage
	 */
	protected static $instance = null;

	/**
	 * Main Instance.
	 */
	public static function instance() {
		self::$instance = is_null( self::$instance ) ? new self() : self::$instance;

		return self::$instance;
	}

	/**
	 * Eligible incentive for the store.
	 *
	 * @var array|null
	 */
	private $incentive = null;

	/**
	 * WCPayWelcomePage constructor.
	 */
	public function __construct() {
		add_action( 'admin_menu', [ $this, 'register_payments_welcome_page' ] );
		add_filter( 'woocommerce_admin_shared_settings', array( $this, 'shared_settings' ) );
		add_filter( 'woocommerce_admin_allowed_promo_notes', [ $this, 'allowed_promo_notes' ] );
	}

	/**
	 * Whether the WooPayments welcome page is visible.
	 *
	 * @return boolean
	 */
	public function must_be_visible() {
		// Suggestions not disabled via a setting.
		if ( get_option( 'woocommerce_show_marketplace_suggestions', 'yes' ) === 'no' ) {
			return false;
		}

		/**
		 * Filter allow marketplace suggestions.
		 *
		 * User can disabled all suggestions via filter.
		 *
		 * @since 3.6.0
		 */
		if ( ! apply_filters( 'woocommerce_allow_marketplace_suggestions', true ) ) {
			return false;
		}

		// WCPay must not be in use or previously used.
		if ( $this->has_wcpay() ) {
			return false;
		}

		// Incentive is available.
		if ( empty( $this->get_incentive() ) ) {
			return false;
		}

		// Incentive not manually dismissed.
		if ( $this->is_incentive_dismissed() ) {
			return false;
		}

		return true;
	}

	/**
	 * Registers the WooPayments welcome page.
	 */
	public function register_payments_welcome_page() {
		global $menu;

		if ( ! $this->must_be_visible() ) {
			return;
		}

		$menu_icon = 'data:image/svg+xml;base64,PHN2ZyB4bWxucz0iaHR0cDovL3d3dy53My5vcmcvMjAwMC9zdmciIHdpZHRoPSI4NTIiIGhlaWdodD0iNjg0Ij48cGF0aCBmaWxsPSIjYTJhYWIyIiBkPSJNODIgODZ2NTEyaDY4NFY4NlptMCA1OThjLTQ4IDAtODQtMzgtODQtODZWODZDLTIgMzggMzQgMCA4MiAwaDY4NGM0OCAwIDg0IDM4IDg0IDg2djUxMmMwIDQ4LTM2IDg2LTg0IDg2em0zODQtNTU2djQ0aDg2djg0SDM4MnY0NGgxMjhjMjQgMCA0MiAxOCA0MiA0MnYxMjhjMCAyNC0xOCA0Mi00MiA0MmgtNDR2NDRoLTg0di00NGgtODZ2LTg0aDE3MHYtNDRIMzM4Yy0yNCAwLTQyLTE4LTQyLTQyVjIxNGMwLTI0IDE4LTQyIDQyLTQyaDQ0di00NHoiLz48L3N2Zz4=';

		$menu_data = array(
			'id'       => 'wc-calypso-bridge-payments-welcome-page',
			'title'    => esc_html__( 'Payments', 'woocommerce' ),
			'path'     => '/wc-pay-welcome-page',
			'position' => '56',
			'nav_args' => [
				'title'        => esc_html__( 'WooPayments', 'woocommerce' ),
				'is_category'  => false,
				'menuId'       => 'plugins',
				'is_top_level' => true,
			],
			'icon'     => $menu_icon,
		);

		wc_admin_register_page( $menu_data );

		// Registering a top level menu via wc_admin_register_page doesn't work when the new
		// nav is enabled. The new nav disabled everything, except the 'WooCommerce' menu.
		// We need to register this menu via add_menu_page so that it doesn't become a child of
		// WooCommerce menu.
		if ( get_option( 'woocommerce_navigation_enabled', 'no' ) === 'yes' ) {
			$menu_with_nav_data = array(
				esc_html__( 'Payments', 'woocommerce' ),
				esc_html__( 'Payments', 'woocommerce' ),
				'view_woocommerce_reports',
				'admin.php?page=wc-admin&path=/wc-pay-welcome-page',
				null,
				$menu_icon,
				56,
			);

			call_user_func_array( 'add_menu_page', $menu_with_nav_data );
		}

		// Add badge.
		foreach ( $menu as $index => $menu_item ) {
			if ( 'wc-admin&path=/wc-pay-welcome-page' === $menu_item[2]
					|| 'admin.php?page=wc-admin&path=/wc-pay-welcome-page' === $menu_item[2] ) {
				//phpcs:ignore
				$menu[ $index ][0] .= ' <span class="wcpay-menu-badge awaiting-mod count-1"><span class="plugin-count">1</span></span>';
			}
		}
	}

	/**
	 * Adds shared settings for WCPay incentive.
	 *
	 * @param array $settings Shared settings.
	 * @return array
	 */
	public function shared_settings( $settings ) {
		// Return early if not on a wc-admin powered page.
		if ( ! PageController::is_admin_page() ) {
			return $settings;
		}

		// Return early if there is no eligible incentive.
		if ( empty( $this->get_incentive() ) ) {
			return $settings;
		}

		$settings['wcpayWelcomePageIncentive'] = $this->get_incentive();

		return $settings;
	}

	/**
	 * Adds allowed promo notes from WCPay incentive.
	 *
	 * @param array $promo_notes Allowed promo notes.
	 * @return array
	 */
	public function allowed_promo_notes( $promo_notes = [] ) {
		if ( $this->get_incentive() ) {
			$promo_notes[] = $this->get_incentive()['id'];
		}

		return $promo_notes;
	}

	/**
	 * Whether WCPay is installed, connected, an account exists, or there are orders processed with it.
	 *
	 * @return boolean
	 */
	private function has_wcpay(): bool {
		// Installed.
		if ( class_exists( '\WC_Payments' ) ) {
			return true;
		}

		// Currently connected.
		if ( WooCommercePayments::is_connected() ) {
			return true;
		}

		// Account data in cache.
		$account_data = get_option( 'wcpay_account_data' );
		if ( isset( $account_data['data'] ) && is_array( $account_data['data'] ) && ! empty( $account_data['data'] ) ) {
			return true;
		}

		// Orders processed with it.
		if ( ! empty(
			wc_get_orders(
				[
					'payment_method' => 'woocommerce_payments',
					'return'         => 'ids',
					'limit'          => 1,
				]
			)
		) ) {
			return true;
		}

		return false;
	}

	/**
	 * Whether the current incentive has been manually dismissed.
	 *
	 * @return boolean
	 */
	private function is_incentive_dismissed() {

		// Return early if there is no eligible incentive.
		if ( empty( $this->get_incentive() ) ) {
			return true;
		}

		$dismissed_incentives = get_option( 'wcpay_welcome_page_incentives_dismissed', [] );

		if ( in_array( $this->get_incentive()['id'], $dismissed_incentives, true ) ) {
			return true;
		}

		return false;
	}

	/**
	 * Fetches and cache eligible incentive from WCPay API.
	 *
	 * @return array|null Array of eligible incentive or null.
	 */
	private function get_incentive() {
		// Return local cached incentive if it exists.
		if ( isset( $this->incentive ) ) {
			return $this->incentive;
		}

		// Return transient cached incentive if it exists.
		if ( false !== get_transient( self::TRANSIENT_NAME ) ) {
			$this->incentive = get_transient( self::TRANSIENT_NAME );
			return $this->incentive;
		}

		// Request incentive from WCPAY API.
		$url = add_query_arg(
			[
				// Store ISO-2 country code, e.g. `US`.
				'country'      => WC()->countries->get_base_country(),
				// Store locale, e.g. `en_US`.
				'locale'       => get_locale(),
				// WooCommerce active for duration in seconds.
				'active_for'   => WCAdminHelper::get_wcadmin_active_for_in_seconds(),
				// Whether the store has paid orders in the last 90 days.
				'has_orders'   => ! empty(
					wc_get_orders(
						[
<<<<<<< HEAD
							'status'       => ['wc-completed', 'wc-processing'],
=======
							'status'       => [ 'wc-completed', 'wc-processing' ],
>>>>>>> 1ae97495
							'date_created' => '>=' . strtotime( '-90 days' ),
							'return'       => 'ids',
							'limit'        => 1,
						]
					)
				),
				// Whether the store has at least one payment gateway enabled.
				'has_payments' => ! empty( WC()->payment_gateways()->get_available_payment_gateways() ),
				// Whether the store has WooPayments active, connected, and a WooPayments account.
				'has_wcpay'    => $this->has_wcpay(),
			],
			'https://public-api.wordpress.com/wpcom/v2/wcpay/incentives',
		);

		$response = wp_remote_get(
			$url,
			array(
				'user-agent' => 'WooCommerce/' . WC()->version . '; ' . get_bloginfo( 'url' ),
			)
		);

		// Return early if there is an error, waiting 6h before the next attempt.
		if ( is_wp_error( $response ) ) {
			set_transient( self::TRANSIENT_NAME, null, HOUR_IN_SECONDS * 6 );

			return null;
		}

		$cache_for = wp_remote_retrieve_header( $response, 'cache-for' );
		$incentive = null;

		if ( 200 === wp_remote_retrieve_response_code( $response ) ) {
			// Decode the results, falling back to an empty array.
			$results = json_decode( wp_remote_retrieve_body( $response ), true ) ?? [];

			// Find a `welcome_page` incentive.
			$incentive = current(
				array_filter(
					$results,
					function( $incentive ) {
						return 'welcome_page' === $incentive['type'];
					}
				)
			);

			// Set incentive to null if it's empty.
			$incentive = empty( $incentive ) ? null : $incentive;
		}

		// Store incentive in local cache.
		$this->incentive = $incentive;

		// Skip transient cache if `cache-for` header equals zero.
		if ( '0' === $cache_for ) {
			return $incentive;
		}

		// Store incentive in transient cache for the given seconds or 24h.
		set_transient( self::TRANSIENT_NAME, $incentive, ! empty( $cache_for ) ? (int) $cache_for : DAY_IN_SECONDS );

		return $incentive;
	}
}<|MERGE_RESOLUTION|>--- conflicted
+++ resolved
@@ -267,11 +267,7 @@
 				'has_orders'   => ! empty(
 					wc_get_orders(
 						[
-<<<<<<< HEAD
-							'status'       => ['wc-completed', 'wc-processing'],
-=======
 							'status'       => [ 'wc-completed', 'wc-processing' ],
->>>>>>> 1ae97495
 							'date_created' => '>=' . strtotime( '-90 days' ),
 							'return'       => 'ids',
 							'limit'        => 1,
