<?php
/**
 * FeaturesController class file
 */

namespace Automattic\WooCommerce\Internal\Features;

use Automattic\WooCommerce\Internal\Admin\Analytics;
use Automattic\WooCommerce\Admin\Features\Navigation\Init;
use Automattic\WooCommerce\Admin\Features\NewProductManagementExperience;
use Automattic\WooCommerce\Internal\DataStores\Orders\CustomOrdersTableController;
use Automattic\WooCommerce\Internal\Traits\AccessiblePrivateMethods;
use Automattic\WooCommerce\Proxies\LegacyProxy;
use Automattic\WooCommerce\Utilities\ArrayUtil;
use Automattic\WooCommerce\Utilities\PluginUtil;

defined( 'ABSPATH' ) || exit;

/**
 * Class to define the WooCommerce features that can be enabled and disabled by admin users,
 * provides also a mechanism for WooCommerce plugins to declare that they are compatible
 * (or incompatible) with a given feature.
 */
class FeaturesController {

	use AccessiblePrivateMethods;

	public const FEATURE_ENABLED_CHANGED_ACTION = 'woocommerce_feature_enabled_changed';

	/**
	 * The existing feature definitions.
	 *
	 * @var array[]
	 */
	private $features = array();

	/**
	 * The registered compatibility info for WooCommerce plugins, with plugin names as keys.
	 *
	 * @var array
	 */
	private $compatibility_info_by_plugin = array();

	/**
	 * The registered compatibility info for WooCommerce plugins, with feature ids as keys.
	 *
	 * @var array
	 */
	private $compatibility_info_by_feature = array();

	/**
	 * The LegacyProxy instance to use.
	 *
	 * @var LegacyProxy
	 */
	private $proxy;

	/**
	 * The PluginUtil instance to use.
	 *
	 * @var PluginUtil
	 */
	private $plugin_util;

	/**
	 * Flag indicating that features will be enableable from the settings page
	 * even when they are incompatible with active plugins.
	 *
	 * @var bool
	 */
	private $force_allow_enabling_features = false;

	/**
	 * Flag indicating that plugins will be activable from the plugins page
	 * even when they are incompatible with enabled features.
	 *
	 * @var bool
	 */
	private $force_allow_enabling_plugins = false;

	/**
	 * Creates a new instance of the class.
	 */
	public function __construct() {
<<<<<<< HEAD
		$hpos_enable_sync   = DataSynchronizer::ORDERS_DATA_SYNC_ENABLED_OPTION;
		$hpos_authoritative = CustomOrdersTableController::CUSTOM_ORDERS_TABLE_USAGE_ENABLED_OPTION;
		$features           = array(
			'analytics'            => array(
				'name'               => __( 'Analytics', 'woocommerce' ),
				'description'        => __( 'Enable WooCommerce Analytics', 'woocommerce' ),
				'is_experimental'    => false,
				'enabled_by_default' => true,
				'disable_ui'         => false,
			),
			'new_navigation'       => array(
				'name'            => __( 'Navigation', 'woocommerce' ),
				'description'     => __( 'Add the new WooCommerce navigation experience to the dashboard', 'woocommerce' ),
				'is_experimental' => false,
				'disable_ui'      => false,
			),
			'product_block_editor' => array(
				'name'            => __( 'New product editor', 'woocommerce' ),
				'description'     => __( 'Try the new product editor (Beta)', 'woocommerce' ),
				'is_experimental' => true,
				'disable_ui'      => false,
			),
			// Options for HPOS features are added in CustomOrdersTableController to keep the logic in same place.
			'custom_order_tables'    => array( // This exists for back-compat only, otherwise it's value is superseded by $hpos_authoritative option.
				'name'               => __( 'High-Performance Order Storage (HPOS)', 'woocommerce' ),
				'enabled_by_default' => false,
			),
			$hpos_authoritative    => array(
				'name'             => __( 'High-Performance Order Storage', 'woocommerce' ),
				'order'            => 10,
			),
			$hpos_enable_sync      => array(
				'name'             => '',
				'order'            => 9,
			),
			'cart_checkout_blocks' => array(
				'name'            => __( 'Cart & Checkout Blocks', 'woocommerce' ),
				'description'     => __( 'Optimize for faster checkout', 'woocommerce' ),
				'is_experimental' => false,
				'disable_ui'      => true,
			),
			'marketplace'          => array(
				'name'               => __( 'Marketplace', 'woocommerce' ),
				'description'        => __(
					'New, faster way to find extensions and themes for your WooCommerce store',
					'woocommerce'
				),
				'is_experimental'    => false,
				'enabled_by_default' => true,
				'disable_ui'         => false,
			),
		);

		$this->legacy_feature_ids = array(
			'analytics',
			'new_navigation',
			'product_block_editor',
			'marketplace',
			// Compatibility for COT is determined by `custom_order_tables'.
			CustomOrdersTableController::CUSTOM_ORDERS_TABLE_USAGE_ENABLED_OPTION,
			DataSynchronizer::ORDERS_DATA_SYNC_ENABLED_OPTION,
		);

		$this->init_features( $features );

=======
>>>>>>> c3ffd5af
		self::add_filter( 'updated_option', array( $this, 'process_updated_option' ), 999, 3 );
		self::add_filter( 'added_option', array( $this, 'process_added_option' ), 999, 3 );
		self::add_filter( 'woocommerce_get_sections_advanced', array( $this, 'add_features_section' ), 10, 1 );
		self::add_filter( 'woocommerce_get_settings_advanced', array( $this, 'add_feature_settings' ), 10, 2 );
		self::add_filter( 'deactivated_plugin', array( $this, 'handle_plugin_deactivation' ), 10, 1 );
		self::add_filter( 'all_plugins', array( $this, 'filter_plugins_list' ), 10, 1 );
		self::add_action( 'admin_notices', array( $this, 'display_notices_in_plugins_page' ), 10, 0 );
		self::add_action( 'load-plugins.php', array( $this, 'maybe_invalidate_cached_plugin_data' ) );
		self::add_action( 'after_plugin_row', array( $this, 'handle_plugin_list_rows' ), 10, 2 );
		self::add_action( 'current_screen', array( $this, 'enqueue_script_to_fix_plugin_list_html' ), 10, 1 );
		self::add_filter( 'views_plugins', array( $this, 'handle_plugins_page_views_list' ), 10, 1 );
		self::add_filter( 'woocommerce_admin_shared_settings', array( $this, 'set_change_feature_enable_nonce' ), 20, 1 );
		self::add_action( 'admin_init', array( $this, 'change_feature_enable_from_query_params' ), 20, 0 );
	}

	/**
	 * Register a feature.
	 *
	 * This should be called during the `woocommerce_register_feature_definitions` action hook.
	 *
	 * @param string $slug The ID slug of the feature.
	 * @param string $name The name of the feature that will appear on the Features screen and elsewhere.
	 * @param array  $args {
	 *     Optional. Properties that make up the feature definition. Each of these properties can also be set as a
	 *     callback function, as long as that function returns the specified type.
	 *
	 *     @type array[] $additional_settings An array of definitions for additional settings controls related to
	 *                                        the feature that will display on the Features screen. See the Settings API
	 *                                        for the schema of these props.
	 *     @type string  $description         A brief description of the feature, used as an input label if the feature
	 *                                        setting is a checkbox.
	 *     @type bool    $disabled            True to disable the setting field for this feature on the Features screen,
	 *                                        so it can't be changed.
	 *     @type bool    $disable_ui          Set to true to hide the setting field for this feature on the
	 *                                        Features screen. Defaults to false.
	 *     @type bool    $enabled_by_default  Set to true to have this feature by opt-out instead of opt-in.
	 *                                        Defaults to false.
	 *     @type bool    $is_experimental     Set to true to display this feature under the "Experimental" heading on
	 *                                        the Features screen. Features set to experimental are also omitted from
	 *                                        the features list in some cases. Defaults to true.
	 *     @type bool    $is_legacy           Set to true if this feature existed before the FeaturesController class
	 *                                        was introduced. Features set to legacy also do not produce warnings about
	 *                                        incompatible plugins. Defaults to false.
	 *     @type string  $option_key          The key name for the option that enables/disables the feature.
	 *     @type int     $order               The order that the feature will appear in the list on the Features screen.
	 *                                        Higher number = higher in the list. Defaults to 10.
	 *     @type array   $setting             The properties used by the Settings API to render the setting control on
	 *                                        the Features screen. See the Settings API for the schema of these props.
	 * }
	 *
	 * @return void
	 */
	public function add_feature_definition( $slug, $name, array $args = array() ) {
		$defaults = array(
			'disable_ui'         => false,
			'enabled_by_default' => false,
			'is_experimental'    => true,
			'is_legacy'          => false,
			'name'               => $name,
			'order'              => 10,
		);
		$args     = wp_parse_args( $args, $defaults );

		$this->features[ $slug ] = $args;
	}

	/**
	 * Generate and cache the feature definitions.
	 *
	 * @return array[]
	 */
	private function get_feature_definitions() {
		if ( empty( $this->features ) ) {
			$legacy_features = array(
				'analytics'            => array(
					'name'               => __( 'Analytics', 'woocommerce' ),
					'description'        => __( 'Enable WooCommerce Analytics', 'woocommerce' ),
					'option_key'         => Analytics::TOGGLE_OPTION_NAME,
					'is_experimental'    => false,
					'enabled_by_default' => true,
					'disable_ui'         => false,
					'is_legacy'          => true,
				),
				'new_navigation'       => array(
					'name'            => __( 'Navigation', 'woocommerce' ),
					'description'     => __( 'Add the new WooCommerce navigation experience to the dashboard', 'woocommerce' ),
					'option_key'      => Init::TOGGLE_OPTION_NAME,
					'is_experimental' => false,
					'disable_ui'      => false,
					'is_legacy'       => true,
				),
				'product_block_editor' => array(
					'name'            => __( 'New product editor', 'woocommerce' ),
					'description'     => __( 'Try the new product editor (Beta)', 'woocommerce' ),
					'is_experimental' => true,
					'disable_ui'      => false,
					'is_legacy'       => true,
					'disabled'        => function() {
						return version_compare( get_bloginfo( 'version' ), '6.2', '<' );
					},
					'desc_tip'        => function() {
						$string = '';
						if ( version_compare( get_bloginfo( 'version' ), '6.2', '<' ) ) {
							$string = __( '⚠ This feature is compatible with WordPress version 6.2 or higher.', 'woocommerce' );
						}
						return $string;
					},
				),
				'cart_checkout_blocks' => array(
					'name'            => __( 'Cart & Checkout Blocks', 'woocommerce' ),
					'description'     => __( 'Optimize for faster checkout', 'woocommerce' ),
					'is_experimental' => false,
					'disable_ui'      => true,
				),
				'marketplace'          => array(
					'name'               => __( 'Marketplace', 'woocommerce' ),
					'description'        => __(
						'New, faster way to find extensions and themes for your WooCommerce store',
						'woocommerce'
					),
					'is_experimental'    => false,
					'enabled_by_default' => true,
					'disable_ui'         => false,
					'is_legacy'          => true,
				),
			);

			foreach ( $legacy_features as $slug => $definition ) {
				$this->add_feature_definition( $slug, $definition['name'], $definition );
			}

			/**
			 * The action for registering features.
			 *
			 * @since 8.3.0
			 *
			 * @param FeaturesController $features_controller The instance of FeaturesController.
			 */
			do_action( 'woocommerce_register_feature_definitions', $this );

			foreach ( array_keys( $this->features ) as $feature_id ) {
				$this->compatibility_info_by_feature[ $feature_id ] = array(
					'compatible'   => array(),
					'incompatible' => array(),
				);
			}
		}

		return $this->features;
	}

	/**
	 * Initialize the class instance.
	 *
	 * @internal
	 *
	 * @param LegacyProxy $proxy The instance of LegacyProxy to use.
	 * @param PluginUtil  $plugin_util The instance of PluginUtil to use.
	 */
	final public function init( LegacyProxy $proxy, PluginUtil $plugin_util ) {
		$this->proxy       = $proxy;
		$this->plugin_util = $plugin_util;
	}

	/**
	 * Get all the existing WooCommerce features.
	 *
	 * Returns an associative array where keys are unique feature ids
	 * and values are arrays with these keys:
	 *
	 * - name (string)
	 * - description (string)
	 * - is_experimental (bool)
	 * - is_enabled (bool) (only if $include_enabled_info is passed as true)
	 *
	 * @param bool $include_experimental Include also experimental/work in progress features in the list.
	 * @param bool $include_enabled_info True to include the 'is_enabled' field in the returned features info.
	 * @returns array An array of information about existing features.
	 */
	public function get_features( bool $include_experimental = false, bool $include_enabled_info = false ): array {
		$features = $this->get_feature_definitions();

		if ( ! $include_experimental ) {
			$features = array_filter(
				$features,
				function( $feature ) {
					return ! $feature['is_experimental'];
				}
			);
		}

		if ( $include_enabled_info ) {
			foreach ( array_keys( $features ) as $feature_id ) {
				$is_enabled                            = $this->feature_is_enabled( $feature_id );
				$features[ $feature_id ]['is_enabled'] = $is_enabled;
			}
		}

		return $features;
	}

	/**
	 * Check if a given feature is currently enabled.
	 *
	 * @param  string $feature_id Unique feature id.
	 * @return bool True if the feature is enabled, false if not or if the feature doesn't exist.
	 */
	public function feature_is_enabled( string $feature_id ): bool {
		if ( ! $this->feature_exists( $feature_id ) ) {
			return false;
		}

		$default_value = $this->feature_is_enabled_by_default( $feature_id ) ? 'yes' : 'no';
		$value         = 'yes' === get_option( $this->feature_enable_option_name( $feature_id ), $default_value );
		return $value;
	}

	/**
	 * Check if a given feature is enabled by default.
	 *
	 * @param string $feature_id Unique feature id.
	 * @return boolean TRUE if the feature is enabled by default, FALSE otherwise.
	 */
	private function feature_is_enabled_by_default( string $feature_id ): bool {
		$features = $this->get_feature_definitions();

		return ! empty( $features[ $feature_id ]['enabled_by_default'] );
	}

	/**
	 * Change the enabled/disabled status of a feature.
	 *
	 * @param string $feature_id Unique feature id.
	 * @param bool   $enable True to enable the feature, false to disable it.
	 * @return bool True on success, false if feature doesn't exist or the new value is the same as the old value.
	 */
	public function change_feature_enable( string $feature_id, bool $enable ): bool {
		if ( ! $this->feature_exists( $feature_id ) ) {
			return false;
		}

		return update_option( $this->feature_enable_option_name( $feature_id ), $enable ? 'yes' : 'no' );
	}

	/**
	 * Declare (in)compatibility with a given feature for a given plugin.
	 *
	 * This method MUST be executed from inside a handler for the 'before_woocommerce_init' hook.
	 *
	 * The plugin name is expected to be in the form 'directory/file.php' and be one of the keys
	 * of the array returned by 'get_plugins', but this won't be checked. Plugins are expected to use
	 * FeaturesUtil::declare_compatibility instead, passing the full plugin file path instead of the plugin name.
	 *
	 * @param string $feature_id Unique feature id.
	 * @param string $plugin_name Plugin name, in the form 'directory/file.php'.
	 * @param bool   $positive_compatibility True if the plugin declares being compatible with the feature, false if it declares being incompatible.
	 * @return bool True on success, false on error (feature doesn't exist or not inside the required hook).
	 * @throws \Exception A plugin attempted to declare itself as compatible and incompatible with a given feature at the same time.
	 */
	public function declare_compatibility( string $feature_id, string $plugin_name, bool $positive_compatibility = true ): bool {
		if ( ! $this->proxy->call_function( 'doing_action', 'before_woocommerce_init' ) ) {
			$class_and_method = ( new \ReflectionClass( $this ) )->getShortName() . '::' . __FUNCTION__;
			/* translators: 1: class::method 2: before_woocommerce_init */
			$this->proxy->call_function( 'wc_doing_it_wrong', $class_and_method, sprintf( __( '%1$s should be called inside the %2$s action.', 'woocommerce' ), $class_and_method, 'before_woocommerce_init' ), '7.0' );
			return false;
		}

		if ( ! $this->feature_exists( $feature_id ) ) {
			return false;
		}

		$plugin_name = str_replace( '\\', '/', $plugin_name );

		// Register compatibility by plugin.

		ArrayUtil::ensure_key_is_array( $this->compatibility_info_by_plugin, $plugin_name );

		$key          = $positive_compatibility ? 'compatible' : 'incompatible';
		$opposite_key = $positive_compatibility ? 'incompatible' : 'compatible';
		ArrayUtil::ensure_key_is_array( $this->compatibility_info_by_plugin[ $plugin_name ], $key );
		ArrayUtil::ensure_key_is_array( $this->compatibility_info_by_plugin[ $plugin_name ], $opposite_key );

		if ( in_array( $feature_id, $this->compatibility_info_by_plugin[ $plugin_name ][ $opposite_key ], true ) ) {
			throw new \Exception( "Plugin $plugin_name is trying to declare itself as $key with the '$feature_id' feature, but it already declared itself as $opposite_key" );
		}

		if ( ! in_array( $feature_id, $this->compatibility_info_by_plugin[ $plugin_name ][ $key ], true ) ) {
			$this->compatibility_info_by_plugin[ $plugin_name ][ $key ][] = $feature_id;
		}

		// Register compatibility by feature.

		$key = $positive_compatibility ? 'compatible' : 'incompatible';

		if ( ! in_array( $plugin_name, $this->compatibility_info_by_feature[ $feature_id ][ $key ], true ) ) {
			$this->compatibility_info_by_feature[ $feature_id ][ $key ][] = $plugin_name;
		}

		return true;
	}

	/**
	 * Check whether a feature exists with a given id.
	 *
	 * @param string $feature_id The feature id to check.
	 * @return bool True if the feature exists.
	 */
	private function feature_exists( string $feature_id ): bool {
		$features = $this->get_feature_definitions();

		return isset( $features[ $feature_id ] );
	}

	/**
	 * Get the ids of the features that a certain plugin has declared compatibility for.
	 *
	 * This method can't be called before the 'woocommerce_init' hook is fired.
	 *
	 * @param string $plugin_name Plugin name, in the form 'directory/file.php'.
	 * @param bool   $enabled_features_only True to return only names of enabled plugins.
	 * @return array An array having a 'compatible' and an 'incompatible' key, each holding an array of feature ids.
	 */
	public function get_compatible_features_for_plugin( string $plugin_name, bool $enabled_features_only = false ) : array {
		$this->verify_did_woocommerce_init( __FUNCTION__ );

		$features = $this->get_feature_definitions();
		if ( $enabled_features_only ) {
			$features = array_filter(
				$features,
				array( $this, 'feature_is_enabled' ),
				ARRAY_FILTER_USE_KEY
			);
		}

		if ( ! isset( $this->compatibility_info_by_plugin[ $plugin_name ] ) ) {
			return array(
				'compatible'   => array(),
				'incompatible' => array(),
				'uncertain'    => array_keys( $features ),
			);
		}

		$info                 = $this->compatibility_info_by_plugin[ $plugin_name ];
		$info['compatible']   = array_values( array_intersect( array_keys( $features ), $info['compatible'] ) );
		$info['incompatible'] = array_values( array_intersect( array_keys( $features ), $info['incompatible'] ) );
		$info['uncertain']    = array_values( array_diff( array_keys( $features ), $info['compatible'], $info['incompatible'] ) );

		return $info;
	}

	/**
	 * Get the names of the plugins that have been declared compatible or incompatible with a given feature.
	 *
	 * @param string $feature_id Feature id.
	 * @param bool   $active_only True to return only active plugins.
	 * @return array An array having a 'compatible' and an 'incompatible' key, each holding an array of plugin names.
	 */
	public function get_compatible_plugins_for_feature( string $feature_id, bool $active_only = false ) : array {
		$this->verify_did_woocommerce_init( __FUNCTION__ );

		$woo_aware_plugins = $this->plugin_util->get_woocommerce_aware_plugins( $active_only );
		if ( ! $this->feature_exists( $feature_id ) ) {
			return array(
				'compatible'   => array(),
				'incompatible' => array(),
				'uncertain'    => $woo_aware_plugins,
			);
		}

		$info              = $this->compatibility_info_by_feature[ $feature_id ];
		$info['uncertain'] = array_values( array_diff( $woo_aware_plugins, $info['compatible'], $info['incompatible'] ) );

		return $info;
	}

	/**
	 * Check if the 'woocommerce_init' has run or is running, do a 'wc_doing_it_wrong' if not.
	 *
	 * @param string|null $function Name of the invoking method, if not null, 'wc_doing_it_wrong' will be invoked if 'woocommerce_init' has not run and is not running.
	 * @return bool True if 'woocommerce_init' has run or is running, false otherwise.
	 */
	private function verify_did_woocommerce_init( string $function = null ): bool {
		if ( ! $this->proxy->call_function( 'did_action', 'woocommerce_init' ) &&
			! $this->proxy->call_function( 'doing_action', 'woocommerce_init' ) ) {
			if ( ! is_null( $function ) ) {
				$class_and_method = ( new \ReflectionClass( $this ) )->getShortName() . '::' . $function;
				/* translators: 1: class::method 2: plugins_loaded */
				$this->proxy->call_function( 'wc_doing_it_wrong', $class_and_method, sprintf( __( '%1$s should not be called before the %2$s action.', 'woocommerce' ), $class_and_method, 'woocommerce_init' ), '7.0' );
			}
			return false;
		}

		return true;
	}

	/**
	 * Get the name of the option that enables/disables a given feature.
	 *
	 * Note that it doesn't check if the feature actually exists. Instead it
	 * defaults to "woocommerce_feature_{$feature_id}_enabled" if a different
	 * name isn't specified in the feature registration.
	 *
	 * @param  string $feature_id The id of the feature.
	 * @return string The option that enables or disables the feature.
	 */
	public function feature_enable_option_name( string $feature_id ): string {
		$features = $this->get_feature_definitions();

		if ( ! empty( $features[ $feature_id ]['option_key'] ) ) {
			return $features[ $feature_id ]['option_key'];
		}

		return "woocommerce_feature_{$feature_id}_enabled";
	}

	/**
	 * Checks whether a feature id corresponds to a legacy feature
	 * (a feature that existed prior to the implementation of the features engine).
	 *
	 * @param string $feature_id The feature id to check.
	 * @return bool True if the id corresponds to a legacy feature.
	 */
	public function is_legacy_feature( string $feature_id ): bool {
		$features = $this->get_feature_definitions();

		return ! empty( $features[ $feature_id ]['is_legacy'] );
	}

	/**
	 * Sets a flag indicating that it's allowed to enable features for which incompatible plugins are active
	 * from the WooCommerce feature settings page.
	 */
	public function allow_enabling_features_with_incompatible_plugins(): void {
		$this->force_allow_enabling_features = true;
	}

	/**
	 * Sets a flag indicating that it's allowed to activate plugins for which incompatible features are enabled
	 * from the WordPress plugins page.
	 */
	public function allow_activating_plugins_with_incompatible_features(): void {
		$this->force_allow_enabling_plugins = true;
	}

	/**
	 * Handler for the 'added_option' hook.
	 *
	 * It fires FEATURE_ENABLED_CHANGED_ACTION when a feature is enabled or disabled.
	 *
	 * @param string $option The option that has been created.
	 * @param mixed  $value The value of the option.
	 */
	private function process_added_option( string $option, $value ) {
		$this->process_updated_option( $option, false, $value );
	}

	/**
	 * Handler for the 'updated_option' hook.
	 *
	 * It fires FEATURE_ENABLED_CHANGED_ACTION when a feature is enabled or disabled.
	 *
	 * @param string $option    The option that has been modified.
	 * @param mixed  $old_value The old value of the option.
	 * @param mixed  $value     The new value of the option.
	 *
	 * @return void
	 */
	private function process_updated_option( string $option, $old_value, $value ) {
		$matches                   = array();
		$is_default_key            = preg_match( '/^woocommerce_feature_([a-zA-Z0-9_]+)_enabled$/', $option, $matches );
		$features_with_custom_keys = array_filter(
			$this->get_feature_definitions(),
			function( $feature ) {
				return ! empty( $feature['option_key'] );
			}
		);
		$custom_keys               = wp_list_pluck( $features_with_custom_keys, 'option_key' );

		if ( ! $is_default_key && ! in_array( $option, $custom_keys, true ) ) {
			return;
		}

		if ( $value === $old_value ) {
			return;
		}

		$feature_id = '';
		if ( $is_default_key ) {
			$feature_id = $matches[1];
		} elseif ( in_array( $option, $custom_keys, true ) ) {
			$feature_id = array_search( $option, $custom_keys, true );
		}

		if ( ! $feature_id ) {
			return;
		}

		/**
		 * Action triggered when a feature is enabled or disabled (the value of the corresponding setting option is changed).
		 *
		 * @param string $feature_id The id of the feature.
		 * @param bool $enabled True if the feature has been enabled, false if it has been disabled.
		 *
		 * @since 7.0.0
		 */
		do_action( self::FEATURE_ENABLED_CHANGED_ACTION, $feature_id, 'yes' === $value );
	}

	/**
	 * Handler for the 'woocommerce_get_sections_advanced' hook,
	 * it adds the "Features" section to the advanced settings page.
	 *
	 * @param array $sections The original sections array.
	 * @return array The updated sections array.
	 */
	private function add_features_section( $sections ) {
		if ( ! isset( $sections['features'] ) ) {
			$sections['features'] = __( 'Features', 'woocommerce' );
		}
		return $sections;
	}

	/**
	 * Handler for the 'woocommerce_get_settings_advanced' hook,
	 * it adds the settings UI for all the existing features.
	 *
	 * Note that the settings added via the 'woocommerce_settings_features' hook will be
	 * displayed in the non-experimental features section.
	 *
	 * @param array  $settings The existing settings for the corresponding settings section.
	 * @param string $current_section The section to get the settings for.
	 * @return array The updated settings array.
	 */
	private function add_feature_settings( $settings, $current_section ): array {
		if ( 'features' !== $current_section ) {
			return $settings;
		}

		$feature_settings = array(
			array(
				'title' => __( 'Features', 'woocommerce' ),
				'type'  => 'title',
				'desc'  => __( 'Start using new features that are being progressively rolled out to improve the store management experience.', 'woocommerce' ),
				'id'    => 'features_options',
			),
		);

		$features = $this->get_features( true );

		$feature_ids              = array_keys( $features );
		usort( $feature_ids, function( $feature_id_a, $feature_id_b ) use ( $features ) {
			return ( $features[ $feature_id_b ]['order'] ?? 0 ) <=> ( $features[ $feature_id_a ]['order'] ?? 0 );
		} );
		$experimental_feature_ids = array_filter(
			$feature_ids,
			function( $feature_id ) use ( $features ) {
				return $features[ $feature_id ]['is_experimental'] ?? false;
			}
		);
		$mature_feature_ids       = array_diff( $feature_ids, $experimental_feature_ids );
		$feature_ids              = array_merge( $mature_feature_ids, array( 'mature_features_end' ), $experimental_feature_ids );

		foreach ( $feature_ids as $id ) {
			if ( 'mature_features_end' === $id ) {
				// phpcs:disable WooCommerce.Commenting.CommentHooks.MissingSinceComment
				/**
				 * Filter allowing to add additional settings to the WooCommerce Advanced - Features settings page.
				 *
				 * @param bool $disabled False.
				 */
				$feature_settings = apply_filters( 'woocommerce_settings_features', $feature_settings );
				// phpcs:enable WooCommerce.Commenting.CommentHooks.MissingSinceComment

				if ( ! empty( $experimental_feature_ids ) ) {
					$feature_settings[] = array(
						'type' => 'sectionend',
						'id'   => 'features_options',
					);

					$feature_settings[] = array(
						'title' => __( 'Experimental features', 'woocommerce' ),
						'type'  => 'title',
						'desc'  => __( 'These features are either experimental or incomplete, enable them at your own risk!', 'woocommerce' ),
						'id'    => 'experimental_features_options',
					);
				}
				continue;
			}

			if ( isset( $features[ $id ]['disable_ui'] ) && $features[ $id ]['disable_ui'] ) {
				continue;
			}

			$feature_settings[] = $this->get_setting_for_feature( $id, $features[ $id ] );

			$additional_settings = $features[ $id ]['additional_settings'] ?? array();
			if ( count( $additional_settings ) > 0 ) {
				$feature_settings = array_merge( $feature_settings, $additional_settings );
			}
		}

		$feature_settings[] = array(
			'type' => 'sectionend',
			'id'   => empty( $experimental_feature_ids ) ? 'features_options' : 'experimental_features_options',
		);

		// Allow feature setting properties to be determined dynamically just before being rendered.
		$feature_settings = array_map(
			function( $feature_setting ) {
				foreach ( $feature_setting as $prop => $value ) {
					if ( is_callable( $value ) ) {
						$feature_setting[ $prop ] = call_user_func( $value );
					}
				}

				return $feature_setting;
			},
			$feature_settings
		);

		return $feature_settings;
	}

	/**
	 * Get the parameters to display the setting enable/disable UI for a given feature.
	 *
	 * @param string $feature_id The feature id.
	 * @param array  $feature The feature parameters, as returned by get_features.
	 * @return array The parameters to add to the settings array.
	 */
	private function get_setting_for_feature( string $feature_id, array $feature ): array {
		$description        = $feature['description'] ?? '';
		$disabled           = false;
		$desc_tip           = '';
		$tooltip            = $feature['tooltip'] ?? '';
		$type               = $feature['type'] ?? 'checkbox';
		$setting_definition = $feature['setting'] ?? array();

		// phpcs:disable WooCommerce.Commenting.CommentHooks.MissingSinceComment
		/**
		 * Filter allowing WooCommerce Admin to be disabled.
		 *
		 * @param bool $disabled False.
		 */
		$admin_features_disabled = apply_filters( 'woocommerce_admin_disabled', false );
		// phpcs:enable WooCommerce.Commenting.CommentHooks.MissingSinceComment

		if ( ( 'analytics' === $feature_id || 'new_navigation' === $feature_id ) && $admin_features_disabled ) {
			$disabled = true;
			$desc_tip = __( 'WooCommerce Admin has been disabled', 'woocommerce' );
		} elseif ( 'new_navigation' === $feature_id ) {
			$disabled = ! $this->feature_is_enabled( $feature_id );

			if ( $disabled ) {
				$update_text = sprintf(
					// translators: 1: line break tag.
					__( '%1$s The development of this feature is currently on hold.', 'woocommerce' ),
					'<br/>'
				);
			} else {
				$update_text = sprintf(
					// translators: 1: line break tag.
					__(
						'%1$s This navigation will soon become unavailable while we make necessary improvements.
			             If you turn it off now, you will not be able to turn it back on.',
						'woocommerce'
					),
					'<br/>'
				);
			}

			$needs_update = version_compare( get_bloginfo( 'version' ), '5.6', '<' );
			if ( $needs_update && current_user_can( 'update_core' ) && current_user_can( 'update_php' ) ) {
				$update_text = sprintf(
					// translators: 1: line break tag, 2: open link to WordPress update link, 3: close link tag.
					__( '%1$s %2$sUpdate WordPress to enable the new navigation%3$s', 'woocommerce' ),
					'<br/>',
					'<a href="' . self_admin_url( 'update-core.php' ) . '" target="_blank">',
					'</a>'
				);
				$disabled = true;
			}

			if ( ! empty( $update_text ) ) {
				$description .= $update_text;
			}
		}

		if ( ! $this->is_legacy_feature( $feature_id ) && ! $disabled && $this->verify_did_woocommerce_init() ) {
			$disabled                = ! $this->feature_is_enabled( $feature_id );
			$plugin_info_for_feature = $this->get_compatible_plugins_for_feature( $feature_id, true );
			$desc_tip                = $this->plugin_util->generate_incompatible_plugin_feature_warning( $feature_id, $plugin_info_for_feature );
		}

		/**
		 * Filter to customize the description tip that appears under the description of each feature in the features settings page.
		 *
		 * @since 7.1.0
		 *
		 * @param string $desc_tip The original description tip.
		 * @param string $feature_id The id of the feature for which the description tip is being customized.
		 * @param bool $disabled True if the UI currently prevents changing the enable/disable status of the feature.
		 * @return string The new description tip to use.
		 */
		$desc_tip = apply_filters( 'woocommerce_feature_description_tip', $desc_tip, $feature_id, $disabled );

		$feature_setting_defaults = array(
			'title'    => $feature['name'],
			'desc'     => $description,
			'type'     => $type,
			'id'       => $this->feature_enable_option_name( $feature_id ),
			'disabled' => $disabled && ! $this->force_allow_enabling_features,
			'desc_tip' => $desc_tip,
			'tooltip'  => $tooltip,
			'default'  => $this->feature_is_enabled_by_default( $feature_id ) ? 'yes' : 'no',
		);

		$feature_setting = wp_parse_args( $setting_definition, $feature_setting_defaults );

		/**
		 * Allows to modify feature setting that will be used to render in the feature page.
		 *
		 * @param array $feature_setting The feature setting. Describes the feature:
		 *      - title: The title of the feature.
		 *      - desc: The description of the feature. Will be displayed under the title.
		 *      - type: The type of the feature. Could be any of supported settings types from `WC_Admin_Settings::output_fields`, but if it's anything other than checkbox or radio, it will need custom handling.
		 *      - id: The id of the feature. Will be used as the name of the setting.
		 *      - disabled: Whether the feature is disabled or not.
		 *      - desc_tip: The description tip of the feature. Will be displayed as a tooltip next to the description.
		 *      - tooltip: The tooltip of the feature. Will be displayed as a tooltip next to the name.
		 *      - default: The default value of the feature.
		 * @param string $feature_id The id of the feature.
		 * @since 8.0.0
		 */
		return apply_filters( 'woocommerce_feature_setting', $feature_setting, $feature_id );
	}

	/**
	 * Handle the plugin deactivation hook.
	 *
	 * @param string $plugin_name Name of the plugin that has been deactivated.
	 */
	private function handle_plugin_deactivation( $plugin_name ): void {
		unset( $this->compatibility_info_by_plugin[ $plugin_name ] );

		foreach ( array_keys( $this->compatibility_info_by_feature ) as $feature ) {
			$compatibles = $this->compatibility_info_by_feature[ $feature ]['compatible'];
			$this->compatibility_info_by_feature[ $feature ]['compatible'] = array_diff( $compatibles, array( $plugin_name ) );

			$incompatibles = $this->compatibility_info_by_feature[ $feature ]['incompatible'];
			$this->compatibility_info_by_feature[ $feature ]['incompatible'] = array_diff( $incompatibles, array( $plugin_name ) );
		}
	}

	/**
	 * Handler for the all_plugins filter.
	 *
	 * Returns the list of plugins incompatible with a given plugin
	 * if we are in the plugins page and the query string of the current request
	 * looks like '?plugin_status=incompatible_with_feature&feature_id=<feature id>'.
	 *
	 * @param array $list The original list of plugins.
	 */
	private function filter_plugins_list( $list ): array {
		if ( ! $this->verify_did_woocommerce_init() ) {
			return $list;
		}

		// phpcs:disable WordPress.Security.NonceVerification.Recommended, WordPress.Security.ValidatedSanitizedInput
		if ( ! function_exists( 'get_current_screen' ) || get_current_screen() && 'plugins' !== get_current_screen()->id || 'incompatible_with_feature' !== ArrayUtil::get_value_or_default( $_GET, 'plugin_status' ) ) {
			return $list;
		}

		$feature_id = $_GET['feature_id'] ?? 'all';
		if ( 'all' !== $feature_id && ! $this->feature_exists( $feature_id ) ) {
			return $list;
		}

		return $this->get_incompatible_plugins( $feature_id, $list );
	}

	/**
	 * Returns the list of plugins incompatible with a given feature.
	 *
	 * @param string $feature_id ID of the feature. Can also be `all` to denote all features.
	 * @param array  $list       List of plugins to filter.
	 *
	 * @return array List of plugins incompatible with the given feature.
	 */
	private function get_incompatible_plugins( $feature_id, $list ) {
		$incompatibles = array();

		// phpcs:enable WordPress.Security.NonceVerification, WordPress.Security.ValidatedSanitizedInput
		foreach ( array_keys( $list ) as $plugin_name ) {
			if ( ! $this->plugin_util->is_woocommerce_aware_plugin( $plugin_name ) || ! $this->proxy->call_function( 'is_plugin_active', $plugin_name ) ) {
				continue;
			}

			$compatibility     = $this->get_compatible_features_for_plugin( $plugin_name );
			$incompatible_with = array_filter(
				array_merge( $compatibility['incompatible'], $compatibility['uncertain'] ),
				function( $feature_id ) {
					return ! $this->is_legacy_feature( $feature_id );
				}
			);

			if ( ( 'all' === $feature_id && ! empty( $incompatible_with ) ) || in_array( $feature_id, $incompatible_with, true ) ) {
				$incompatibles[] = $plugin_name;
			}
		}

		return array_intersect_key( $list, array_flip( $incompatibles ) );
	}

	/**
	 * Handler for the admin_notices action.
	 */
	private function display_notices_in_plugins_page(): void {
		if ( ! $this->verify_did_woocommerce_init() ) {
			return;
		}

		$feature_filter_description_shown = $this->maybe_display_current_feature_filter_description();
		if ( ! $feature_filter_description_shown ) {
			$this->maybe_display_feature_incompatibility_warning();
		}
	}

	/**
	 * Shows a warning when there are any incompatibility between active plugins and enabled features.
	 * The warning is shown in on any admin screen except the plugins screen itself, since
	 * there's already a "You are viewing
	 */
	private function maybe_display_feature_incompatibility_warning(): void {
		if ( ! current_user_can( 'activate_plugins' ) ) {
			return;
		}

		$incompatible_plugins = false;

		foreach ( $this->plugin_util->get_woocommerce_aware_plugins( true ) as $plugin ) {
			$compatibility     = $this->get_compatible_features_for_plugin( $plugin, true );
			$incompatible_with = array_filter(
				array_merge( $compatibility['incompatible'], $compatibility['uncertain'] ),
				function( $feature_id ) {
					return ! $this->is_legacy_feature( $feature_id );
				}
			);

			if ( $incompatible_with ) {
				$incompatible_plugins = true;
				break;
			}
		}

		if ( ! $incompatible_plugins ) {
			return;
		}

		$message = str_replace(
			'<a>',
			'<a href="' . esc_url( add_query_arg( array( 'plugin_status' => 'incompatible_with_feature' ), admin_url( 'plugins.php' ) ) ) . '">',
			__( 'WooCommerce has detected that some of your active plugins are incompatible with currently enabled WooCommerce features. Please <a>review the details</a>.', 'woocommerce' )
		);

		// phpcs:disable WordPress.Security.EscapeOutput.OutputNotEscaped
		?>
		<div class="notice notice-error">
		<p><?php echo $message; ?></p>
		</div>
		<?php
		// phpcs:enable WordPress.Security.EscapeOutput.OutputNotEscaped
	}

	/**
	 * Shows a "You are viewing the plugins that are incompatible with the X feature"
	 * if we are in the plugins page and the query string of the current request
	 * looks like '?plugin_status=incompatible_with_feature&feature_id=<feature id>'.
	 */
	private function maybe_display_current_feature_filter_description(): bool {
		if ( 'plugins' !== get_current_screen()->id ) {
			return false;
		}

		// phpcs:disable WordPress.Security.NonceVerification.Recommended, WordPress.Security.ValidatedSanitizedInput
		$plugin_status = $_GET['plugin_status'] ?? '';
		$feature_id    = $_GET['feature_id'] ?? '';
		// phpcs:enable WordPress.Security.NonceVerification.Recommended, WordPress.Security.ValidatedSanitizedInput

		if ( 'incompatible_with_feature' !== $plugin_status ) {
			return false;
		}

		$feature_id = ( '' === $feature_id ) ? 'all' : $feature_id;

		if ( 'all' !== $feature_id && ! $this->feature_exists( $feature_id ) ) {
			return false;
		}

		$features          = $this->get_feature_definitions();
		$plugins_page_url  = admin_url( 'plugins.php' );
		$features_page_url = $this->get_features_page_url();

		$message =
			'all' === $feature_id
			? __( 'You are viewing active plugins that are incompatible with currently enabled WooCommerce features.', 'woocommerce' )
			: sprintf(
				/* translators: %s is a feature name. */
				__( "You are viewing the active plugins that are incompatible with the '%s' feature.", 'woocommerce' ),
				$features[ $feature_id ]['name']
			);

		$message .= '<br />';
		$message .= sprintf(
			__( "<a href='%1\$s'>View all plugins</a> - <a href='%2\$s'>Manage WooCommerce features</a>", 'woocommerce' ),
			$plugins_page_url,
			$features_page_url
		);

		// phpcs:disable WordPress.Security.EscapeOutput.OutputNotEscaped
		?>
		<div class="notice notice-info">
			<p><?php echo $message; ?></p>
		</div>
		<?php
		// phpcs:enable WordPress.Security.EscapeOutput.OutputNotEscaped

		return true;
	}

	/**
	 * If the 'incompatible with features' plugin list is being rendered, invalidate existing cached plugin data.
	 *
	 * This heads off a problem in which WordPress's `get_plugins()` function may be called much earlier in the request
	 * (by third party code, for example), the results of which are cached, and before WooCommerce can modify the list
	 * to inject useful information of its own.
	 *
	 * @see https://github.com/woocommerce/woocommerce/issues/37343
	 *
	 * @return void
	 */
	private function maybe_invalidate_cached_plugin_data(): void {
		// phpcs:ignore WordPress.Security.NonceVerification.Recommended, WordPress.Security.ValidatedSanitizedInput.MissingUnslash, WordPress.Security.ValidatedSanitizedInput.InputNotSanitized
		if ( ( $_GET['plugin_status'] ?? '' ) === 'incompatible_with_feature' ) {
			wp_cache_delete( 'plugins', 'plugins' );
		}
	}

	/**
	 * Handler for the 'after_plugin_row' action.
	 * Displays a "This plugin is incompatible with X features" notice if necessary.
	 *
	 * @param string $plugin_file The id of the plugin for which a row has been rendered in the plugins page.
	 * @param array  $plugin_data Plugin data, as returned by 'get_plugins'.
	 */
	private function handle_plugin_list_rows( $plugin_file, $plugin_data ) {
		global $wp_list_table;

		if ( 'incompatible_with_feature' !== ArrayUtil::get_value_or_default( $_GET, 'plugin_status' ) ) { // phpcs:ignore WordPress.Security.NonceVerification
			return;
		}

		if ( is_null( $wp_list_table ) || ! $this->plugin_util->is_woocommerce_aware_plugin( $plugin_data ) ) {
			return;
		}

		if ( ! $this->proxy->call_function( 'is_plugin_active', $plugin_file ) ) {
			return;
		}

		$features                   = $this->get_feature_definitions();
		$feature_compatibility_info = $this->get_compatible_features_for_plugin( $plugin_file, true );
		$incompatible_features      = array_merge( $feature_compatibility_info['incompatible'], $feature_compatibility_info['uncertain'] );
		$incompatible_features      = array_values(
			array_filter(
				$incompatible_features,
				function( $feature_id ) {
					return ! $this->is_legacy_feature( $feature_id );
				}
			)
		);

		$incompatible_features_count = count( $incompatible_features );
		if ( $incompatible_features_count > 0 ) {
			$columns_count      = $wp_list_table->get_column_count();
			$is_active          = true; // For now we are showing active plugins in the "Incompatible with..." view.
			$is_active_class    = $is_active ? 'active' : 'inactive';
			$is_active_td_style = $is_active ? " style='border-left: 4px solid #72aee6;'" : '';

			if ( 1 === $incompatible_features_count ) {
				$message = sprintf(
					/* translators: %s = printable plugin name */
					__( "⚠ This plugin is incompatible with the enabled WooCommerce feature '%s', it shouldn't be activated.", 'woocommerce' ),
					$features[ $incompatible_features[0] ]['name']
				);
			} elseif ( 2 === $incompatible_features_count ) {
				/* translators: %1\$s, %2\$s = printable plugin names */
				$message = sprintf(
					__( "⚠ This plugin is incompatible with the enabled WooCommerce features '%1\$s' and '%2\$s', it shouldn't be activated.", 'woocommerce' ),
					$features[ $incompatible_features[0] ]['name'],
					$features[ $incompatible_features[1] ]['name']
				);
			} else {
				/* translators: %1\$s, %2\$s = printable plugin names, %3\$d = plugins count */
				$message = sprintf(
					__( "⚠ This plugin is incompatible with the enabled WooCommerce features '%1\$s', '%2\$s' and %3\$d more, it shouldn't be activated.", 'woocommerce' ),
					$features[ $incompatible_features[0] ]['name'],
					$features[ $incompatible_features[1] ]['name'],
					$incompatible_features_count - 2
				);
			}
			$features_page_url       = $this->get_features_page_url();
			$manage_features_message = __( 'Manage WooCommerce features', 'woocommerce' );

			// phpcs:disable WordPress.Security.EscapeOutput.OutputNotEscaped
			?>
			<tr class='plugin-update-tr update <?php echo $is_active_class; ?>' data-plugin='<?php echo $plugin_file; ?>' data-plugin-row-type='feature-incomp-warn'>
				<td colspan='<?php echo $columns_count; ?>' class='plugin-update'<?php echo $is_active_td_style; ?>>
					<div class='notice inline notice-warning notice-alt'>
						<p>
							<?php echo $message; ?>
							<a href="<?php echo $features_page_url; ?>"><?php echo $manage_features_message; ?></a>
						</p>
					</div>
				</td>
			</tr>
			<?php
			// phpcs:enable WordPress.Security.EscapeOutput.OutputNotEscaped
		}
	}

	/**
	 * Get the URL of the features settings page.
	 *
	 * @return string
	 */
	public function get_features_page_url(): string {
		return admin_url( 'admin.php?page=wc-settings&tab=advanced&section=features' );
	}

	/**
	 * Fix for the HTML of the plugins list when there are feature-plugin incompatibility warnings.
	 *
	 * WordPress renders the plugin information rows in the plugins page in <tr> elements as follows:
	 *
	 * - If the plugin needs update, the <tr> will have an "update" class. This will prevent the lower
	 *   border line to be drawn. Later an additional <tr> with an "update available" warning will be rendered,
	 *   it will have a "plugin-update-tr" class which will draw the missing lower border line.
	 * - Otherwise, the <tr> will be already drawn with the lower border line.
	 *
	 * This is a problem for our rendering of the "plugin is incompatible with X features" warning:
	 *
	 * - If the plugin info <tr> has "update", our <tr> will render nicely right after it; but then
	 *   our own "plugin-update-tr" class will draw an additional line before the "needs update" warning.
	 * - If not, the plugin info <tr> will render its lower border line right before our compatibility info <tr>.
	 *
	 * This small script fixes this by adding the "update" class to the plugin info <tr> if it doesn't have it
	 * (so no extra line before our <tr>), or removing 'plugin-update-tr' from our <tr> otherwise
	 * (and then some extra manual tweaking of margins is needed).
	 *
	 * @param string $current_screen The current screen object.
	 */
	private function enqueue_script_to_fix_plugin_list_html( $current_screen ): void {
		if ( 'plugins' !== $current_screen->id ) {
			return;
		}

		wc_enqueue_js(
			"
	    const warningRows = document.querySelectorAll('tr[data-plugin-row-type=\"feature-incomp-warn\"]');
	    for(const warningRow of warningRows) {
	    	const pluginName = warningRow.getAttribute('data-plugin');
			const pluginInfoRow = document.querySelector('tr.active[data-plugin=\"' + pluginName + '\"]:not(.plugin-update-tr), tr.inactive[data-plugin=\"' + pluginName + '\"]:not(.plugin-update-tr)');
			if(pluginInfoRow.classList.contains('update')) {
				warningRow.classList.remove('plugin-update-tr');
				warningRow.querySelector('.notice').style.margin = '5px 10px 15px 30px';
			}
			else {
				pluginInfoRow.classList.add('update');
			}
	    }
		"
		);
	}

	/**
	 * Handler for the 'views_plugins' hook that shows the links to the different views in the plugins page.
	 * If we come from a "Manage incompatible plugins" in the features page we'll show just two views:
	 * "All" (so that it's easy to go back to a known state) and "Incompatible with X".
	 * We'll skip the rest of the views since the counts are wrong anyway, as we are modifying
	 * the plugins list via the 'all_plugins' filter.
	 *
	 * @param array $views An array of view ids => view links.
	 * @return string[] The actual views array to use.
	 */
	private function handle_plugins_page_views_list( $views ): array {
		// phpcs:disable WordPress.Security.NonceVerification, WordPress.Security.ValidatedSanitizedInput
		if ( 'incompatible_with_feature' !== ArrayUtil::get_value_or_default( $_GET, 'plugin_status' ) ) {
			return $views;
		}

		$feature_id = $_GET['feature_id'] ?? 'all';
		if ( 'all' !== $feature_id && ! $this->feature_exists( $feature_id ) ) {
			return $views;
		}
		// phpcs:enable WordPress.Security.NonceVerification, WordPress.Security.ValidatedSanitizedInput

		$all_items = get_plugins();
		$features  = $this->get_feature_definitions();

		$incompatible_plugins_count = count( $this->filter_plugins_list( $all_items ) );
		$incompatible_text          =
			'all' === $feature_id
			? __( 'Incompatible with WooCommerce features', 'woocommerce' )
			/* translators: %s = name of a WooCommerce feature */
			: sprintf( __( "Incompatible with '%s'", 'woocommerce' ), $features[ $feature_id ]['name'] );
		$incompatible_link = "<a href='plugins.php?plugin_status=incompatible_with_feature&feature_id={$feature_id}' class='current' aria-current='page'>{$incompatible_text} <span class='count'>({$incompatible_plugins_count})</span></a>";

		$all_plugins_count = count( $all_items );
		$all_text          = __( 'All', 'woocommerce' );
		$all_link          = "<a href='plugins.php?plugin_status=all'>{$all_text} <span class='count'>({$all_plugins_count})</span></a>";

		return array(
			'all'                       => $all_link,
			'incompatible_with_feature' => $incompatible_link,
		);
	}

	/**
	 * Set the feature nonce to be sent from client side.
	 *
	 * @param array $settings Component settings.
	 *
	 * @return array
	 */
	public function set_change_feature_enable_nonce( $settings ) {
		$settings['_feature_nonce'] = wp_create_nonce( 'change_feature_enable' );
		return $settings;
	}

	/**
	 * Changes the feature given it's id, a toggle value and nonce as a query param.
	 *
	 * `/wp-admin/post.php?product_block_editor=1&_feature_nonce=1234`, 1 for on
	 * `/wp-admin/post.php?product_block_editor=0&_feature_nonce=1234`, 0 for off
	 */
	private function change_feature_enable_from_query_params(): void {
		if ( ! current_user_can( 'manage_woocommerce' ) ) {
			return;
		}

		$is_feature_nonce_invalid = ( ! isset( $_GET['_feature_nonce'] ) || ! wp_verify_nonce( sanitize_text_field( wp_unslash( $_GET['_feature_nonce'] ) ), 'change_feature_enable' ) );

		$query_params_to_remove = array( '_feature_nonce' );

		foreach ( array_keys( $this->get_feature_definitions() ) as $feature_id ) {
			if ( isset( $_GET[ $feature_id ] ) && is_numeric( $_GET[ $feature_id ] ) ) {
				$value = absint( $_GET[ $feature_id ] );

				if ( $is_feature_nonce_invalid ) {
					wp_die( esc_html__( 'Action failed. Please refresh the page and retry.', 'woocommerce' ) );
					return;
				}

				if ( 1 === $value ) {
					$this->change_feature_enable( $feature_id, true );
				} elseif ( 0 === $value ) {
					$this->change_feature_enable( $feature_id, false );
				}
				$query_params_to_remove[] = $feature_id;
			}
		}
		if ( count( $query_params_to_remove ) > 1 && isset( $_SERVER['REQUEST_URI'] ) ) {
			// phpcs:disable WordPress.Security.ValidatedSanitizedInput.MissingUnslash, WordPress.Security.ValidatedSanitizedInput.InputNotSanitized
			wp_safe_redirect( remove_query_arg( $query_params_to_remove, $_SERVER['REQUEST_URI'] ) );
		}
	}
}<|MERGE_RESOLUTION|>--- conflicted
+++ resolved
@@ -82,74 +82,6 @@
 	 * Creates a new instance of the class.
 	 */
 	public function __construct() {
-<<<<<<< HEAD
-		$hpos_enable_sync   = DataSynchronizer::ORDERS_DATA_SYNC_ENABLED_OPTION;
-		$hpos_authoritative = CustomOrdersTableController::CUSTOM_ORDERS_TABLE_USAGE_ENABLED_OPTION;
-		$features           = array(
-			'analytics'            => array(
-				'name'               => __( 'Analytics', 'woocommerce' ),
-				'description'        => __( 'Enable WooCommerce Analytics', 'woocommerce' ),
-				'is_experimental'    => false,
-				'enabled_by_default' => true,
-				'disable_ui'         => false,
-			),
-			'new_navigation'       => array(
-				'name'            => __( 'Navigation', 'woocommerce' ),
-				'description'     => __( 'Add the new WooCommerce navigation experience to the dashboard', 'woocommerce' ),
-				'is_experimental' => false,
-				'disable_ui'      => false,
-			),
-			'product_block_editor' => array(
-				'name'            => __( 'New product editor', 'woocommerce' ),
-				'description'     => __( 'Try the new product editor (Beta)', 'woocommerce' ),
-				'is_experimental' => true,
-				'disable_ui'      => false,
-			),
-			// Options for HPOS features are added in CustomOrdersTableController to keep the logic in same place.
-			'custom_order_tables'    => array( // This exists for back-compat only, otherwise it's value is superseded by $hpos_authoritative option.
-				'name'               => __( 'High-Performance Order Storage (HPOS)', 'woocommerce' ),
-				'enabled_by_default' => false,
-			),
-			$hpos_authoritative    => array(
-				'name'             => __( 'High-Performance Order Storage', 'woocommerce' ),
-				'order'            => 10,
-			),
-			$hpos_enable_sync      => array(
-				'name'             => '',
-				'order'            => 9,
-			),
-			'cart_checkout_blocks' => array(
-				'name'            => __( 'Cart & Checkout Blocks', 'woocommerce' ),
-				'description'     => __( 'Optimize for faster checkout', 'woocommerce' ),
-				'is_experimental' => false,
-				'disable_ui'      => true,
-			),
-			'marketplace'          => array(
-				'name'               => __( 'Marketplace', 'woocommerce' ),
-				'description'        => __(
-					'New, faster way to find extensions and themes for your WooCommerce store',
-					'woocommerce'
-				),
-				'is_experimental'    => false,
-				'enabled_by_default' => true,
-				'disable_ui'         => false,
-			),
-		);
-
-		$this->legacy_feature_ids = array(
-			'analytics',
-			'new_navigation',
-			'product_block_editor',
-			'marketplace',
-			// Compatibility for COT is determined by `custom_order_tables'.
-			CustomOrdersTableController::CUSTOM_ORDERS_TABLE_USAGE_ENABLED_OPTION,
-			DataSynchronizer::ORDERS_DATA_SYNC_ENABLED_OPTION,
-		);
-
-		$this->init_features( $features );
-
-=======
->>>>>>> c3ffd5af
 		self::add_filter( 'updated_option', array( $this, 'process_updated_option' ), 999, 3 );
 		self::add_filter( 'added_option', array( $this, 'process_added_option' ), 999, 3 );
 		self::add_filter( 'woocommerce_get_sections_advanced', array( $this, 'add_features_section' ), 10, 1 );
