<?php
/**
 * DataSynchronizer class file.
 */

namespace Automattic\WooCommerce\Internal\DataStores\Orders;

use Automattic\WooCommerce\Database\Migrations\CustomOrderTable\PostsToOrdersMigrationController;
use Automattic\WooCommerce\Internal\BatchProcessing\BatchProcessorInterface;
use Automattic\WooCommerce\Internal\Utilities\DatabaseUtil;

defined( 'ABSPATH' ) || exit;

/**
 * This class handles the database structure creation and the data synchronization for the custom orders tables. Its responsibilites are:
 *
 * - Providing entry points for creating and deleting the required database tables.
 * - Synchronizing changes between the custom orders tables and the posts table whenever changes in orders happen.
 */
class DataSynchronizer implements BatchProcessorInterface {

	public const ORDERS_DATA_SYNC_ENABLED_OPTION           = 'woocommerce_custom_orders_table_data_sync_enabled';
	private const INITIAL_ORDERS_PENDING_SYNC_COUNT_OPTION = 'woocommerce_initial_orders_pending_sync_count';
	public const PENDING_SYNCHRONIZATION_FINISHED_ACTION   = 'woocommerce_orders_sync_finished';
	public const PLACEHOLDER_ORDER_POST_TYPE               = 'shop_order_placehold';

	private const ORDERS_SYNC_BATCH_SIZE = 250;
	// Allowed values for $type in get_ids_of_orders_pending_sync method.
	public const ID_TYPE_MISSING_IN_ORDERS_TABLE = 0;
	public const ID_TYPE_MISSING_IN_POSTS_TABLE  = 1;
	public const ID_TYPE_DIFFERENT_UPDATE_DATE   = 2;

	/**
	 * The data store object to use.
	 *
	 * @var OrdersTableDataStore
	 */
	private $data_store;

	/**
	 * The database util object to use.
	 *
	 * @var DatabaseUtil
	 */
	private $database_util;

	/**
	 * The posts to COT migrator to use.
	 *
	 * @var PostsToOrdersMigrationController
	 */
	private $posts_to_cot_migrator;

	/**
	 * Class constructor.
	 */
	public function __construct() {
		// When posts is authoritative and sync is enabled, deleting a post also deletes COT data.
		add_action(
			'deleted_post',
			function( $postid, $post ) {
				if ( 'shop_order' === $post->post_type && ! $this->custom_orders_table_is_authoritative() && $this->data_sync_is_enabled() ) {
					$this->data_store->delete_order_data_from_custom_order_tables( $postid );
				}
			},
			10,
			2
		);
	}

	/**
	 * Class initialization, invoked by the DI container.
	 *
	 * @param OrdersTableDataStore             $data_store The data store to use.
	 * @param DatabaseUtil                     $database_util The database util class to use.
	 * @param PostsToOrdersMigrationController $posts_to_cot_migrator The posts to COT migration class to use.
	 *@internal
	 */
	final public function init( OrdersTableDataStore $data_store, DatabaseUtil $database_util, PostsToOrdersMigrationController $posts_to_cot_migrator ) {
		$this->data_store            = $data_store;
		$this->database_util         = $database_util;
		$this->posts_to_cot_migrator = $posts_to_cot_migrator;
	}

	/**
	 * Does the custom orders tables exist in the database?
	 *
	 * @return bool True if the custom orders tables exist in the database.
	 */
	public function check_orders_table_exists(): bool {
		$missing_tables = $this->database_util->get_missing_tables( $this->data_store->get_database_schema() );

		return count( $missing_tables ) === 0;
	}

	/**
	 * Create the custom orders database tables.
	 */
	public function create_database_tables() {
		$this->database_util->dbdelta( $this->data_store->get_database_schema() );
	}

	/**
	 * Delete the custom orders database tables.
	 */
	public function delete_database_tables() {
		$table_names = $this->data_store->get_all_table_names();

		foreach ( $table_names as $table_name ) {
			$this->database_util->drop_database_table( $table_name );
		}
	}

	/**
	 * Is the data sync between old and new tables currently enabled?
	 *
	 * @return bool
	 */
	public function data_sync_is_enabled(): bool {
		return 'yes' === get_option( self::ORDERS_DATA_SYNC_ENABLED_OPTION );
	}

	/**
	 * Get the current sync process status.
	 * The information is meaningful only if pending_data_sync_is_in_progress return true.
	 *
	 * @return array
	 */
	public function get_sync_status() {
		return array(
			'initial_pending_count' => (int) get_option( self::INITIAL_ORDERS_PENDING_SYNC_COUNT_OPTION, 0 ),
			'current_pending_count' => $this->get_total_pending_count(),
		);
	}

	/**
	 * Calculate how many orders need to be synchronized currently.
	 * A database query is performed to get how many orders match one of the following:
	 *
	 * - Existing in the authoritative table but not in the backup table.
	 * - Existing in both tables, but they have a different update date.
	 */
	public function get_current_orders_pending_sync_count(): int {
		global $wpdb;

<<<<<<< HEAD
		$orders_table                = $this->data_store::get_orders_table_name();
=======
		$orders_table                = $wpdb->prefix . 'wc_orders';
>>>>>>> 41da36c2
		$order_post_types            = wc_get_order_types( 'cot-migration' );
		$order_post_type_placeholder = implode( ', ', array_fill( 0, count( $order_post_types ), '%s' ) );

		if ( $this->custom_orders_table_is_authoritative() ) {
			$missing_orders_count_sql = "
SELECT COUNT(1) FROM $wpdb->posts posts
INNER JOIN $orders_table orders ON posts.id=orders.id
WHERE posts.post_type = '" . self::PLACEHOLDER_ORDER_POST_TYPE . "'";
			$operator                 = '>';
		} else {
			// phpcs:disable WordPress.DB.PreparedSQL.InterpolatedNotPrepared, WordPress.DB.PreparedSQLPlaceholders.UnfinishedPrepare -- $order_post_type_placeholder is prepared.
			$missing_orders_count_sql = $wpdb->prepare(
				"
SELECT COUNT(1) FROM $wpdb->posts posts
LEFT JOIN $orders_table orders ON posts.id=orders.id
WHERE
  posts.post_type in ($order_post_type_placeholder)
  AND posts.post_status != 'auto-draft'
  AND orders.id IS NULL",
				$order_post_types
			);
			// phpcs:enable
			$operator = '<';
		}

		// phpcs:disable WordPress.DB.PreparedSQL.InterpolatedNotPrepared, WordPress.DB.PreparedSQLPlaceholders.UnfinishedPrepare -- $missing_orders_count_sql is prepared.
		$sql = $wpdb->prepare(
			"
SELECT(
	($missing_orders_count_sql)
	+
	(SELECT COUNT(1) FROM (
		SELECT orders.id FROM $orders_table orders
		JOIN $wpdb->posts posts on posts.ID = orders.id
		WHERE
		  posts.post_type IN ($order_post_type_placeholder)
		  AND orders.date_updated_gmt $operator posts.post_modified_gmt
	) x)
) count",
			$order_post_types
		);
		// phpcs:enable

		// phpcs:ignore WordPress.DB.PreparedSQL.NotPrepared
		return (int) $wpdb->get_var( $sql );
	}

	/**
	 * Is the custom orders table the authoritative data source for orders currently?
	 *
	 * @return bool Whether the custom orders table the authoritative data source for orders currently.
	 */
	public function custom_orders_table_is_authoritative(): bool {
		return wc_string_to_bool( get_option( CustomOrdersTableController::CUSTOM_ORDERS_TABLE_USAGE_ENABLED_OPTION ) );
	}

	/**
	 * Get a list of ids of orders than are out of sync.
	 *
	 * Valid values for $type are:
	 *
	 * ID_TYPE_MISSING_IN_ORDERS_TABLE: orders that exist in posts table but not in orders table.
	 * ID_TYPE_MISSING_IN_POSTS_TABLE: orders that exist in orders table but not in posts table (the corresponding post entries are placeholders).
	 * ID_TYPE_DIFFERENT_UPDATE_DATE: orders that exist in both tables but have different last update dates.
	 *
	 * @param int $type One of ID_TYPE_MISSING_IN_ORDERS_TABLE, ID_TYPE_MISSING_IN_POSTS_TABLE, ID_TYPE_DIFFERENT_UPDATE_DATE.
	 * @param int $limit Maximum number of ids to return.
	 * @return array An array of order ids.
	 * @throws \Exception Invalid parameter.
	 */
	public function get_ids_of_orders_pending_sync( int $type, int $limit ) {
		global $wpdb;

		if ( $limit < 1 ) {
			throw new \Exception( '$limit must be at least 1' );
		}

<<<<<<< HEAD
		$orders_table                 = $this->data_store::get_orders_table_name();
=======
		$orders_table                 = $wpdb->prefix . 'wc_orders';
>>>>>>> 41da36c2
		$order_post_types             = wc_get_order_types( 'cot-migration' );
		$order_post_type_placeholders = implode( ', ', array_fill( 0, count( $order_post_types ), '%s' ) );

		switch ( $type ) {
			case self::ID_TYPE_MISSING_IN_ORDERS_TABLE:
				$sql = $wpdb->prepare(
					"
SELECT posts.ID FROM $wpdb->posts posts
LEFT JOIN $orders_table orders ON posts.ID = orders.id
WHERE
  posts.post_type IN ($order_post_type_placeholders)
  AND posts.post_status != 'auto-draft'
  AND orders.id IS NULL",
					$order_post_types
				);
				break;
			case self::ID_TYPE_MISSING_IN_POSTS_TABLE:
				$sql = "
SELECT posts.ID FROM $wpdb->posts posts
INNER JOIN $orders_table orders ON posts.id=orders.id
WHERE posts.post_type = '" . self::PLACEHOLDER_ORDER_POST_TYPE . "'";
				break;
			case self::ID_TYPE_DIFFERENT_UPDATE_DATE:
				$operator = $this->custom_orders_table_is_authoritative() ? '>' : '<';
				// phpcs:disable WordPress.DB.PreparedSQL.InterpolatedNotPrepared, WordPress.DB.PreparedSQLPlaceholders.UnfinishedPrepare -- $order_post_type_placeholders is prepared.
				$sql = $wpdb->prepare(
					"
SELECT orders.id FROM $orders_table orders
JOIN $wpdb->posts posts on posts.ID = orders.id
WHERE
  posts.post_type IN ($order_post_type_placeholders)
  AND orders.date_updated_gmt $operator posts.post_modified_gmt",
					$order_post_types
				);
				// phpcs:enable
				break;
			default:
				throw new \Exception( 'Invalid $type, must be one of the ID_TYPE_... constants.' );
		}

		// phpcs:ignore WordPress.DB
		return array_map( 'intval', $wpdb->get_col( $sql . " LIMIT $limit" ) );
	}

	/**
	 * Cleanup all the synchronization status information,
	 * because the process has been disabled by the user via settings,
	 * or because there's nothing left to synchronize.
	 */
	public function cleanup_synchronization_state() {
		delete_option( self::INITIAL_ORDERS_PENDING_SYNC_COUNT_OPTION );
	}

	/**
	 * Process data for current batch.
	 *
	 * @param array $batch Batch details.
	 */
	public function process_batch( array $batch ) : void {
		if ( $this->custom_orders_table_is_authoritative() ) {
			foreach ( $batch as $id ) {
<<<<<<< HEAD
				$this->data_store->backfill_post_record( wc_get_order( $id ) );
=======
				$order      = wc_get_order( $id );
				$data_store = $order->get_data_store();
				$data_store->backfill_post_record( $order );
>>>>>>> 41da36c2
			}
		} else {
			$this->posts_to_cot_migrator->migrate_orders( $batch );
		}
		if ( 0 === $this->get_total_pending_count() ) {
			$this->cleanup_synchronization_state();
		}
	}

	/**
	 * Get total number of pending records that require update.
	 *
	 * @return int Number of pending records.
	 */
	public function get_total_pending_count(): int {
		return $this->get_current_orders_pending_sync_count();
	}

	/**
	 * Returns the batch with records that needs to be processed for a given size.
	 *
	 * @param int $size Size of the batch.
	 *
	 * @return array Batch of records.
	 */
	public function get_next_batch_to_process( int $size ): array {
		if ( $this->custom_orders_table_is_authoritative() ) {
			$order_ids = $this->get_ids_of_orders_pending_sync( self::ID_TYPE_MISSING_IN_POSTS_TABLE, $size );
		} else {
			$order_ids = $this->get_ids_of_orders_pending_sync( self::ID_TYPE_MISSING_IN_ORDERS_TABLE, $size );
		}
		if ( count( $order_ids ) >= $size ) {
			return $order_ids;
		}

		$order_ids = $order_ids + $this->get_ids_of_orders_pending_sync( self::ID_TYPE_DIFFERENT_UPDATE_DATE, $size - count( $order_ids ) );
		return $order_ids;
	}

	/**
	 * Default batch size to use.
	 *
	 * @return int Default batch size.
	 */
	public function get_default_batch_size(): int {
		$batch_size = self::ORDERS_SYNC_BATCH_SIZE;

		if ( $this->custom_orders_table_is_authoritative() ) {
			// Back-filling is slower than migration.
			$batch_size = absint( self::ORDERS_SYNC_BATCH_SIZE / 10 ) + 1;
		}
		/**
		 * Filter to customize the count of orders that will be synchronized in each step of the custom orders table to/from posts table synchronization process.
		 *
		 * @since 6.6.0
		 *
		 * @param int Default value for the count.
		 */
		return apply_filters( 'woocommerce_orders_cot_and_posts_sync_step_size', $batch_size );
	}

	/**
	 * A user friendly name for this process.
	 *
	 * @return string Name of the process.
	 */
	public function get_name(): string {
		return 'Order synchronizer';
	}

	/**
	 * A user friendly description for this process.
	 *
	 * @return string Description.
	 */
	public function get_description(): string {
		return 'Synchronizes orders between posts and custom order tables.';
	}
}<|MERGE_RESOLUTION|>--- conflicted
+++ resolved
@@ -143,11 +143,7 @@
 	public function get_current_orders_pending_sync_count(): int {
 		global $wpdb;
 
-<<<<<<< HEAD
 		$orders_table                = $this->data_store::get_orders_table_name();
-=======
-		$orders_table                = $wpdb->prefix . 'wc_orders';
->>>>>>> 41da36c2
 		$order_post_types            = wc_get_order_types( 'cot-migration' );
 		$order_post_type_placeholder = implode( ', ', array_fill( 0, count( $order_post_types ), '%s' ) );
 
@@ -225,16 +221,13 @@
 			throw new \Exception( '$limit must be at least 1' );
 		}
 
-<<<<<<< HEAD
 		$orders_table                 = $this->data_store::get_orders_table_name();
-=======
-		$orders_table                 = $wpdb->prefix . 'wc_orders';
->>>>>>> 41da36c2
 		$order_post_types             = wc_get_order_types( 'cot-migration' );
 		$order_post_type_placeholders = implode( ', ', array_fill( 0, count( $order_post_types ), '%s' ) );
 
 		switch ( $type ) {
 			case self::ID_TYPE_MISSING_IN_ORDERS_TABLE:
+				// phpcs:disable WordPress.DB.PreparedSQL.InterpolatedNotPrepared, WordPress.DB.PreparedSQLPlaceholders.UnfinishedPrepare -- $order_post_type_placeholders is prepared.
 				$sql = $wpdb->prepare(
 					"
 SELECT posts.ID FROM $wpdb->posts posts
@@ -245,6 +238,7 @@
   AND orders.id IS NULL",
 					$order_post_types
 				);
+				//phpcs:enable
 				break;
 			case self::ID_TYPE_MISSING_IN_POSTS_TABLE:
 				$sql = "
@@ -291,13 +285,9 @@
 	public function process_batch( array $batch ) : void {
 		if ( $this->custom_orders_table_is_authoritative() ) {
 			foreach ( $batch as $id ) {
-<<<<<<< HEAD
-				$this->data_store->backfill_post_record( wc_get_order( $id ) );
-=======
 				$order      = wc_get_order( $id );
 				$data_store = $order->get_data_store();
 				$data_store->backfill_post_record( $order );
->>>>>>> 41da36c2
 			}
 		} else {
 			$this->posts_to_cot_migrator->migrate_orders( $batch );
