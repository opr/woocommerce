--- conflicted
+++ resolved
@@ -1300,15 +1300,9 @@
 	 *
 	 * @since 6.8.0
 	 */
-<<<<<<< HEAD
 	protected function persist_order_to_db( \WC_Order &$order, bool $force_all_fields = false ) {
-		global $wpdb;
-
-		$this->update_post_meta( $order );
-
-=======
-	protected function persist_order_to_db( &$order ) {
->>>>>>> 4aee9228
+		$this->update_order_meta( $order );
+
 		$context   = ( 0 === absint( $order->get_id() ) ) ? 'create' : 'update';
 		$data_sync = wc_get_container()->get( DataSynchronizer::class );
 
