{
	"name": "woocommerce/woocommerce",
	"description": "An eCommerce toolkit that helps you sell anything. Beautifully.",
	"homepage": "https://woocommerce.com/",
	"type": "wordpress-plugin",
	"license": "GPL-3.0-or-later",
	"prefer-stable": true,
	"minimum-stability": "dev",
	"repositories": [
		{
			"type": "path",
			"url": "lib"
		}
	],
	"require": {
		"php": ">=7.0",
		"automattic/jetpack-autoloader": "2.10.1",
		"automattic/jetpack-constants": "1.5.1",
		"composer/installers": "~1.7",
		"maxmind-db/reader": "1.6.0",
		"pelago/emogrifier": "3.1.0",
		"psr/container": "1.0.0",
		"woocommerce/action-scheduler": "3.4.0",
<<<<<<< HEAD
		"woocommerce/woocommerce-admin": "3.1.0",
		"woocommerce/woocommerce-blocks": "6.9.0"
=======
		"woocommerce/woocommerce-admin": "3.2.0-rc.1",
		"woocommerce/woocommerce-blocks": "6.7.3"
>>>>>>> 85ac42b9
	},
	"require-dev": {
		"bamarni/composer-bin-plugin": "^1.4",
		"yoast/phpunit-polyfills": "^1.0",
		"automattic/jetpack-changelogger": "3.0.2"
	},
	"config": {
		"optimize-autoloader": true,
		"preferred-install": {
			"woocommerce/action-scheduler": "dist",
			"woocommerce/woocommerce-rest-api": "dist",
			"woocommerce/woocommerce-blocks": "dist"
		},
		"sort-packages": true,
		"platform": {
			"php": "7.0.33"
		},
		"allow-plugins": {
			"automattic/jetpack-autoloader": true,
			"composer/installers": true,
			"bamarni/composer-bin-plugin": true
		}
	},
	"autoload": {
		"exclude-from-classmap": [
			"includes/legacy",
			"includes/libraries"
		],
		"classmap": [
			"includes/rest-api"
		],
		"psr-4": {
			"Automattic\\WooCommerce\\": "src/",
			"Automattic\\WooCommerce\\Vendor\\": "lib/packages/"
		},
		"psr-0": {
			"Automattic\\WooCommerce\\Vendor\\": "lib/packages/"
		}
	},
	"autoload-dev": {
		"psr-4": {
			"Automattic\\WooCommerce\\Tests\\": "tests/php/src/",
			"Automattic\\WooCommerce\\Testing\\Tools\\": "tests/Tools/"
		},
		"classmap": [
			"tests/legacy/unit-tests/rest-api/Helpers"
		]
	},
	"scripts": {
		"post-install-cmd": [
			"@composer bin all install --ansi",
			"sh ./bin/package-update.sh"
		],
		"post-update-cmd": [
			"@composer bin all update --ansi",
			"sh ./bin/package-update.sh"
		],
		"test": [
			"phpunit"
		],
		"phpcs": [
			"phpcs -s -p"
		],
		"phpcs-pre-commit": [
			"phpcs -s -p -n"
		],
		"phpcbf": [
			"phpcbf -p"
		],
		"makepot-audit": [
			"wp --allow-root i18n make-pot . --exclude=\".github,.wordpress-org,bin,sample-data,node_modules,tests\" --slug=woocommerce"
		],
		"makepot": [
			"@makepot-audit --skip-audit"
		],
		"bin": [
			"echo 'bin not installed'"
		],
		"build-lib": [
			"sh ./bin/build-lib.sh"
		]
	},
	"extra": {
		"installer-paths": {
			"packages/{$name}": [
				"woocommerce/action-scheduler",
				"woocommerce/woocommerce-blocks",
				"woocommerce/woocommerce-admin"
			]
		},
		"scripts-description": {
			"test": "Run unit tests",
			"phpcs": "Analyze code against the WordPress coding standards with PHP_CodeSniffer",
			"phpcbf": "Fix coding standards warnings/errors automatically with PHP Code Beautifier",
			"makepot-audit": "Generate i18n/languages/woocommerce.pot file and run audit",
			"makepot": "Generate i18n/languages/woocommerce.pot file"
		},
		"bamarni-bin": {
			"target-directory": "bin/composer"
		},
		"changelogger": {
			"formatter": {
				"filename": "../../tools/changelogger/PluginFormatter.php"
			},
			"types": {
				"fix": "Fixes an existing bug",
				"add": "Adds functionality",
				"update": "Update existing functionality",
				"dev": "Development related task",
				"tweak": "A minor adjustment to the codebase",
				"performance": "Address performance issues",
				"enhancement": "Improve existing functionality"
			},
			"versioning": "wordpress",
			"changelog": "NEXT_CHANGELOG.md"
		}
	}
}<|MERGE_RESOLUTION|>--- conflicted
+++ resolved
@@ -21,13 +21,8 @@
 		"pelago/emogrifier": "3.1.0",
 		"psr/container": "1.0.0",
 		"woocommerce/action-scheduler": "3.4.0",
-<<<<<<< HEAD
-		"woocommerce/woocommerce-admin": "3.1.0",
+		"woocommerce/woocommerce-admin": "3.2.0-rc.1",
 		"woocommerce/woocommerce-blocks": "6.9.0"
-=======
-		"woocommerce/woocommerce-admin": "3.2.0-rc.1",
-		"woocommerce/woocommerce-blocks": "6.7.3"
->>>>>>> 85ac42b9
 	},
 	"require-dev": {
 		"bamarni/composer-bin-plugin": "^1.4",
