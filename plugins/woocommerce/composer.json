{
	"name": "woocommerce/woocommerce",
	"description": "An eCommerce toolkit that helps you sell anything. Beautifully.",
	"homepage": "https://woocommerce.com/",
	"version": "7.4.0",
	"type": "wordpress-plugin",
	"license": "GPL-3.0-or-later",
	"prefer-stable": true,
	"minimum-stability": "dev",
	"repositories": [
		{
			"type": "path",
			"url": "lib"
		}
	],
	"require": {
		"php": ">=7.2",
		"automattic/jetpack-autoloader": "2.10.1",
		"automattic/jetpack-constants": "1.5.1",
		"composer/installers": "^1.9",
		"maxmind-db/reader": "^1.11",
		"pelago/emogrifier": "^6.0",
		"woocommerce/action-scheduler": "3.4.2",
		"woocommerce/woocommerce-blocks": "9.1.4"
	},
	"require-dev": {
<<<<<<< HEAD
		"automattic/jetpack-changelogger": "3.1.3",
		"bamarni/composer-bin-plugin": "^1.4",
		"dms/phpunit-arraysubset-asserts": "^0.4.0",
		"phpunit/phpunit": "^8.0",
		"sebastian/comparator": "3.0.3",
		"yoast/phpunit-polyfills": "^1.0"
=======
		"bamarni/composer-bin-plugin": "^1.4",
		"yoast/phpunit-polyfills": "^1.0",
		"phpunit/phpunit": "7.5.20",
		"automattic/jetpack-changelogger": "^3.3.0",
		"sebastian/comparator": "3.0.3"
>>>>>>> 74768f4c
	},
	"config": {
		"optimize-autoloader": true,
		"preferred-install": {
			"woocommerce/action-scheduler": "dist",
			"woocommerce/woocommerce-rest-api": "dist",
			"woocommerce/woocommerce-blocks": "dist"
		},
		"sort-packages": true,
		"platform": {
			"php": "7.2"
		},
		"allow-plugins": {
			"automattic/jetpack-autoloader": true,
			"composer/installers": true,
			"bamarni/composer-bin-plugin": true
		}
	},
	"autoload": {
		"exclude-from-classmap": [
			"includes/legacy",
			"includes/libraries"
		],
		"classmap": [
			"includes/rest-api"
		],
		"psr-4": {
			"Automattic\\WooCommerce\\": "src/",
			"Automattic\\WooCommerce\\Vendor\\": "lib/packages/"
		},
		"psr-0": {
			"Automattic\\WooCommerce\\Vendor\\": "lib/packages/"
		}
	},
	"autoload-dev": {
		"psr-4": {
			"Automattic\\WooCommerce\\Tests\\": "tests/php/src/",
			"Automattic\\WooCommerce\\Testing\\Tools\\": "tests/Tools/"
		},
		"classmap": [
			"tests/legacy/unit-tests/rest-api/Helpers"
		]
	},
	"scripts": {
		"post-install-cmd": [
			"@composer bin all install --ansi",
			"sh ./bin/package-update.sh"
		],
		"post-update-cmd": [
			"@composer bin all update --ansi",
			"sh ./bin/package-update.sh"
		],
		"test": [
			"phpunit"
		],
		"phpcs": [
			"phpcs -s -p"
		],
		"phpcs-pre-commit": [
			"phpcs-changed --git -s"
		],
		"phpcbf": [
			"phpcbf -p"
		],
		"makepot-audit": [
			"wp --allow-root i18n make-pot . --exclude=\".github,.wordpress-org,bin,sample-data,node_modules,tests\" --slug=woocommerce"
		],
		"makepot": [
			"@makepot-audit --skip-audit"
		],
		"bin": [
			"echo 'bin not installed'"
		],
		"build-lib": [
			"sh ./bin/build-lib.sh"
		]
	},
	"extra": {
		"installer-paths": {
			"packages/{$name}": [
				"woocommerce/action-scheduler",
				"woocommerce/woocommerce-blocks",
				"woocommerce/woocommerce-admin"
			]
		},
		"scripts-description": {
			"test": "Run unit tests",
			"phpcs": "Analyze code against the WordPress coding standards with PHP_CodeSniffer",
			"phpcbf": "Fix coding standards warnings/errors automatically with PHP Code Beautifier",
			"makepot-audit": "Generate i18n/languages/woocommerce.pot file and run audit",
			"makepot": "Generate i18n/languages/woocommerce.pot file"
		},
		"bamarni-bin": {
			"target-directory": "bin/composer"
		},
		"changelogger": {
			"formatter": {
				"filename": "../../tools/changelogger/class-legacy-core-formatter.php"
			},
			"types": {
				"fix": "Fixes an existing bug",
				"add": "Adds functionality",
				"update": "Update existing functionality",
				"dev": "Development related task",
				"tweak": "A minor adjustment to the codebase",
				"performance": "Address performance issues",
				"enhancement": "Improve existing functionality"
			},
			"versioning": "wordpress",
			"changelog": "NEXT_CHANGELOG.md"
		}
	}
}<|MERGE_RESOLUTION|>--- conflicted
+++ resolved
@@ -24,20 +24,12 @@
 		"woocommerce/woocommerce-blocks": "9.1.4"
 	},
 	"require-dev": {
-<<<<<<< HEAD
-		"automattic/jetpack-changelogger": "3.1.3",
+		"automattic/jetpack-changelogger": "^3.3.0",
 		"bamarni/composer-bin-plugin": "^1.4",
 		"dms/phpunit-arraysubset-asserts": "^0.4.0",
 		"phpunit/phpunit": "^8.0",
 		"sebastian/comparator": "3.0.3",
 		"yoast/phpunit-polyfills": "^1.0"
-=======
-		"bamarni/composer-bin-plugin": "^1.4",
-		"yoast/phpunit-polyfills": "^1.0",
-		"phpunit/phpunit": "7.5.20",
-		"automattic/jetpack-changelogger": "^3.3.0",
-		"sebastian/comparator": "3.0.3"
->>>>>>> 74768f4c
 	},
 	"config": {
 		"optimize-autoloader": true,
