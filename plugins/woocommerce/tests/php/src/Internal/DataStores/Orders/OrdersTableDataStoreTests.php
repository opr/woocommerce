--- conflicted
+++ resolved
@@ -1088,7 +1088,6 @@
 	}
 
 	/**
-<<<<<<< HEAD
 	 * Test methods get_total_tax_refunded and get_total_shipping_refunded.
 	 */
 	public function test_get_total_tax_refunded_and_get_total_shipping_refunded() {
@@ -1155,7 +1154,9 @@
 
 		$this->assertEquals( 5, $order->get_data_store()->get_total_tax_refunded( $order ) );
 		$this->assertEquals( 10, $order->get_data_store()->get_total_shipping_refunded( $order ) );
-=======
+	}
+
+	/**
 	 * Test that props set by datastores can be set and get by using any of metadata, object props or from data store setters.
 	 * Ideally, this should be possible only from getters and setters for objects, but for backward compatibility, earlier ways are also supported.
 	 */
@@ -1334,6 +1335,5 @@
 		foreach ( $props as $meta_key_name => $prop_name ) {
 			$this->assertEquals( $value, $order->{"get_$prop_name"}(), "Prop $prop_name was not set correctly." );
 		}
->>>>>>> f8526b39
 	}
 }