<?php

use Automattic\WooCommerce\Internal\DataStores\Orders\CustomOrdersTableController;
use Automattic\WooCommerce\Internal\DataStores\Orders\DataSynchronizer;
use Automattic\WooCommerce\Internal\DataStores\Orders\OrdersTableDataStore;
use Automattic\WooCommerce\Internal\Features\FeaturesController;
use Automattic\WooCommerce\RestApi\UnitTests\Helpers\OrderHelper;
use Automattic\WooCommerce\RestApi\UnitTests\HPOSToggleTrait;
use DMS\PHPUnitExtensions\ArraySubset\ArraySubsetAsserts;

require_once __DIR__ . '/../../../../helpers/HPOSToggleTrait.php';

/**
 * Tests for DataSynchronizer class.
 */
class DataSynchronizerTests extends HposTestCase {
	use ArraySubsetAsserts;
	use HPOSToggleTrait;

	/**
	 * @var DataSynchronizer
	 */
	private $sut;

	/**
	 * Initializes system under test.
	 */
	public function setUp(): void {
		parent::setUp();
		// Remove the Test Suite’s use of temporary tables https://wordpress.stackexchange.com/a/220308.
		remove_filter( 'query', array( $this, '_create_temporary_tables' ) );
		remove_filter( 'query', array( $this, '_drop_temporary_tables' ) );
		OrderHelper::delete_order_custom_tables(); // We need this since non-temporary tables won't drop automatically.
		OrderHelper::create_order_custom_table_if_not_exist();
		$this->sut           = wc_get_container()->get( DataSynchronizer::class );
		$features_controller = wc_get_container()->get( Featurescontroller::class );
		$features_controller->change_feature_enable( 'custom_order_tables', true );
	}

	/**
	 * Simulates a situation where there are orders to be synced in both directions. Ideally, we won't find ourselves in this situation ever, but this is helpful for testing.
	 *
	 * @param string $authoritative_source Authoritative source, could be cot or posts.
	 *
	 * @return array[]|void
	 * @throws Exception When orders are not created as expected.
	 */
	private function init_dirty_orders( $authoritative_source ) {
		update_option( CustomOrdersTableController::CUSTOM_ORDERS_TABLE_USAGE_ENABLED_OPTION, false );
		$post_data_store = WC_Data_Store::load( 'order' );

		$cot_enabled = 'cot' === $authoritative_source ? 'yes' : 'no';
		update_option( CustomOrdersTableController::CUSTOM_ORDERS_TABLE_USAGE_ENABLED_OPTION, $cot_enabled );
		update_option( DataSynchronizer::ORDERS_DATA_SYNC_ENABLED_OPTION, 'no' );

		$post_order1 = OrderHelper::create_complex_data_store_order( $post_data_store );
		$post_order2 = OrderHelper::create_complex_data_store_order( $post_data_store );

		assert( get_post_type( $post_order1->get_id() ) === 'shop_order' );
		assert( get_post_type( $post_order2->get_id() ) === 'shop_order' );

		$cot_order1 = OrderHelper::create_complex_data_store_order();
		$cot_order2 = OrderHelper::create_complex_data_store_order();
		$cot_order3 = OrderHelper::create_complex_data_store_order();

		assert( get_post_type( $cot_order1->get_id() ) === DataSynchronizer::PLACEHOLDER_ORDER_POST_TYPE );
		assert( get_post_type( $cot_order2->get_id() ) === DataSynchronizer::PLACEHOLDER_ORDER_POST_TYPE );
		assert( get_post_type( $cot_order3->get_id() ) === DataSynchronizer::PLACEHOLDER_ORDER_POST_TYPE );

		return array(
			'cot_orders'  => array( $cot_order1->get_id(), $cot_order2->get_id(), $cot_order3->get_id() ),
			'post_orders' => array( $post_order1->get_id(), $post_order2->get_id() ),
		);
	}

	/**
	 * Destroys system under test.
	 */
	public function tearDown(): void {
		// Add back removed filter.
		add_filter( 'query', array( $this, '_create_temporary_tables' ) );
		add_filter( 'query', array( $this, '_drop_temporary_tables' ) );
		parent::tearDown();
	}

	/**
	 * Test that orders are synced properly where there are orders to migrate from posts table.
	 */
	public function test_get_ids_orders_pending_sync_migration() {
		$order_collection = $this->init_dirty_orders( 'posts' );
		$this->assertEquals( 2, $this->sut->get_current_orders_pending_sync_count() );
		$this->assertArraySubset( $order_collection['post_orders'], $this->sut->get_next_batch_to_process( 10 ) );

		$this->sut->process_batch( $order_collection['post_orders'] );
		$this->assertEquals( 0, $this->sut->get_current_orders_pending_sync_count() );
	}

	/**
	 * Test that orders are synced properly when there are orders to backfill into posts table.
	 */
	public function test_get_ids_orders_pending_sync_backfill() {
		$order_collection = $this->init_dirty_orders( 'cot' );
		$this->assertEquals( 3, $this->sut->get_current_orders_pending_sync_count() );
		$this->assertArraySubset( $order_collection['cot_orders'], $this->sut->get_next_batch_to_process( 10 ) );

		$this->sut->process_batch( $order_collection['cot_orders'] );
		$this->assertEquals( 0, $this->sut->get_current_orders_pending_sync_count() );
	}

	/**
	 * Test that orders that are backfilled later on don't need to be synced again.
	 */
	public function test_get_ids_orders_pending_async_backfill() {
		update_option( $this->sut::ORDERS_DATA_SYNC_ENABLED_OPTION, 'no' );
		update_option( CustomOrdersTableController::CUSTOM_ORDERS_TABLE_USAGE_ENABLED_OPTION, 'yes' );
		$order = OrderHelper::create_complex_data_store_order();
		$this->assertEquals( 1, $this->sut->get_current_orders_pending_sync_count() );
		// Simulate that order was updated some time ago, and we are backfilling just now.
		$order->set_date_modified( time() - 1000 );
		$order->save();

		$this->sut->process_batch( array( $order->get_id() ) );
		$this->assertEquals( 0, $this->sut->get_current_orders_pending_sync_count() );

		// So far so good, now if we change the authoritative source to posts, we should still have 0 order pending sync.
		update_option( CustomOrdersTableController::CUSTOM_ORDERS_TABLE_USAGE_ENABLED_OPTION, 'no' );
		$this->assertEquals( 0, $this->sut->get_current_orders_pending_sync_count() );
	}

	/**
	 * When the CPT data store is authoritative, and an order is updated, we should propagate those changes to
	 * the COT store immediately (rather than wait for sync to catch up). This guards against a situation where
	 * the corresponding COT record is temporarily inaccurate.
	 */
	public function test_updates_to_cpt_orders_should_propagate_while_sync_is_in_progress() {
		// Enable sync, make the posts table authoritative.
		update_option( $this->sut::ORDERS_DATA_SYNC_ENABLED_OPTION, 'yes' );
		update_option( CustomOrdersTableController::CUSTOM_ORDERS_TABLE_USAGE_ENABLED_OPTION, 'no' );

		$post_order = OrderHelper::create_order();
		$this->assertInstanceOf(
			WP_Post::class,
			get_post( $post_order->get_id() ),
			'The order was initially created as a post.'
		);

		update_option( CustomOrdersTableController::CUSTOM_ORDERS_TABLE_USAGE_ENABLED_OPTION, 'yes' );
		$cot_order = wc_get_order( $post_order->get_id() );
		$this->assertEquals(
			OrdersTableDataStore::class,
			$cot_order->get_data_store()->get_current_class_name(),
			'The order was successfully copied to the COT table, outside of a dedicated synchronization batch.'
		);
	}

	/**
	 * When sync is enabled and the posts store is authoritative, creating an order and updating the status from
	 * draft to some non-draft status (as happens when an order is manually created in the admin environment) should
	 * result in the same status change being made in the duplicate COT record.
	 */
	public function test_status_syncs_correctly_after_order_creation() {
		global $wpdb;
		$orders_table = OrdersTableDataStore::get_orders_table_name();

		// Enable sync, make the posts table authoritative.
		update_option( $this->sut::ORDERS_DATA_SYNC_ENABLED_OPTION, 'yes' );
		update_option( CustomOrdersTableController::CUSTOM_ORDERS_TABLE_USAGE_ENABLED_OPTION, 'no' );

		// When a new order is manually created in the admin environment, WordPress automatically creates an empty
		// draft post for us.
		$order_id = (int) wp_insert_post(
			array(
				'post_type'   => 'shop_order',
				'post_status' => 'draft',
			)
		);

		// Once the admin user decides to go ahead and save the order (ie, they click 'Create'), we start performing
		// various updates to the order record.
		wc_get_order( $order_id )->save();

		// As soon as the order is saved via our own internal API, the DataSynchronizer should create a copy of the
		// record in the COT table.
		$this->assertEquals(
			'draft',
			$wpdb->get_var( "SELECT status FROM $orders_table WHERE id = $order_id" ), // phpcs:ignore WordPress.DB.PreparedSQL.InterpolatedNotPrepared
			'When HPOS is enabled but the posts data store is authoritative, saving an order will result in a duplicate with the same status being saved in the COT table.'
		);

		// In a separate operation, the status will be updated to an actual non-draft order status. This should also be
		// observed by the DataSynchronizer and a further update made to the COT table.
		$order = wc_get_order( $order_id );
		$order->set_status( 'pending' );
		$order->save();
		$this->assertEquals(
			'wc-pending',
			$wpdb->get_var( "SELECT status FROM $orders_table WHERE id = $order_id" ), //phpcs:ignore WordPress.DB.PreparedSQL.InterpolatedNotPrepared
			'When the order status is updated, the change should be observed by the DataSynhronizer and a matching update will take place in the COT table.'
		);
	}

	/**
	 * When sync is enabled, and an order is deleted either from the post table or the COT table, the
	 * change should propagate across to the other table.
	 */
	public function test_order_deletions_propagate_with_sync_enabled(): void {
		// Sync enabled and COT authoritative.
		update_option( $this->sut::ORDERS_DATA_SYNC_ENABLED_OPTION, 'yes' );
		update_option( CustomOrdersTableController::CUSTOM_ORDERS_TABLE_USAGE_ENABLED_OPTION, 'yes' );

		$order = OrderHelper::create_order();
		wp_delete_post( $order->get_id(), true );

		$this->assertFalse(
			wc_get_order( $order->get_id() ),
			'After the order post record was deleted, the order was also deleted from COT.'
		);

		$order    = OrderHelper::create_order();
		$order_id = $order->get_id();
		$order->delete( true );

		$this->assertNull(
			get_post( $order_id ),
			'After the COT order record was deleted, the order was also deleted from the posts table.'
		);
	}

	/**
<<<<<<< HEAD
	 * @testdox When sync is disabled and the posts table is authoritative, deleting an order generates a deletion record in the meta table if the order exists in the backup table.
	 *
	 * @testWith [true]
	 *           [false]
	 *
	 * @param bool $manual_sync True to trigger synchronization manually, false if automatic synchronization is enabled.
	 */
	public function test_synced_order_deletion_with_sync_disabled_and_posts_authoritative_generates_proper_deletion_record_if_cot_record_exists( bool $manual_sync ) {
		$this->toggle_cot_authoritative( false );

		if ( $manual_sync ) {
			$this->disable_cot_sync();
			$order = OrderHelper::create_order();
			$this->do_cot_sync();
		} else {
			$this->enable_cot_sync();
			$order = OrderHelper::create_order();
		}

		$this->disable_cot_sync();
		$order_id = $order->get_id();
		$order->delete( true );

		$this->assert_deletion_record_existence( $order_id, false );
		$this->assert_order_record_existence( $order_id, true, true );
	}

	/**
	 * @testdox When sync is disabled and the posts table is authoritative, deleting an order generates NO deletion record in the meta table if the order does NOT exist in the backup table.
	 *
	 * @return void
	 */
	public function test_synced_order_deletion_with_sync_disabled_and_posts_authoritative_not_generating_deletion_record_if_cot_record_not_exists() {
		$this->toggle_cot_authoritative( false );
		$this->disable_cot_sync();
		$order = OrderHelper::create_order();

		$order_id = $order->get_id();
		$order->delete( true );

		$this->assert_deletion_record_existence( $order_id, null, false );
	}

	/**
	 * @testdox 'get_next_batch_to_process' returns ids of deleted orders, unless there are orders pending to be created or updated.
	 *
	 * @testWith [false, false]
	 *           [false, true]
	 *           [true, false]
	 *           [true, true]
	 *
	 * @param bool $cot_is_authoritative True to test with the orders table as authoritative, false to test with the posts table as authoritative.
	 * @param bool $new_records_exist True to test with a new order pending sync.
	 */
	public function test_get_next_batch_to_process_returns_orders_deleted_from_current_authoritative_table( bool $cot_is_authoritative, bool $new_records_exist ) {
		global $wpdb;

		$meta_table_name = OrdersTableDataStore::get_meta_table_name();

		$this->toggle_cot_authoritative( $cot_is_authoritative );

		$this->enable_cot_sync();
		$order_1 = OrderHelper::create_order();
		$order_2 = OrderHelper::create_order();
		$order_3 = OrderHelper::create_order();
		$order_4 = OrderHelper::create_order();

		$this->disable_cot_sync();
		if ( $new_records_exist ) {
			$order_5 = OrderHelper::create_order();
		}
		$order_3_id = $order_3->get_id();
		$order_3->delete( true );
		$order_4_id = $order_4->get_id();
		$order_4->delete( true );

		$this->assert_deletion_record_existence( $order_3_id, $cot_is_authoritative );
		$this->assert_deletion_record_existence( $order_4_id, $cot_is_authoritative );

		$batch = $this->sut->get_next_batch_to_process( 100 );
		if ( $new_records_exist ) {
			$this->assertEquals( array( $order_5->get_id() ), $batch );
		} else {
			$this->assertEquals( array( $order_3_id, $order_4_id ), $batch );
		}
	}

	/**
	 * @testdox 'process_batch' processes both orders pending creation/modification and orders pending deletion.
	 *
	 * @testWith [true]
	 *           [false]
	 *
	 * @param bool $cot_is_authoritative True to test with the orders table as authoritative, false to test with the posts table as authoritative.
	 */
	public function test_process_batch_processes_modified_and_deleted_orders( bool $cot_is_authoritative ) {
		$this->toggle_cot_authoritative( $cot_is_authoritative );
		$this->enable_cot_sync();

		$order_1 = OrderHelper::create_order();
		$order_2 = OrderHelper::create_order();
		$order_3 = OrderHelper::create_order();
		$order_4 = OrderHelper::create_order();

		$this->disable_cot_sync();

		$order_1->set_date_modified( '2100-01-01 00:00:00' );
		$order_1->save();

		$order_3_id = $order_3->get_id();
		$order_3->delete( true );
		$order_4_id = $order_4->get_id();
		$order_4->delete( true );

		$this->sut->process_batch( array( $order_1->get_id(), $order_3_id, $order_4_id ) );

		$this->assertEmpty( $this->sut->get_next_batch_to_process( 100 ) );

		$this->assert_order_record_existence( $order_3_id, true, false );
		$this->assert_order_record_existence( $order_3_id, false, false );
		$this->assert_order_record_existence( $order_4_id, true, false );
		$this->assert_order_record_existence( $order_4_id, false, false );

		$this->assert_deletion_record_existence( $order_3_id, null, false );
		$this->assert_deletion_record_existence( $order_4_id, null, false );
	}

	/**
	 * @testdox When an order deletion is recorded for an order that no longer exists in the backup table, a warning is logged.
	 *
	 * @testWith [true]
	 *           [false]
	 *
	 * @param bool $cot_is_authoritative True to test with the orders table as authoritative, false to test with the posts table as authoritative.
	 */
	public function test_deletion_record_for_non_existing_order_logs_warning_on_sync( bool $cot_is_authoritative ) {
		global $wpdb;

		//phpcs:disable Squiz.Commenting
		$logger = new class() {
			public $warnings = array();

			public function debug( $text ) {}

			public function warning( $text ) {
				$this->warnings[] = $text; }

			public function error( $text ) {}
		};
		//phpcs:enable Squiz.Commenting

		$this->reset_container_resolutions();
		$this->reset_legacy_proxy_mocks();
		$this->register_legacy_proxy_function_mocks(
			array(
				'wc_get_logger' => function() use ( $logger ) {
					return $logger;
				},
			)
		);
		$this->sut = wc_get_container()->get( DataSynchronizer::class );

		$this->toggle_cot_authoritative( $cot_is_authoritative );
		$this->enable_cot_sync();

		$order_1 = OrderHelper::create_order();
		$order_2 = OrderHelper::create_order();

		$this->disable_cot_sync();

		$order_1_id = $order_1->get_id();
		$order_1->delete( true );
		$order_2_id = $order_2->get_id();
		$order_2->delete( true );

		if ( $cot_is_authoritative ) {
			$wpdb->delete( $wpdb->posts, array( 'ID' => $order_1_id ) );
		} else {
			$wpdb->delete( OrdersTableDataStore::get_orders_table_name(), array( 'ID' => $order_1_id ) );
		}

		$this->sut->process_batch( array( $order_1_id, $order_2_id ) );

		$this->assertEquals( array( "Order {$order_1_id} doesn't exist in the backup table, thus it can't be deleted" ), $logger->warnings );
=======
	 * When sync is enabled, changes to meta data should propagate from the Custom Orders Table to
	 * the post meta table whenever the order object's save_meta_data() method is called.
	 *
	 * @return void
	 */
	public function test_meta_data_changes_propagate_from_cot_to_cpt(): void {
		// Sync enabled and COT authoritative.
		update_option( $this->sut::ORDERS_DATA_SYNC_ENABLED_OPTION, 'yes' );
		update_option( CustomOrdersTableController::CUSTOM_ORDERS_TABLE_USAGE_ENABLED_OPTION, 'yes' );

		$order = OrderHelper::create_order();
		$order->add_meta_data( 'foo', 'bar' );
		$order->add_meta_data( 'bar', 'baz' );
		$order->save_meta_data();

		$order->delete_meta_data( 'bar' );
		$order->save_meta_data();

		update_option( CustomOrdersTableController::CUSTOM_ORDERS_TABLE_USAGE_ENABLED_OPTION, 'no' );
		$refreshed_order = wc_get_order( $order->get_id() );

		$this->assertEquals(
			$refreshed_order->get_meta( 'foo' ),
			'bar',
			'Meta data persisted via the HPOS datastore is accessible via the CPT datastore.'
		);

		$this->assertEquals(
			$refreshed_order->get_meta( 'bar' ),
			'',
			'Meta data deleted from the HPOS datastore should also be deleted from the CPT datastore.'
		);
	}

	/**
	 * When sync is enabled, changes to meta data should propagate from the post meta table to
	 * the Custom Orders Table whenever the order object's save_meta_data() method is called.
	 *
	 * @return void
	 */
	public function test_meta_data_changes_propagate_from_cpt_to_cot(): void {
		// Sync enabled and CPT authoritative.
		update_option( $this->sut::ORDERS_DATA_SYNC_ENABLED_OPTION, 'yes' );
		update_option( CustomOrdersTableController::CUSTOM_ORDERS_TABLE_USAGE_ENABLED_OPTION, 'no' );

		$order = OrderHelper::create_order();
		$order->add_meta_data( 'foo', 'bar' );
		$order->add_meta_data( 'bar', 'baz' );
		$order->save_meta_data();

		$order->delete_meta_data( 'bar' );
		$order->save_meta_data();

		update_option( CustomOrdersTableController::CUSTOM_ORDERS_TABLE_USAGE_ENABLED_OPTION, 'yes' );
		$refreshed_order = wc_get_order( $order->get_id() );

		$this->assertEquals(
			$refreshed_order->get_meta( 'foo' ),
			'bar',
			'Meta data persisted via the CPT datastore is accessible via the HPOS datastore.'
		);

		$this->assertEquals(
			$refreshed_order->get_meta( 'bar' ),
			'',
			'Meta data deleted from the CPT datastore should also be deleted from the HPOS datastore.'
		);
>>>>>>> 59a12a18
	}
}<|MERGE_RESOLUTION|>--- conflicted
+++ resolved
@@ -227,7 +227,6 @@
 	}
 
 	/**
-<<<<<<< HEAD
 	 * @testdox When sync is disabled and the posts table is authoritative, deleting an order generates a deletion record in the meta table if the order exists in the backup table.
 	 *
 	 * @testWith [true]
@@ -412,7 +411,9 @@
 		$this->sut->process_batch( array( $order_1_id, $order_2_id ) );
 
 		$this->assertEquals( array( "Order {$order_1_id} doesn't exist in the backup table, thus it can't be deleted" ), $logger->warnings );
-=======
+	}
+
+	/*
 	 * When sync is enabled, changes to meta data should propagate from the Custom Orders Table to
 	 * the post meta table whenever the order object's save_meta_data() method is called.
 	 *
@@ -480,6 +481,5 @@
 			'',
 			'Meta data deleted from the CPT datastore should also be deleted from the HPOS datastore.'
 		);
->>>>>>> 59a12a18
 	}
 }