--- conflicted
+++ resolved
@@ -252,44 +252,7 @@
 		await page.locator( 'button.add-order-item' ).click();
 
 		// search for each product to add
-<<<<<<< HEAD
-		await page.click( `text=${getTranslationFor('Search for a product…')}` );
-		await page.type(
-			`input:below(:text(${getTranslationFor('"Search for a product…"')}))`,
-			simpleProductName
-		);
-		await page.click(
-			'li.select2-results__option.select2-results__option--highlighted'
-		);
-
-		await page.click( `text=${getTranslationFor('Search for a product…')}` );
-		await page.type(
-			`input:below(:text(${getTranslationFor('"Search for a product…"')}))`,
-			variableProductName
-		);
-		await page.click(
-			'li.select2-results__option.select2-results__option--highlighted'
-		);
-
-		await page.click( `text=${getTranslationFor('Search for a product…')}` );
-		await page.type(
-			`input:below(:text(${getTranslationFor('"Search for a product…"')}))`,
-			groupedProductName
-		);
-		await page.click(
-			'li.select2-results__option.select2-results__option--highlighted'
-		);
-
-		await page.click( `text=${getTranslationFor('Search for a product…')}` );
-		await page.type(
-			`input:below(:text(${getTranslationFor('"Search for a product…"')}))`,
-			externalProductName
-		);
-		await page.click(
-			'li.select2-results__option.select2-results__option--highlighted'
-		);
-=======
-		await page.locator( 'text=Search for a product…' ).click();
+		await page.locator( `text=${getTranslationFor('Search for a product…')}` ).click();
 		await page
 			.locator( '.select2-search--dropdown' )
 			.getByRole( 'combobox' )
@@ -300,7 +263,7 @@
 			)
 			.click();
 
-		await page.locator( 'text=Search for a product…' ).click();
+		await page.locator( `text=${getTranslationFor('Search for a product…')}` ).click();
 		await page
 			.locator( '.select2-search--dropdown' )
 			.getByRole( 'combobox' )
@@ -311,7 +274,7 @@
 			)
 			.click();
 
-		await page.locator( 'text=Search for a product…' ).click();
+		await page.locator( `text=${getTranslationFor('Search for a product…')}` ).click();
 		await page
 			.locator( '.select2-search--dropdown' )
 			.getByRole( 'combobox' )
@@ -322,7 +285,7 @@
 			)
 			.click();
 
-		await page.locator( 'text=Search for a product…' ).click();
+		await page.locator( `text=${getTranslationFor('Search for a product…')}` ).click();
 		await page
 			.locator( '.select2-search--dropdown' )
 			.getByRole( 'combobox' )
@@ -332,7 +295,6 @@
 				'li.select2-results__option.select2-results__option--highlighted'
 			)
 			.click();
->>>>>>> 4d685c36
 
 		await page.locator( 'button#btn-ok' ).click();
 
@@ -352,11 +314,7 @@
 
 		// Recalculate taxes
 		page.on( 'dialog', ( dialog ) => dialog.accept() );
-<<<<<<< HEAD
-		await page.click( `text=${getTranslationFor('Recalculate')}` );
-=======
-		await page.locator( 'text=Recalculate' ).click();
->>>>>>> 4d685c36
+		await page.locator( `text=${getTranslationFor('Recalculate')}` ).click();
 
 		// verify tax names
 		let i = 0;
