const { test, expect } = require( '@playwright/test' );
const wcApi = require( '@woocommerce/woocommerce-rest-api' ).default;
const { getTranslationFor } = require( './../../test-data/data' );

test.describe( 'WooCommerce General Settings', () => {
	test.use( { storageState: process.env.ADMINSTATE } );

	test.afterAll( async ( { baseURL } ) => {
		const api = new wcApi( {
			url: baseURL,
			consumerKey: process.env.CONSUMER_KEY,
			consumerSecret: process.env.CONSUMER_SECRET,
			version: 'wc/v3',
		} );
		await api.put( 'settings/general/woocommerce_allowed_countries', {
			value: 'all',
		} );
	} );

	test( 'can update settings', async ( { page } ) => {
		await page.goto( 'wp-admin/admin.php?page=wc-settings' );

		// make sure the general tab is active
		await expect( page.locator( 'a.nav-tab-active' ) ).toContainText(
			getTranslationFor('General')
		);

		// Set selling location to all countries first so we can
		// choose California as base location.
<<<<<<< HEAD
		await page.selectOption( '#woocommerce_allowed_countries', 'all' );
		await page.click( `text=${getTranslationFor('Save changes')}` );
=======
		await page
			.locator( '#woocommerce_allowed_countries' )
			.selectOption( 'all' );
		await page.locator( 'text=Save changes' ).click();
>>>>>>> 4d685c36

		// confirm setting saved
		await expect( page.locator( 'div.updated.inline' ) ).toContainText(
			getTranslationFor('Your settings have been saved.')
		);
		await expect(
			page.locator( '#woocommerce_allowed_countries' )
		).toHaveValue( 'all' );

		// set the base location with state CA.
<<<<<<< HEAD
		await page.selectOption(
			'select[name="woocommerce_default_country"]',
			'US:CA'
		);
		await page.click( `text=${getTranslationFor('Save changes')}` );
=======
		await page
			.locator( 'select[name="woocommerce_default_country"]' )
			.selectOption( 'US:CA' );
		await page.locator( 'text=Save changes' ).click();
>>>>>>> 4d685c36

		// verify the settings have been saved
		await expect( page.locator( 'div.updated.inline' ) ).toContainText(
			getTranslationFor('Your settings have been saved.')
		);
		await expect(
			page.locator( 'select[name="woocommerce_default_country"]' )
		).toHaveValue( 'US:CA' );

		// Set selling location to specific countries first, so we can choose U.S as base location (without state).
		// This will makes specific countries option appears.
<<<<<<< HEAD
		await page.selectOption( '#woocommerce_allowed_countries', 'specific' );
		await page.selectOption(
			`select[data-placeholder=${getTranslationFor('"Choose countries / regions…"')}] >> nth=1`,
			'US'
		);
=======
		await page
			.locator( '#woocommerce_allowed_countries' )
			.selectOption( 'specific' );
		await page
			.locator(
				'select[data-placeholder="Choose countries / regions…"] >> nth=1'
			)
			.selectOption( 'US' );
>>>>>>> 4d685c36

		// Set currency options
		await page.locator( '#woocommerce_price_thousand_sep' ).fill( ',' );
		await page.locator( '#woocommerce_price_decimal_sep' ).fill( '.' );
		await page.locator( '#woocommerce_price_num_decimals' ).fill( '2' );

<<<<<<< HEAD
		await page.click( `text=${getTranslationFor('Save changes')}` );
=======
		await page.locator( 'text=Save changes' ).click();
>>>>>>> 4d685c36

		// verify that settings have been saved
		await expect( page.locator( 'div.updated.inline' ) ).toContainText(
			getTranslationFor('Your settings have been saved.')
		);
		await expect(
			page.locator( '#woocommerce_price_thousand_sep' )
		).toHaveValue( ',' );
		await expect(
			page.locator( '#woocommerce_price_decimal_sep' )
		).toHaveValue( '.' );
		await expect(
			page.locator( '#woocommerce_price_num_decimals' )
		).toHaveValue( '2' );
	} );
} );<|MERGE_RESOLUTION|>--- conflicted
+++ resolved
@@ -27,15 +27,10 @@
 
 		// Set selling location to all countries first so we can
 		// choose California as base location.
-<<<<<<< HEAD
-		await page.selectOption( '#woocommerce_allowed_countries', 'all' );
-		await page.click( `text=${getTranslationFor('Save changes')}` );
-=======
 		await page
 			.locator( '#woocommerce_allowed_countries' )
 			.selectOption( 'all' );
-		await page.locator( 'text=Save changes' ).click();
->>>>>>> 4d685c36
+		await page.locator( `text=${getTranslationFor('Save changes')}` ).click();
 
 		// confirm setting saved
 		await expect( page.locator( 'div.updated.inline' ) ).toContainText(
@@ -46,18 +41,10 @@
 		).toHaveValue( 'all' );
 
 		// set the base location with state CA.
-<<<<<<< HEAD
-		await page.selectOption(
-			'select[name="woocommerce_default_country"]',
-			'US:CA'
-		);
-		await page.click( `text=${getTranslationFor('Save changes')}` );
-=======
 		await page
 			.locator( 'select[name="woocommerce_default_country"]' )
 			.selectOption( 'US:CA' );
-		await page.locator( 'text=Save changes' ).click();
->>>>>>> 4d685c36
+		await page.locator( `text=${getTranslationFor('Save changes')}` ).click();
 
 		// verify the settings have been saved
 		await expect( page.locator( 'div.updated.inline' ) ).toContainText(
@@ -69,33 +56,21 @@
 
 		// Set selling location to specific countries first, so we can choose U.S as base location (without state).
 		// This will makes specific countries option appears.
-<<<<<<< HEAD
-		await page.selectOption( '#woocommerce_allowed_countries', 'specific' );
-		await page.selectOption(
-			`select[data-placeholder=${getTranslationFor('"Choose countries / regions…"')}] >> nth=1`,
-			'US'
-		);
-=======
 		await page
 			.locator( '#woocommerce_allowed_countries' )
 			.selectOption( 'specific' );
 		await page
 			.locator(
-				'select[data-placeholder="Choose countries / regions…"] >> nth=1'
+				`select[data-placeholder=${getTranslationFor('"Choose countries / regions…"')}] >> nth=1`
 			)
 			.selectOption( 'US' );
->>>>>>> 4d685c36
 
 		// Set currency options
 		await page.locator( '#woocommerce_price_thousand_sep' ).fill( ',' );
 		await page.locator( '#woocommerce_price_decimal_sep' ).fill( '.' );
 		await page.locator( '#woocommerce_price_num_decimals' ).fill( '2' );
 
-<<<<<<< HEAD
-		await page.click( `text=${getTranslationFor('Save changes')}` );
-=======
-		await page.locator( 'text=Save changes' ).click();
->>>>>>> 4d685c36
+		await page.locator( `text=${getTranslationFor('Save changes')}`  ).click();
 
 		// verify that settings have been saved
 		await expect( page.locator( 'div.updated.inline' ) ).toContainText(
