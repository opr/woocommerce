--- conflicted
+++ resolved
@@ -47,20 +47,11 @@
 			const httpStatus = response.status;
 			const { status, message } = response.data;
 
-<<<<<<< HEAD
-				expect( httpStatus ).toEqual( 200 );
-				expect( status ).toEqual( 'success' );
-				expect( message ).toEqual(
-					getTranslationFor( 'Onboarding profile data has been updated.' )
-				);
-			}
-=======
 			expect( httpStatus ).toEqual( 200 );
 			expect( status ).toEqual( 'success' );
 			expect( message ).toEqual(
 				'Onboarding profile data has been updated.'
 			);
->>>>>>> 8ac66ab2
 			const api = new wcApi( {
 				url: baseURL,
 				consumerKey: process.env.CONSUMER_KEY,
