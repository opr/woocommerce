const { test, expect } = require( '@playwright/test' );
<<<<<<< HEAD
const { testWithTranslation } = require( './../../utils/translations' );
=======
const { lstat } = require('fs');
const { getTranslationFor } = require('../../utils/translations');
>>>>>>> 50b6b3ae

test.describe( 'Store owner can finish initial store setup', () => {
	test.use( { storageState: process.env.ADMINSTATE } );
	testWithTranslation( 'can enable tax rates and calculations', async ( { page } ) => {
		await page.goto( 'wp-admin/admin.php?page=wc-settings' );
		// Check the enable taxes checkbox
		await page.locator( '#woocommerce_calc_taxes' ).check();
<<<<<<< HEAD
		await page.locator( 'text=Save changes' ).click();
=======
		await page.getByRole('button', { name: getTranslationFor('Save changes') } ).click();
>>>>>>> 50b6b3ae
		// Verify changes have been saved
		await expect( page.locator( '#woocommerce_calc_taxes' ) ).toBeChecked();
	} );

	testWithTranslation( 'can configure permalink settings', async ( { page } ) => {
		await page.goto( 'wp-admin/options-permalink.php' );
		// Select "Post name" option in common settings section
<<<<<<< HEAD
		await page.locator( 'label >> text=Post name' ).last().check();
		// Select "Custom base" in product permalinks section
		await page.locator( 'label >> text=Custom base' ).last().check();
=======
		await page.getByLabel( getTranslationFor( 'Post name' ), { exact :true } ).check();
  		// Select "Custom base" in product permalinks section
		await page.getByRole('cell', { name: getTranslationFor( 'Custom base' ) } ).getByLabel( getTranslationFor( 'Custom base' ) ).check();
>>>>>>> 50b6b3ae
		// Fill custom base slug to use
		await page
			.locator( '#woocommerce_permalink_structure' )
			.fill( '/product/' );
		await page.locator( '#submit' ).click();
		// Verify that settings have been saved
		await expect(
			page.locator( '#setting-error-settings_updated' )
<<<<<<< HEAD
		).toContainText( 'Permalink structure updated.' );
=======
		).toContainText( getTranslationFor('Permalink structure updated.') );
>>>>>>> 50b6b3ae
		await expect( page.locator( '#permalink_structure' ) ).toHaveValue(
			'/%postname%/'
		);
		await expect(
			page.locator( '#woocommerce_permalink_structure' )
		).toHaveValue( '/product/' );
	} );
} );<|MERGE_RESOLUTION|>--- conflicted
+++ resolved
@@ -1,38 +1,24 @@
 const { test, expect } = require( '@playwright/test' );
-<<<<<<< HEAD
-const { testWithTranslation } = require( './../../utils/translations' );
-=======
 const { lstat } = require('fs');
 const { getTranslationFor } = require('../../utils/translations');
->>>>>>> 50b6b3ae
 
 test.describe( 'Store owner can finish initial store setup', () => {
 	test.use( { storageState: process.env.ADMINSTATE } );
-	testWithTranslation( 'can enable tax rates and calculations', async ( { page } ) => {
+	test( 'can enable tax rates and calculations', async ( { page } ) => {
 		await page.goto( 'wp-admin/admin.php?page=wc-settings' );
 		// Check the enable taxes checkbox
 		await page.locator( '#woocommerce_calc_taxes' ).check();
-<<<<<<< HEAD
-		await page.locator( 'text=Save changes' ).click();
-=======
 		await page.getByRole('button', { name: getTranslationFor('Save changes') } ).click();
->>>>>>> 50b6b3ae
 		// Verify changes have been saved
 		await expect( page.locator( '#woocommerce_calc_taxes' ) ).toBeChecked();
 	} );
 
-	testWithTranslation( 'can configure permalink settings', async ( { page } ) => {
+	test( 'can configure permalink settings', async ( { page } ) => {
 		await page.goto( 'wp-admin/options-permalink.php' );
 		// Select "Post name" option in common settings section
-<<<<<<< HEAD
-		await page.locator( 'label >> text=Post name' ).last().check();
-		// Select "Custom base" in product permalinks section
-		await page.locator( 'label >> text=Custom base' ).last().check();
-=======
 		await page.getByLabel( getTranslationFor( 'Post name' ), { exact :true } ).check();
   		// Select "Custom base" in product permalinks section
 		await page.getByRole('cell', { name: getTranslationFor( 'Custom base' ) } ).getByLabel( getTranslationFor( 'Custom base' ) ).check();
->>>>>>> 50b6b3ae
 		// Fill custom base slug to use
 		await page
 			.locator( '#woocommerce_permalink_structure' )
@@ -41,11 +27,7 @@
 		// Verify that settings have been saved
 		await expect(
 			page.locator( '#setting-error-settings_updated' )
-<<<<<<< HEAD
-		).toContainText( 'Permalink structure updated.' );
-=======
 		).toContainText( getTranslationFor('Permalink structure updated.') );
->>>>>>> 50b6b3ae
 		await expect( page.locator( '#permalink_structure' ) ).toHaveValue(
 			'/%postname%/'
 		);
