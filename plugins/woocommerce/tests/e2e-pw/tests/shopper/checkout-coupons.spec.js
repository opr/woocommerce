--- conflicted
+++ resolved
@@ -87,15 +87,9 @@
 			page,
 		} ) => {
 			await page.goto( '/checkout/', { waitUntil: 'networkidle' } );
-<<<<<<< HEAD
-			await page.click( `text=${getTranslationFor('Click here to enter your code')}` );
-			await page.fill( '#coupon_code', coupons[ i ].code );
-			await page.click( `text=${getTranslationFor('Apply coupon')}` );
-=======
-			await page.locator( 'text=Click here to enter your code' ).click();
+			await page.locator( `text=${getTranslationFor('Click here to enter your code')}` ).click();
 			await page.locator( '#coupon_code' ).fill( coupons[ i ].code );
-			await page.locator( 'text=Apply coupon' ).click();
->>>>>>> 4d685c36
+			await page.locator( `text=${getTranslationFor('Apply coupon')}` ).click();
 
 			await expect(
 				page.locator( '.woocommerce-message' )
@@ -113,29 +107,17 @@
 		page,
 	} ) => {
 		await page.goto( '/checkout/' );
-<<<<<<< HEAD
-		await page.click( `text=${getTranslationFor('Click here to enter your code')}` );
-		await page.fill( '#coupon_code', coupons[ 0 ].code );
-		await page.click( `text=${getTranslationFor('Apply coupon')}` );
-=======
-		await page.locator( 'text=Click here to enter your code' ).click();
+		await page.locator( `text=${getTranslationFor('Click here to enter your code')}` ).click();
 		await page.locator( '#coupon_code' ).fill( coupons[ 0 ].code );
-		await page.locator( 'text=Apply coupon' ).click();
->>>>>>> 4d685c36
+		await page.locator( `text=${getTranslationFor('Apply coupon')}` ).click();
 		// successful first time
 		await expect( page.locator( '.woocommerce-message' ) ).toContainText(
 			getTranslationFor('Coupon code applied successfully.')
 		);
 		// try to apply the same coupon
-<<<<<<< HEAD
-		await page.click( `text=${getTranslationFor('Click here to enter your code')}` );
-		await page.fill( '#coupon_code', coupons[ 0 ].code );
-		await page.click( `text=${getTranslationFor('Apply coupon')}` );
-=======
-		await page.locator( 'text=Click here to enter your code' ).click();
+		await page.locator( `text=${getTranslationFor('Click here to enter your code')}`).click();
 		await page.locator( '#coupon_code' ).fill( coupons[ 0 ].code );
-		await page.locator( 'text=Apply coupon' ).click();
->>>>>>> 4d685c36
+		await page.locator( `text=${getTranslationFor('Apply coupon')}` ).click();
 		// error received
 		await expect( page.locator( '.woocommerce-error' ) ).toContainText(
 			getTranslationFor('Coupon code already applied!')
@@ -151,28 +133,16 @@
 
 	test( 'allows checkout to apply multiple coupons', async ( { page } ) => {
 		await page.goto( '/checkout/' );
-<<<<<<< HEAD
-		await page.click( `text=${getTranslationFor('Click here to enter your code')}` );
-		await page.fill( '#coupon_code', coupons[ 0 ].code );
-		await page.click( `text=${getTranslationFor('Apply coupon')}` );
-=======
-		await page.locator( 'text=Click here to enter your code' ).click();
+		await page.locator( `text=${getTranslationFor('Click here to enter your code')}` ).click();
 		await page.locator( '#coupon_code' ).fill( coupons[ 0 ].code );
-		await page.locator( 'text=Apply coupon' ).click();
->>>>>>> 4d685c36
+		await page.locator( `text=${getTranslationFor('Apply coupon')}` ).click();
 		// successful
 		await expect( page.locator( '.woocommerce-message' ) ).toContainText(
 			getTranslationFor('Coupon code applied successfully.')
 		);
-<<<<<<< HEAD
-		await page.click( `text=${getTranslationFor('Click here to enter your code')}` );
-		await page.fill( '#coupon_code', coupons[ 2 ].code );
-		await page.click( `text=${getTranslationFor('Apply coupon')}` );
-=======
-		await page.locator( 'text=Click here to enter your code' ).click();
+		await page.locator( `text=${getTranslationFor('Click here to enter your code')}` ).click();
 		await page.locator( '#coupon_code' ).fill( coupons[ 2 ].code );
-		await page.locator( 'text=Apply coupon' ).click();
->>>>>>> 4d685c36
+		await page.locator( `text=${getTranslationFor('Apply coupon')}` ).click();
 		// successful
 		await expect( page.locator( '.woocommerce-message' ) ).toContainText(
 			getTranslationFor('Coupon code applied successfully.')
@@ -193,15 +163,9 @@
 		page,
 	} ) => {
 		await page.goto( '/checkout/' );
-<<<<<<< HEAD
-		await page.click( `text=${getTranslationFor('Click here to enter your code')}` );
-		await page.fill( '#coupon_code', coupons[ 0 ].code );
-		await page.click( `text=${getTranslationFor('Apply coupon')}` );
-=======
-		await page.locator( 'text=Click here to enter your code' ).click();
+		await page.locator( `text=${getTranslationFor('Click here to enter your code')}` ).click();
 		await page.locator( '#coupon_code' ).fill( coupons[ 0 ].code );
-		await page.locator( 'text=Apply coupon' ).click();
->>>>>>> 4d685c36
+		await page.locator( `text=${getTranslationFor('Apply coupon')}` ).click();
 
 		// confirm numbers
 		await expect( page.locator( '.cart-discount .amount' ) ).toContainText(
