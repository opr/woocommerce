--- conflicted
+++ resolved
@@ -87,25 +87,14 @@
 			.fill( customer.billing.us.phone );
 		await page.locator( '#billing_email' ).fill( customer.email );
 
-		await page.locator( 'text=Place order' ).click();
+		await page.locator( `text=${getTranslationFor('Place order')}` ).click();
 
-<<<<<<< HEAD
-		await page.click( `text=${getTranslationFor('Place order')}` );
-
-		await page.waitForSelector(
-			'li.woocommerce-order-overview__order > strong'
-		);
-		orderId = await page.textContent(
-			'li.woocommerce-order-overview__order > strong'
-		);
-=======
 		await expect(
 			page.locator( 'li.woocommerce-order-overview__order > strong' )
 		).toBeVisible();
 		orderId = await page
 			.locator( 'li.woocommerce-order-overview__order > strong' )
 			.textContent();
->>>>>>> 4d685c36
 
 		// search to narrow it down to just the messages we want
 		await page.goto(
