--- conflicted
+++ resolved
@@ -41,13 +41,8 @@
 		);
 
 		add_settings_field(
-<<<<<<< HEAD
-			self::$version_setting_id,
-			__( 'WooCommerce Version', 'woocommerce-beta-tester' ),
-=======
-			'wc-beta-tester-version',
-			__( 'Release Channel', 'woocommerce-beta-tester' ),
->>>>>>> 7a17bc4a
+      self::$version_setting_id,
+      __( 'Release Channel', 'woocommerce-beta-tester' ),
 			array( $this, 'version_select_html' ),
 			'wc-beta-tester',
 			'wc-beta-tester-update',
